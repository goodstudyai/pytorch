#!/usr/bin/python3


def get_remote_module_template(enable_moving_cpu_tensors_to_cuda: bool):
    return _TEMPLATE_PREFIX + (
        _REMOTE_FORWARD_TEMPLATE_ENABLE_MOVING_CPU_TENSORS_TO_CUDA
        if enable_moving_cpu_tensors_to_cuda
        else _REMOTE_FORWARD_TEMPLATE
    )


_TEMPLATE_PREFIX = """from typing import *

import torch
import torch.distributed.rpc as rpc
from torch import Tensor
from torch._jit_internal import Future
from torch.distributed.rpc import RRef
from typing import Tuple  # pyre-ignore: unused import


{assign_module_interface_cls}


<<<<<<< HEAD
{jit_script_decorator}
def _remote_forward(module_rref: RRef[module_interface_cls], {arg_types}){arrow_and_return_type}:
    module = module_rref.local_value()
    return module.forward({args}, {kwargs})


def forward_async(self, {arg_types}){arrow_and_future_return_type}:
    args = (self.module_rref, {args})
=======
def forward_async(self, {arg_types}){arrow_and_future_return_type}:
    args = (self.module_rref, self.device, self.is_device_map_set, {args})
>>>>>>> 078fadaa
    kwargs = {{{kwargs}}}
    return rpc.rpc_async(
        self.module_rref.owner(),
        _remote_forward,
        args,
        kwargs,
    )


def forward(self, {arg_types}){arrow_and_return_type}:
<<<<<<< HEAD
    args = (self.module_rref, {args})
=======
    args = (self.module_rref, self.device, self.is_device_map_set, {args})
>>>>>>> 078fadaa
    kwargs = {{{kwargs}}}
    ret_fut = rpc.rpc_async(
        self.module_rref.owner(),
        _remote_forward,
        args,
        kwargs,
    )
    return ret_fut.wait()


_generated_methods = [
    forward_async,
    forward,
]


{jit_script_decorator}
"""

# This template may cause typing error (the mismatch between ``Tuple[()]`` and ``Tuple[Any]``)
# even if the code is only used for instaniation but not execution.
# Therefore, only include handling moving CPU tensors to a cuda device if necessary.
# TODO: Merge these two templates together in the future once TorchScript syntax is improved.
_REMOTE_FORWARD_TEMPLATE_ENABLE_MOVING_CPU_TENSORS_TO_CUDA = """
def _remote_forward(
    module_rref: RRef[module_interface_cls], device: str, is_device_map_set: bool, {arg_types}){arrow_and_return_type}:
    module = module_rref.local_value()
    device = torch.device(device)

    if device.type != "cuda":
        return module.forward({args}, {kwargs})

    # If the module is on a cuda device,
    # move any CPU tensor in args or kwargs to the same cuda device.
    # Since torch script does not support generator expression,
    # have to use concatenation instead of
    # ``tuple(i.to(device) if isinstance(i, Tensor) else i for i in *args)``.
    args = ({args},)
    out_args: Tuple[()] = ()
    for arg in args:
        arg = (arg.to(device),) if isinstance(arg, Tensor) else (arg,)
        out_args = out_args + arg

    kwargs = {{{kwargs}}}
    for k, v in kwargs.items():
        if isinstance(v, Tensor):
            kwargs[k] = kwargs[k].to(device)

    if is_device_map_set:
        return module.forward(*out_args, {kwargs})

    # If the device map is empty, then only CPU tensors are allowed to send over wire,
    # so have to move any GPU tensor to CPU in the output.
    # Since torch script does not support generator expression,
    # have to use concatenation instead of
    # ``tuple(i.cpu() if isinstance(i, Tensor) else i for i in module.forward(*out_args, {kwargs}))``.
    ret: Tuple[()] = ()
    for i in module.forward(*out_args, {kwargs}):
        i = (i.cpu(),) if isinstance(i, Tensor) else (i,)
        ret = ret + i
    return ret
"""

_REMOTE_FORWARD_TEMPLATE = """
def _remote_forward(
    module_rref: RRef[module_interface_cls], device: str, is_device_map_set: bool, {arg_types}){arrow_and_return_type}:
    module = module_rref.local_value()

    return module.forward({args}, {kwargs})
"""<|MERGE_RESOLUTION|>--- conflicted
+++ resolved
@@ -22,19 +22,8 @@
 {assign_module_interface_cls}
 
 
-<<<<<<< HEAD
-{jit_script_decorator}
-def _remote_forward(module_rref: RRef[module_interface_cls], {arg_types}){arrow_and_return_type}:
-    module = module_rref.local_value()
-    return module.forward({args}, {kwargs})
-
-
-def forward_async(self, {arg_types}){arrow_and_future_return_type}:
-    args = (self.module_rref, {args})
-=======
 def forward_async(self, {arg_types}){arrow_and_future_return_type}:
     args = (self.module_rref, self.device, self.is_device_map_set, {args})
->>>>>>> 078fadaa
     kwargs = {{{kwargs}}}
     return rpc.rpc_async(
         self.module_rref.owner(),
@@ -45,11 +34,7 @@
 
 
 def forward(self, {arg_types}){arrow_and_return_type}:
-<<<<<<< HEAD
-    args = (self.module_rref, {args})
-=======
     args = (self.module_rref, self.device, self.is_device_map_set, {args})
->>>>>>> 078fadaa
     kwargs = {{{kwargs}}}
     ret_fut = rpc.rpc_async(
         self.module_rref.owner(),
