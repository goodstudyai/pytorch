from torch.utils.data import IterDataPipe


<<<<<<< HEAD
class IterableAsDataPipeIterDataPipe(IterDataPipe):
=======
class IterableWrapperIterDataPipe(IterDataPipe):
    r""":class:`IterableWrapperIterDataPipe`.

    Iterable datapipe that wraps an iterable object.

    Args:
        iterable: Iterable object to be wrapped into an IterDataPipe
    """
>>>>>>> 3c15822f
    def __init__(self, iterable):
        self.iterable = iterable

    def __iter__(self):
        for data in self.iterable:
            yield data<|MERGE_RESOLUTION|>--- conflicted
+++ resolved
@@ -1,9 +1,6 @@
 from torch.utils.data import IterDataPipe
 
 
-<<<<<<< HEAD
-class IterableAsDataPipeIterDataPipe(IterDataPipe):
-=======
 class IterableWrapperIterDataPipe(IterDataPipe):
     r""":class:`IterableWrapperIterDataPipe`.
 
@@ -12,10 +9,12 @@
     Args:
         iterable: Iterable object to be wrapped into an IterDataPipe
     """
->>>>>>> 3c15822f
     def __init__(self, iterable):
         self.iterable = iterable
 
     def __iter__(self):
         for data in self.iterable:
-            yield data+            yield data
+
+    def __len__(self):
+        return len(self.iterable)