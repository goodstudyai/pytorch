--- conflicted
+++ resolved
@@ -1,5 +1,4 @@
 from torch.utils.data.datapipes.iter.callable import (
-<<<<<<< HEAD
     CollateIterDataPipe as Collate,
 )
 from torch.utils.data.datapipes.iter.callable import MapIterDataPipe as Map
@@ -14,24 +13,6 @@
 )
 from torch.utils.data.datapipes.iter.combining import (
     ConcatIterDataPipe as Concat,
-=======
-    CollatorIterDataPipe as Collator,
-    MapperIterDataPipe as Mapper,
-)
-from torch.utils.data.datapipes.iter.combinatorics import (
-    SamplerIterDataPipe as Sampler,
-    ShufflerIterDataPipe as Shuffler,
-)
-from torch.utils.data.datapipes.iter.combining import (
-    ConcaterIterDataPipe as Concater,
-    ZipperIterDataPipe as Zipper,
-)
-from torch.utils.data.datapipes.iter.filelister import (
-    FileListerIterDataPipe as FileLister,
-)
-from torch.utils.data.datapipes.iter.fileloader import (
-    FileLoaderIterDataPipe as FileLoader,
->>>>>>> 06fa6e93
 )
 from torch.utils.data.datapipes.iter.combining import ZipIterDataPipe as Zip
 from torch.utils.data.datapipes.iter.dataframes import (
@@ -39,16 +20,10 @@
 )
 from torch.utils.data.datapipes.iter.grouping import BatchIterDataPipe as Batch
 from torch.utils.data.datapipes.iter.grouping import (
-<<<<<<< HEAD
     BucketBatchIterDataPipe as BucketBatch,
 )
 from torch.utils.data.datapipes.iter.grouping import (
     GroupByKeyIterDataPipe as GroupByKey,
-=======
-    BatcherIterDataPipe as Batcher,
-    BucketBatcherIterDataPipe as BucketBatcher,
-    ByKeyGrouperIterDataPipe as ByKeyGrouper,
->>>>>>> 06fa6e93
 )
 from torch.utils.data.datapipes.iter.httpreader import (
     HTTPReaderIterDataPipe as HttpReader,
@@ -75,21 +50,14 @@
     IterableWrapperIterDataPipe as IterableWrapper,
 )
 
-<<<<<<< HEAD
-__all__ = ['Batch',
-           'BucketBatch',
-           'Collate',
-           'Concat',
-           'DFIterDataPipe',
-=======
 __all__ = ['Batcher',
            'BucketBatcher',
            'ByKeyGrouper',
            'Collator',
            'Concater',
+           'DFIterDataPipe',
            'FileLister',
            'FileLoader',
->>>>>>> 06fa6e93
            'Filter',
            'HttpReader',
            'IterableWrapper',
