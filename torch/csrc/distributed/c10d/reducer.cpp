--- conflicted
+++ resolved
@@ -99,13 +99,8 @@
       div_factor_(kUnsetDivFactor),
       static_graph_(false),
       comm_hook_(nullptr),
-<<<<<<< HEAD
-      ddp_debug_level_(parseDistDebugLevel()),
+      ddp_debug_level_(debug_level()),
       param_names_(std::move(param_names)),
-=======
-      ddp_debug_level_(debug_level()),
-      param_names_(std::move(paramNames)),
->>>>>>> 2af30519
       first_bucket_bytes_cap_(first_bucket_bytes_cap) {
   C10_LOG_API_USAGE_ONCE("torch.distributed.ddp.reducer");
   TORCH_INTERNAL_ASSERT(
@@ -1102,7 +1097,7 @@
 
 // (see Note:  "Gradient Layout Contract" in initialize_buckets).
 void Reducer::initialize_bucket_views(Reducer::Bucket& bucket) {
-  const auto &gradients = bucket.gradients;
+  const auto& gradients = bucket.gradients;
   for (const auto i : c10::irange(bucket.variables.size())) {
     auto& v = bucket.variables[i];
     const auto offset = bucket.offsets[i];
