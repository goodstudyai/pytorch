"""
The weak_script annotation needs to be here instead of inside torch/jit/ so it
can be used in other places in torch/ (namely torch.nn) without running into
circular dependency problems
"""

import contextlib
import collections
import enum
import inspect
import weakref
import warnings
import torch
<<<<<<< HEAD
=======
import sys
# This is needed. `torch._jit_internal` is imported before `torch.distributed.__init__`.
# Explicitly ask to import `torch.distributed.__init__` first.
# Otherwise, "AttributeError: module 'torch' has no attribute 'distributed'" is raised.
import torch.distributed.rpc
>>>>>>> 38c7b9a1
from torch._six import builtins
from torch._utils_internal import get_source_lines_and_file
from torch.futures import Future
from typing import Tuple, List, Dict, Optional, Union, Any, TypeVar, Generic, Callable  # noqa: F401

if sys.version_info[:2] > (3, 7):
    from typing import Final
else:
    from typing_extensions import Final

# Wrapper functions that can call either of 2 functions depending on a boolean
# argument
boolean_dispatched: 'weakref.WeakKeyDictionary[Callable, Dict[str, Callable]]' = weakref.WeakKeyDictionary()  # noqa: T484


def createResolutionCallbackFromEnv(lookup_base):
    """
    Creates a resolution callback that will look up qualified names in an
    environment, starting with `lookup_base` for the base of any qualified
    names, then proceeding down the lookup chain with the resolved object.

    You should not use this directly, it should only be used from the other
    createResolutionCallbackFrom* functions.
    """
    def lookupInModule(qualified_name, module):
        if '.' in qualified_name:
            parts = qualified_name.split('.')
            base = parts[0]
            remaining_pieces = '.'.join(parts[1:])
            module_value = getattr(module, base)
            return lookupInModule(remaining_pieces, module_value)
        else:
            return getattr(module, qualified_name)

    def parseNestedExpr(expr, module) -> Tuple[Any, int]:
        i = 0
        while i < len(expr) and expr[i] not in (',', '[', ']'):
            i += 1

        base = lookupInModule(expr[:i].strip(), module)
        assert base is not None, "Unresolvable type {}".format(expr[:i])
        if i == len(expr) or expr[i] != '[':
            return base, i

        assert expr[i] == '['
        parts = []
        while expr[i] != ']':
            part_len = 0
            i += 1
            part, part_len = parseNestedExpr(expr[i:], module)
            parts.append(part)
            i += part_len
        if len(parts) > 1:
            return base[tuple(parts)], i + 1
        else:
            return base[parts[0]], i + 1

    def parseExpr(expr, module):
        try:
            value, len_parsed = parseNestedExpr(expr, module)
            assert len_parsed == len(expr), "whole expression was not parsed, falling back to c++ parser"
            return value
        except Exception as e:
            """
            The python resolver fails in several cases in known unit tests, and is intended
            to fall back gracefully to the c++ resolver in general.  For example, python 2 style
            annotations which are frequent in our unit tests often fail with types e.g. int not
            resolvable from the calling frame.
            """
            return None

    return lambda expr: parseExpr(expr, lookup_base)


def createResolutionCallbackFromFrame(frames_up=0):
    """
    Creates a function which, given a string variable name,
    returns the value of the variable in the scope of the caller of
    the function which called createResolutionCallbackFromFrame (by default).

    This is used to enable access in-scope Python variables inside
    TorchScript fragments.

    frames_up is number of additional frames to go up on the stack.
    The default value is 0, which correspond to the frame of the caller
    of createResolutionCallbackFromFrame. Also for example, if frames_up is set
    to 1, then the frame of the caller's caller of createResolutionCallbackFromFrame
    will be taken.

    For example, the following program prints 2::

        def bar():
            cb = createResolutionCallbackFromFrame(1)
            print(cb("foo"))

        def baz():
            foo = 2
            bar()

        baz()
    """
    frame = inspect.currentframe()
    i = 0
    while i < frames_up + 1:
        assert frame is not None
        frame = frame.f_back
        i += 1

    assert frame is not None
    f_locals = frame.f_locals
    f_globals = frame.f_globals

    class env(object):
        def __getattr__(self, key):
            if key in f_locals:
                return f_locals[key]
            elif key in f_globals:
                return f_globals[key]
            elif key in dir(builtins):
                return getattr(builtins, key)

    return createResolutionCallbackFromEnv(env())


def get_closure(fn):
    """
    Get a dictionary of closed over variables from a function
    """
    captures = {}
    captures.update(fn.__globals__)

    for index, captured_name in enumerate(fn.__code__.co_freevars):
        captures[captured_name] = fn.__closure__[index].cell_contents

    return captures

# [local resolution in python]
# Depending on where a variable is defined, and where it is used, we may
# or may not be able to recover its value when recursively compiling a
# script function. Remember in the general case, a module or function is
# first defined and then later scripted. This means we do not have a
# chance to capture the active frames when the function is defined. Hence any
# name resolution has to happen later on the created closure. The way
# python captures type annotations restricts what we can recover. The
# follow example illustrates the different cases:
#
#         class MyGlobalClass:
#         ...
#         def my_local_scope():
#             @torch.jit.script
#             class MyClass:
#                 ...
#             @torch.jit.script
#             class MyClassUsedAsVar:
#                 ...
#             def eg(x: MyClass, y: MyGlobalClass):
#                 a_local_capture : Foo
#                 return MyClassUsedAsVar(x)
#
# MyGlobalClass is defined in the __globals__ dictionary of function
# 'eg', so it is always recoverable. my_local_scope introduces a new local
# variable scope in the function. Classes defined here are only visible as
# local variables. For the case of MyClassUsedAsVar, it is captured
# because it is used as a variable inside the body of the function, and we
# can resolve it using the captures returned from `get_closure`. However,
# the type annotations are not captured by the closure. In Python
# 3.0--3.9, the _value_ of MyClass and MyGlobalClass will be available as
# annotations on `eg``, but starting in Python 4.0, they will represented as
# strings and no longer present. Furthermore, since the body of `eg` does
# not reference those names, they do not appear in the list of closed over
# variables. In Python 2.x, type annotations are in comments, leading to a
# similar situation where their definitions are not available. We anticipate
# that most users will not run into this issue because their modules and
# functions will be defined at a global scope like MyGlobalClass. In cases
# where they are not, it is possible to work around issues by declaring the
# values global in the function.



def createResolutionCallbackFromClosure(fn):
    """
    Create a resolutionCallback by introspecting the function instead of
    looking up the stack for the enclosing scope
    """
    closure = get_closure(fn)

    class closure_lookup(object):
        # This is a class since `closure` is a dict and it's easier in
        # `env_helper` if everything just works with `getattr` calls
        def __getattr__(self, key):
            if key in closure:
                return closure[key]
            elif hasattr(builtins, key):
                return getattr(builtins, key)
            return None

    return createResolutionCallbackFromEnv(closure_lookup())


def can_compile_class(cls):
    # If any of the functions on a type don't have a code object, this type can't
    # be compiled and is probably a builtin / bound from C
    if is_ignored_fn(cls):
        return False
    names = cls.__dict__
    fns = [getattr(cls, name) for name in names if inspect.isroutine(getattr(cls, name, None))]
    has_code = [hasattr(fn, '__code__') for fn in fns]
    return all(has_code)


def createResolutionCallbackForClassMethods(cls):
    """
    This looks at all the methods defined in a class and pulls their closed-over
    variables into a dictionary and uses that to resolve variables.
    """
    # cls is a type here, so `ismethod` is false since the methods on the type
    # aren't bound to anything, so Python treats them as regular functions
    fns = [getattr(cls, name) for name in cls.__dict__ if inspect.isroutine(getattr(cls, name))]
    captures = {}

    for fn in fns:
        captures.update(get_closure(fn))

    def lookup_in_class(key):
        if key in captures:
            return captures[key]
        else:
            return getattr(builtins, key, None)

    return lookup_in_class


def boolean_dispatch(arg_name, arg_index, default, if_true, if_false, module_name, func_name):
    """
    Dispatches to either of 2 script functions based on a boolean argument.
    In TorchScript, the boolean argument must be constant so that the correct
    function to use can be determined at compile time.
    """
    def fn(*args, **kwargs):
        dispatch_flag = False
        if arg_name in kwargs:
            dispatch_flag = kwargs[arg_name]
        elif arg_index < len(args):
            dispatch_flag = args[arg_index]

        if dispatch_flag:
            return if_true(*args, **kwargs)
        else:
            return if_false(*args, **kwargs)

    if if_true.__doc__ is None and if_false.__doc__ is not None:
        doc = if_false.__doc__
        if_true.__doc__ = doc
    elif if_false.__doc__ is None and if_true.__doc__ is not None:
        doc = if_true.__doc__
        if_false.__doc__ = doc
    elif if_false.__doc__ is None and if_true.__doc__ is None:
        # neither function has a docstring
        doc = None
    else:
        raise RuntimeError("only one function can have a docstring")
    fn.__doc__ = doc

    if module_name is not None:
        fn.__module__ = module_name
    if func_name is not None:
        fn.__name__ = func_name

    boolean_dispatched[fn] = {
        "if_true": if_true,
        "if_false": if_false,
        "index": arg_index,
        "default": default,
        "arg_name": arg_name
    }
    return fn


class FunctionModifiers(object):
    """
    Used to denote the behavior of a function in TorchScript. See export() and
    ignore() for details.
    """
    UNUSED = "unused (ignored and replaced with raising of an exception)"
    IGNORE = "ignore (leave as a call to Python, cannot be torch.jit.save'd)"
    EXPORT = "export (compile this function even if nothing calls it)"
    DEFAULT = "default (compile if called from a exported function / forward)"
    COPY_TO_SCRIPT_WRAPPER = \
        "if this method is not scripted, copy the python method onto the scripted model"


def export(fn):
    """
    This decorator indicates that a method on an ``nn.Module`` is used as an entry point into a
    :class:`ScriptModule` and should be compiled.

    ``forward`` implicitly is assumed to be an entry point, so it does not need this decorator.
    Functions and methods called from ``forward`` are compiled as they are seen
    by the compiler, so they do not need this decorator either.

    Example (using ``@torch.jit.export`` on a method):

    .. testcode::

        import torch
        import torch.nn as nn

        class MyModule(nn.Module):
            def implicitly_compiled_method(self, x):
                return x + 99

            # `forward` is implicitly decorated with `@torch.jit.export`,
            # so adding it here would have no effect
            def forward(self, x):
                return x + 10

            @torch.jit.export
            def another_forward(self, x):
                # When the compiler sees this call, it will compile
                # `implicitly_compiled_method`
                return self.implicitly_compiled_method(x)

            def unused_method(self, x):
                return x - 20

        # `m` will contain compiled methods:
        #     `forward`
        #     `another_forward`
        #     `implicitly_compiled_method`
        # `unused_method` will not be compiled since it was not called from
        # any compiled methods and wasn't decorated with `@torch.jit.export`
        m = torch.jit.script(MyModule())
    """
    fn._torchscript_modifier = FunctionModifiers.EXPORT
    return fn


def unused(fn):
    """
    This decorator indicates to the compiler that a function or method should
    be ignored and replaced with the raising of an exception. This allows you
    to leave code in your model that is not yet TorchScript compatible and still
    export your model.

        Example (using ``@torch.jit.unused`` on a method)::

            import torch
            import torch.nn as nn

            class MyModule(nn.Module):
                def __init__(self, use_memory_efficent):
                    super(MyModule, self).__init__()
                    self.use_memory_efficent = use_memory_efficent

                @torch.jit.unused
                def memory_efficient(self, x):
                    import pdb
                    pdb.set_trace()
                    return x + 10

                def forward(self, x):
                    # Use not-yet-scriptable memory efficient mode
                    if self.use_memory_efficient:
                        return self.memory_efficient(x)
                    else:
                        return x + 10

            m = torch.jit.script(MyModule(use_memory_efficent=False))
            m.save("m.pt")

            m = torch.jit.script(MyModule(use_memory_efficient=True))
            # exception raised
            m(torch.rand(100))
    """
    fn._torchscript_modifier = FunctionModifiers.UNUSED
    return fn

def ignore(drop=False, **kwargs):
    """
    This decorator indicates to the compiler that a function or method should
    be ignored and left as a Python function. This allows you to leave code in
    your model that is not yet TorchScript compatible. If called from TorchScript,
    ignored functions will dispatch the call to the Python interpreter. Models with ignored
    functions cannot be exported; use :func:`@torch.jit.unused <torch.jit.unused>` instead.

    Example (using ``@torch.jit.ignore`` on a method)::

        import torch
        import torch.nn as nn

        class MyModule(nn.Module):
            @torch.jit.ignore
            def debugger(self, x):
                import pdb
                pdb.set_trace()

            def forward(self, x):
                x += 10
                # The compiler would normally try to compile `debugger`,
                # but since it is `@ignore`d, it will be left as a call
                # to Python
                self.debugger(x)
                return x

        m = torch.jit.script(MyModule())

        # Error! The call `debugger` cannot be saved since it calls into Python
        m.save("m.pt")

    Example (using ``@torch.jit.ignore(drop=True)`` on a method):

    .. testcode::

        import torch
        import torch.nn as nn

        class MyModule(nn.Module):
            @torch.jit.ignore(drop=True)
            def training_method(self, x):
                import pdb
                pdb.set_trace()

            def forward(self, x):
                if self.training:
                    self.training_method(x)
                return x

        m = torch.jit.script(MyModule())

        # This is OK since `training_method` is not saved, the call is replaced
        # with a `raise`.
        m.save("m.pt")

    .. testcleanup::

        import os
        os.remove('m.pt')
    """

    if callable(drop):
        # used without any args, so drop is actually a function
        #   @torch.jit.ignore
        #   def fn(...):
        fn = drop
        fn._torchscript_modifier = FunctionModifiers.IGNORE
        return fn

    if not isinstance(drop, bool):
        raise RuntimeError("Argument to @torch.jit.ignore must be a bool or "
                           "a function but got {}".format(drop))

    # for backwards compat
    drop_on_export = kwargs.pop("drop_on_export", None)
    if drop_on_export:
        warnings.warn("ignore(drop_on_export=True) has been deprecated. TorchScript will now drop the function "
                      "call on compilation. Use torch.jit.unused now. {}", category=FutureWarning)

        drop = drop_on_export
    elif drop:
        warnings.warn("ignore(True) has been deprecated. TorchScript will now drop the function "
                      "call on compilation. Use torch.jit.unused now. {}", category=FutureWarning)

    def decorator(fn):
        if drop:
            fn._torchscript_modifier = FunctionModifiers.UNUSED
        else:
            fn._torchscript_modifier = FunctionModifiers.IGNORE
        return fn
    return decorator


def _copy_to_script_wrapper(fn):
    fn._torchscript_modifier = FunctionModifiers.COPY_TO_SCRIPT_WRAPPER
    return fn

def module_has_exports(mod):
    for name in dir(mod):
        item = getattr(mod, name)
        if callable(item):
            if get_torchscript_modifier(item) is FunctionModifiers.EXPORT:
                return True
    return False

def should_drop(fn):
    attr = get_torchscript_modifier(fn)
    if attr is None:
        return False
    return attr is FunctionModifiers.UNUSED


def is_ignored_fn(fn):
    mod = get_torchscript_modifier(fn)
    return mod is FunctionModifiers.UNUSED or mod is FunctionModifiers.IGNORE


def is_static_fn(cls, fn):
    return isinstance(inspect.getattr_static(cls, fn, default=None), staticmethod)

def get_static_fn(cls, fn):
    return inspect.getattr_static(cls, fn).__func__


def get_torchscript_modifier(fn):
    if not callable(fn):
        return None
    if hasattr(fn, '__func__'):
        fn = fn.__func__
    return getattr(fn, '_torchscript_modifier', FunctionModifiers.DEFAULT)

def copy_torchscript_modifier(orig, new):
    attr = get_torchscript_modifier(orig)
    if attr is None:
        return
    new._torchscript_modifier = attr

# overloading registration
# overloads get registered in this file, and compiled in torch/jit/__init__.py
# so that they can be imported in nn/functional.py without an import cycle

# qualified_name => list[overload_functions]
_overloaded_fns : Dict[str, List[Callable]] = {}  # noqa: T484

def _overload(func):
    qual_name = _qualified_name(func)
    global _overloaded_fns
    fn_overload_list = _overloaded_fns.get(qual_name)
    if fn_overload_list is None:
        fn_overload_list = []
        _overloaded_fns[qual_name] = fn_overload_list
    fn_overload_list.append(func)
    return func

def _get_fn_overloads(qual_name):
    return _overloaded_fns.get(qual_name)

def _clear_fn_overloads(qual_name):
    del _overloaded_fns[qual_name]

def get_class_name_lineno(method):
    current_frame = inspect.currentframe()

    # one for the get_class_name call, one for _overload_method call
    for i in range(2):
        assert current_frame is not None  # assert current frame is not an Optional[FrameType]
        current_frame = current_frame.f_back

    assert current_frame is not None  # same here
    class_name = current_frame.f_code.co_name
    line_no = current_frame.f_code.co_firstlineno
    return class_name, line_no

# At the the point the decorator is applied to class methods the method
# has no reference to its owning class. _qualified_name would not include
# the class it is defined in, so any methods with the same name in the same file
# would have the same _qualified_name, even if they were defined in different
# classes. This problem only exists in python 2.
# We get around this problem by looking at the stack frame and identifying
# the class name, and throwing an error whenever overloads are used
# when modules of the same name are in the same file

# qualified_name => class name => list[overload_functions]
_overloaded_methods : Dict[str, Dict[str, List[Callable]]] = {}  # noqa: T484


# (qualified_name, class name) => class_fileno
_overloaded_method_class_fileno = {}

def _overload_method(func):
    qual_name = _qualified_name(func)
    global _overloaded_methods
    class_name_map = _overloaded_methods.get(qual_name, None)
    if class_name_map is None:
        class_name_map = {}
        _overloaded_methods[qual_name] = class_name_map

    class_name, line_no = get_class_name_lineno(func)
    method_overloads = class_name_map.get(class_name, None)
    if method_overloads is None:
        method_overloads = []
        class_name_map[class_name] = method_overloads
        _overloaded_method_class_fileno[(qual_name, class_name)] = line_no
    else:
        existing_lineno = _overloaded_method_class_fileno[(qual_name, class_name)]
        if existing_lineno != line_no:
            raise RuntimeError("Cannot currently overload the same method name in two different"
                               " classes with the same name in the same module")

    method_overloads.append(func)
    return func

def _get_overloaded_methods(method, mod_class):
    # TODO: __name__ not set for submodules in recursive script
    if not hasattr(method, "__name__"):
        return None
    qual_name = _qualified_name(method)
    class_name_map = _overloaded_methods.get(qual_name, None)
    if class_name_map is None:
        return None
    overloads = class_name_map.get(mod_class.__name__, None)
    if overloads is None:
        return None

    method_line_no = get_source_lines_and_file(method)[1]
    mod_class_fileno = get_source_lines_and_file(mod_class)[1]
    mod_end_fileno = mod_class_fileno + len(get_source_lines_and_file(mod_class)[0])
    if not (method_line_no >= mod_class_fileno and method_line_no <= mod_end_fileno):
        raise Exception("Overloads are not useable when a module is redeclared within the same file: " + str(method))
    return overloads


def is_tuple(ann):
    # For some reason Python 3.7 violates the Type[A, B].__origin__ == Type rule
    if not hasattr(ann, '__module__'):
        return False
    return ann.__module__ == 'typing' and \
        (getattr(ann, '__origin__', None) is Tuple or
            getattr(ann, '__origin__', None) is tuple)

def is_list(ann):
    if not hasattr(ann, '__module__'):
        return False
    return ann.__module__ == 'typing' and \
        (getattr(ann, '__origin__', None) is List or
            getattr(ann, '__origin__', None) is list)

def is_dict(ann):
    if not hasattr(ann, '__module__'):
        return False
    return ann.__module__ == 'typing' and \
        (getattr(ann, '__origin__', None) is Dict or
            getattr(ann, '__origin__', None) is dict)

def is_optional(ann):
    # Optional[T] is just shorthand for Union[T, None], so check for both
    def safe_is_subclass(the_type, super_type):
        # Don't throw if `the_type` isn't a class type (e.g. if it is
        # another type annotation instance)
        if not inspect.isclass(the_type):
            return False
        return issubclass(the_type, super_type)

    if not hasattr(ann, '__module__'):
        return False

    union_optional = False
    if ann.__module__ == 'typing' and \
       (getattr(ann, '__origin__', None) is Union):
        args = getattr(ann, '__args__', ())
        if len(args) == 2:
            union_optional = (safe_is_subclass(args[1], type(None)) and not safe_is_subclass(args[0], type(None))) \
                or (safe_is_subclass(args[0], type(None)) and not safe_is_subclass(args[1], type(None)))

    optional = ann.__module__ == 'typing' and \
        (getattr(ann, '__origin__', None) is Optional)

    return optional or union_optional

def is_future(ann):
    if ann is Future:
        raise RuntimeError(
            "Attempted to use Future without a "
            "contained type. Please add a contained type, e.g. "
            "Future[int]"
        )
    return getattr(ann, "__origin__", None) is Future

def is_final(ann):
    return ann.__module__ in {'typing', 'typing_extensions'} and \
        (getattr(ann, '__origin__', None) is Final)

# allows BroadcastingList instance to be subscriptable
class BroadcastingListCls(object):
    def __getitem__(self, types):
        return

# mypy doesn't support parameters on types, so we have to explicitly type each
# list size
BroadcastingList1 = BroadcastingListCls()
for i in range(2, 7):
    globals()["BroadcastingList{}".format(i)] = BroadcastingList1

# Retrieves a fully-qualified name (module hierarchy + classname) for a given obj.
def _qualified_name(obj):
    # This special case allows us to override the qualified name on a type.
    # It's currently used in conjunction with tracing, where we create a
    # fake module to filter only supported attributes. However, since this
    # new type is defined as a local class, we need a mechanism to override
    # its qualname so it appears correctly in the TorchScript system. This,
    # we set '_jit_override_qualname' with the original traced module's
    # qualified name, which is picked up here
    if hasattr(obj, '_jit_override_qualname'):
        return obj._jit_override_qualname
    # short-circuit in cases where the object already has a known qualified name
    if isinstance(obj, torch._C.ScriptFunction):
        return obj.qualified_name

    if getattr(obj, "__name__", None):
        name = obj.__name__
    # Enum classes do not have `__name__` attr, instead they have `name`.
    elif isinstance(obj, enum.Enum):
        name = obj.name
    else:
        raise RuntimeError("Could not get name of python class object")


    if name == '<lambda>':
        name = '_lambda'  # make name a valid identifier

    module_name = obj.__module__

    # If the module is actually a torchbind module, then we should short circuit
    if module_name == "torch._classes":
        return obj.qualified_name

    # The Python docs are very clear that `__module__` can be None, but I can't
    # figure out when it actually would be.
    if module_name is None:
        raise RuntimeError("Could not get qualified name for class '{}': "
                           "__module__ can't be None.".format(name))

    # if getattr(sys.modules[module_name], name) is not obj:
    #     raise RuntimeError("Could not get qualified name for class '{}': "
    #                        "the attr {} on module {} is not the the class".format(name, name, module_name))

    # __main__ is a builtin module, so rewrite it to "__torch__".
    if module_name == "__main__":
        module_name = "__torch__"
    else:
        # Everything else gets a "__torch__" prefix to avoid name collisions
        # with the names of user values.
        module_name = "__torch__." + module_name

    if "." in name:
        raise RuntimeError("Could not get qualified name for class '{}': "
                           "'{}' is not a valid identifier".format(name, name))

    return module_name + "." + name


# Thin wrapper around SourceRangeFactory to store extra metadata
# about the function-to-be-compiled.
class SourceContext(torch._C._jit_tree_views.SourceRangeFactory):
    def __init__(self, source, filename, file_lineno, leading_whitespace_len, uses_true_division=True):
        super(SourceContext, self).__init__(source, filename, file_lineno, leading_whitespace_len)
        self.uses_true_division = uses_true_division


def fake_range():
    return SourceContext('', None, 0, 0).make_raw_range(0, 1)


def _try_get_dispatched_fn(fn):
    if not callable(fn):
        return None
    return boolean_dispatched.get(fn)


def _get_named_tuple_properties(obj):
    assert issubclass(obj, tuple) and hasattr(obj, '_fields')
    fields = list(obj._fields)
    annotations = []
    has_annotations = hasattr(obj, '__annotations__')
    for field in fields:
        if has_annotations and field in obj.__annotations__:
            the_type = torch.jit.annotations.ann_to_type(obj.__annotations__[field], fake_range())
            annotations.append(the_type)
        else:
            annotations.append(torch._C.TensorType.get())
    return type(obj).__name__, fields, annotations


def _create_named_tuple(t, unqual_name: str, field_names: List[str]):
    # mypy: namedtuple() expects a string literal as the first argument
    TupleType = collections.namedtuple(unqual_name, field_names)  # type: ignore
    return TupleType(*t)


@contextlib.contextmanager
def _disable_emit_hooks():
    hooks = torch._C._jit_get_emit_hooks()
    torch._C._jit_set_emit_hooks(None, None)
    yield
    torch._C._jit_set_emit_hooks(hooks[0], hooks[1])


def _disable_emit_hooks_decorator(_DecoratorContextManager):  # noqa: F811
    def __enter__(self):
        self.hooks = torch._C._jit_get_emit_hooks()
        torch._C._jit_set_emit_hooks(None, None)

    def __exit__(self, *args):
        torch._C._jit_set_emit_hooks(self.hooks[0], self.hooks[1])

def _is_exception(obj):
    if not inspect.isclass(obj):
        return False
    return issubclass(obj, Exception)<|MERGE_RESOLUTION|>--- conflicted
+++ resolved
@@ -11,14 +11,7 @@
 import weakref
 import warnings
 import torch
-<<<<<<< HEAD
-=======
 import sys
-# This is needed. `torch._jit_internal` is imported before `torch.distributed.__init__`.
-# Explicitly ask to import `torch.distributed.__init__` first.
-# Otherwise, "AttributeError: module 'torch' has no attribute 'distributed'" is raised.
-import torch.distributed.rpc
->>>>>>> 38c7b9a1
 from torch._six import builtins
 from torch._utils_internal import get_source_lines_and_file
 from torch.futures import Future
