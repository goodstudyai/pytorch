# -*- coding: utf-8 -*-
# Owner(s): ["module: tests"]

import torch
import torch.utils.data
import numpy as np

import contextlib
import gc
import io
import inspect
import itertools
import math
import random
import re
import copy
import os
import tempfile
import unittest
import warnings
import types
import pickle
import textwrap
import subprocess
import weakref
import sys
from torch.utils.dlpack import from_dlpack, to_dlpack
from torch._six import inf, nan, string_classes
from itertools import product, combinations, permutations
from functools import partial
from torch import multiprocessing as mp
from torch.testing import make_tensor
from torch.testing._internal.common_utils import (
    TestCase, TEST_WITH_ROCM, run_tests,
    IS_WINDOWS, IS_FILESYSTEM_UTF8_ENCODING, NO_MULTIPROCESSING_SPAWN,
    IS_SANDCASTLE, IS_FBCODE, IS_REMOTE_GPU, load_tests, slowTest,
    skipCUDAMemoryLeakCheckIf, BytesIOContext, noarchTest,
    skipIfRocm, skipIfNoSciPy, TemporaryFileName, TemporaryDirectoryName,
    wrapDeterministicFlagAPITest, DeterministicGuard, CudaSyncGuard,
    skipIfNotRegistered, bytes_to_scalar)
from multiprocessing.reduction import ForkingPickler
from torch.testing._internal.common_device_type import (
    expectedFailureMeta,
    expectedFailureXLA,
    instantiate_device_type_tests,
    skipCUDAVersionIn,
    onlyCUDA, onlyCPU,
    dtypes, dtypesIfCUDA, dtypesIfCPU, deviceCountAtLeast,
    skipMeta,
    PYTORCH_CUDA_MEMCHECK, largeTensorTest, onlyNativeDeviceTypes,
    expectedAlertNondeterministic, get_all_device_types, skipXLA)
from typing import Tuple
import torch.backends.quantized
import torch.testing._internal.data
from torch.testing._internal.common_cuda import tf32_on_and_off, tf32_is_not_fp32
from torch.testing._internal.common_dtype import (
    get_all_fp_dtypes, get_all_int_dtypes, get_all_math_dtypes, get_all_dtypes, get_all_complex_dtypes
)

# Protects against includes accidentally setting the default dtype
assert torch.get_default_dtype() is torch.float32

# load_tests from torch.testing._internal.common_utils is used to automatically filter tests for
# sharding on sandcastle. This line silences flake warnings
load_tests = load_tests

AMPERE_OR_ROCM = TEST_WITH_ROCM or tf32_is_not_fp32()

@contextlib.contextmanager
def torch_vital_set(value):
    stash = None
    if 'TORCH_VITAL' in os.environ:
        stash = os.environ['TORCH_VITAL']
    os.environ['TORCH_VITAL'] = value
    try:
        yield
    finally:
        if stash:
            os.environ['TORCH_VITAL'] = stash
        else:
            del os.environ['TORCH_VITAL']

# Tests Vital Signs for Torch
# FIXME: document or deprecate whatever this is
class TestBasicVitalSigns(TestCase):
    def test_basic_vitals(self):
        with torch_vital_set(''):
            self.assertFalse(torch.vitals_enabled())
        with torch_vital_set('ON'):
            self.assertTrue(torch.vitals_enabled())

    def test_basic_vitals_read_write(self):
        with torch_vital_set('ON'):
            self.assertTrue(torch.vitals_enabled())
            # This tests the code path of setting a vital
            self.assertTrue(torch.set_vital('Dataloader', 'basic_unit_test', 'TEST_VALUE_STRING'))
            self.assertIn('TEST_VALUE_STRING', torch.read_vitals())
            self.assertIn('CUDA.used', torch.read_vitals())

    def test_dataloader_vitals(self):
        with torch_vital_set('ON'):
            inps = torch.arange(10 * 5, dtype=torch.float32).view(10, 5)
            tgts = torch.arange(10 * 5, dtype=torch.float32).view(10, 5)
            dataset = torch.utils.data.TensorDataset(inps, tgts)
            loader = torch.utils.data.DataLoader(dataset, batch_size=2)
            self.assertIn('Dataloader.enabled\t\t True', torch.read_vitals())

# FIXME: document or deprecate whatever this is
class TestVitalSignsCuda(TestCase):
    @onlyCUDA
    def test_cuda_vitals_gpu_only(self, device):
        with torch_vital_set('ON'):
            self.assertIn('CUDA.used\t\t true', torch.read_vitals())


class TestTorchDeviceType(TestCase):
    exact_dtype = True

    # FIXME: Port this to ErrorInputs on where
    @onlyCUDA
    @dtypes(torch.float32)
    def test_where_invalid_device(self, device, dtype):
        for devices in [('cpu', device, device), (device, 'cpu', 'cpu'),
                        (device, 'cpu', device), ('cpu', device, 'cpu')]:
            condition = make_tensor(16, device=devices[0], dtype=torch.float32)
            x = make_tensor(16, device=devices[1], dtype=torch.float32)
            y = make_tensor(16, device=devices[2], dtype=torch.float32)
            with self.assertRaisesRegex(RuntimeError,
                                        "Expected condition, x and y to be on the same device"):
                torch.where(condition, x, y)

    # TODO: move all tensor creation to common ops
    def _rand_shape(self, dim, min_size, max_size):
        shape = []
        for i in range(dim):
            shape.append(random.randint(min_size, max_size))
        return tuple(shape)

    # Validates that mathematical constants are defined properly, as required by
    # the Python Array API (https://data-apis.org/array-api/latest/API_specification/constants.html)
    @onlyCPU
    def test_constants(self, device):
        self.assertIsInstance(torch.e, float)
        self.assertEqual(torch.e, math.e, atol=0, rtol=0)

        self.assertIsInstance(torch.pi, float)
        self.assertEqual(torch.pi, math.pi, atol=0, rtol=0)

        self.assertIsInstance(torch.nan, float)
        self.assertEqual(torch.nan, math.nan, equal_nan=True)

        self.assertIsInstance(torch.inf, float)
        self.assertEqual(torch.inf, math.inf)

    @onlyNativeDeviceTypes
    @dtypes(torch.int8, torch.uint8, torch.int16, torch.int32, torch.int64,
            torch.bool, torch.float32, torch.complex64, torch.float64,
            torch.complex128)
    def test_bytes_to_scalar(self, device, dtype):
        def rand_byte():
            if dtype == torch.bool:
                return torch.randint(0, 2, ()).item()
            else:
                return torch.randint(0, 256, ()).item()

        element_size = torch._utils._element_size(dtype)

        for i in range(10):
            bytes_list = [rand_byte() for _ in range(element_size)]
            scalar = bytes_to_scalar(bytes_list, dtype, device)
            self.assertEqual(scalar.storage()._untyped().tolist(), bytes_list)

    @dtypes(torch.int8, torch.uint8, torch.int16, torch.int32, torch.int64,
            torch.bool, torch.float32, torch.complex64, torch.float64,
            torch.complex128)
    def test_storage(self, device, dtype):
        v = make_tensor((3, 5), dtype=dtype, device=device, low=-9, high=9)
        self.assertEqual(v.storage()[0], v[0][0])
        self.assertEqual(v.storage()[14], v[2][4])
        v_s = v.storage()

        for el_num in range(v.numel()):
            dim0 = el_num // v.size(1)
            dim1 = el_num % v.size(1)
            self.assertEqual(
                v_s[el_num],
                v[dim0][dim1])

        v_s_byte = v.storage()._untyped()
        el_size = v.element_size()

        for el_num in range(v.numel()):
            start = el_num * el_size
            end = start + el_size
            dim0 = el_num // v.size(1)
            dim1 = el_num % v.size(1)
            self.assertEqual(
                bytes_to_scalar(v_s_byte[start:end], dtype, device),
                v[dim0][dim1])

    @onlyNativeDeviceTypes
    @dtypes(torch.int8, torch.uint8, torch.int16, torch.int32, torch.int64,
            torch.bool, torch.float32, torch.complex64, torch.float64,
            torch.complex128, torch.quint8, torch.qint8, torch.qint32,
            torch.quint4x2)
    def test_storage_setitem(self, device, dtype):
        # Skip quantized dtypes for CUDA, since they're not supported
        if torch.device(device).type == 'cuda':
            if dtype in [torch.quint8, torch.qint8, torch.qint32, torch.quint4x2]:
                return

        storage_type_name = torch.storage._dtype_to_storage_type_map()[dtype]
        if torch.device(device).type == 'cuda':
            storage_type = eval('torch.cuda.' + storage_type_name)
        else:
            storage_type = eval('torch.' + storage_type_name)

        N = 10

        s = storage_type(N)
        s[:] = 0
        l = [0] * N
        self.assertEqual(s, storage_type(l))

        for i in range(N):
            s[i] = i
            l[i] = i

        self.assertEqual(s, storage_type(l))

        l[2:7] = [1] * 5
        s[2:7] = 1
        self.assertEqual(s, storage_type(l))

    @onlyNativeDeviceTypes
    @dtypes(*get_all_dtypes())
    def test_tensor_from_storage(self, device, dtype):
        a = make_tensor((4, 5, 3), dtype=dtype, device=device, low=-9, high=9)
        a_s = a.storage()
        b = torch.tensor(a_s, device=device, dtype=dtype).reshape(a.size())
        self.assertEqual(a, b)
        c = torch.tensor(a_s._untyped(), device=device, dtype=dtype).reshape(a.size())
        self.assertEqual(a, c)

        for error_dtype in get_all_dtypes():
            if error_dtype == dtype:
                continue
            with self.assertRaisesRegex(RuntimeError, r'Expected a Storage of type'):
                error_storage = a.to(error_dtype).storage()
                torch.tensor(error_storage, device=device, dtype=dtype)

    @onlyNativeDeviceTypes
    @dtypes(*get_all_dtypes())
    def test_set_storage(self, device, dtype):
        a = make_tensor((4, 5, 3), dtype=dtype, device=device, low=-9, high=9)
        a_s = a.storage()
        b = torch.tensor([], device=device, dtype=dtype).set_(a_s).reshape(a.size())
        self.assertEqual(a, b)
        c = torch.tensor([], device=device, dtype=dtype).set_(a_s._untyped()).reshape(a.size())
        self.assertEqual(a, c)

        for error_dtype in get_all_dtypes():
            if error_dtype == dtype:
                continue
            with self.assertRaisesRegex(RuntimeError, r'Expected a Storage of type'):
                error_storage = a.to(error_dtype).storage()
                b = torch.tensor([], device=device, dtype=dtype).set_(error_storage)

    @dtypes(torch.float32, torch.complex64)
    def test_deepcopy(self, device, dtype):
        from copy import deepcopy
        a = torch.randn(5, 5, dtype=dtype, device=device)
        b = torch.randn(5, 5, dtype=dtype, device=device)
        c = a.view(25)
        q = [a, [a.storage(), b.storage()], b, c]
        w = deepcopy(q)
        self.assertEqual(w[0], q[0], atol=0, rtol=0)
        self.assertEqual(w[1][0], q[1][0], atol=0, rtol=0)
        self.assertEqual(w[1][1], q[1][1], atol=0, rtol=0)
        self.assertEqual(w[1], q[1], atol=0, rtol=0)
        self.assertEqual(w[2], q[2], atol=0, rtol=0)

        # Check that deepcopy preserves sharing
        w[0].add_(1)
        for i in range(a.numel()):
            self.assertEqual(w[1][0][i], q[1][0][i] + 1)
        self.assertEqual(w[3], c + 1)
        w[2].sub_(1)
        for i in range(a.numel()):
            self.assertEqual(w[1][1][i], q[1][1][i] - 1)

        # Check that deepcopy preserves attributes
        a.foo = 3
        self.assertEqual(deepcopy(a).foo, 3)

    @dtypes(torch.float32, torch.complex64)
    def test_deepcopy_scalar(self, device, dtype):
        from copy import deepcopy
        a = torch.tensor(5, dtype=dtype, device=device)
        self.assertEqual(a.size(), deepcopy(a).size())
        self.assertEqual(a, deepcopy(a))

    def check_internal_mem_overlap(self, inplace_op, num_inputs,
                                   dtype, device,
                                   expected_failure=False):
        if isinstance(inplace_op, str):
            inplace_op = getattr(torch.Tensor, inplace_op)
        input = torch.randn(1, dtype=dtype, device=device).expand(3, 3)
        inputs = [input] + [torch.randn_like(input)
                            for i in range(num_inputs - 1)]
        if not expected_failure:
            with self.assertRaisesRegex(RuntimeError, 'single memory location'):
                inplace_op(*inputs)
        else:
            with self.assertRaises(AssertionError):
                with self.assertRaisesRegex(RuntimeError, 'single memory location'):
                    inplace_op(*inputs)

    def unary_check_input_output_mem_overlap(self, data, sz, op,
                                             expected_failure=False):

        def _test(op, output, input):
            output_exp = torch.empty_like(output)
            op(input, out=output_exp)
            self.assertEqual(op(input, out=output), output_exp, msg=op.__name__)

        # output is identical to input:
        _test(op, output=data[0:sz], input=data[0:sz])
        # output and input are independent:
        _test(op, output=data[0:sz], input=data[sz:2 * sz])
        # output partially overlaps with input:
        if not expected_failure:
            with self.assertRaisesRegex(RuntimeError, 'unsupported operation'):
                _test(op, data[0:sz], data[1:sz + 1])
        else:
            with self.assertRaises(AssertionError):
                with self.assertRaisesRegex(RuntimeError, 'unsupported operation'):
                    _test(op, data[0:sz], data[1:sz + 1])
        # output is transpose of input:
        length = int(math.sqrt(sz))
        input = data[:length**2].view([length, length])
        out = input.t()
        if not expected_failure:
            with self.assertRaisesRegex(RuntimeError, 'unsupported operation'):
                _test(op, out, input)
        else:
            with self.assertRaises(AssertionError):
                with self.assertRaisesRegex(RuntimeError, 'unsupported operation'):
                    _test(op, out, input)

    def ternary_check_input_output_mem_overlap(self, op, device,
                                               expected_failure=False):
        sz = 9
        data = torch.randn(2 * sz, device=device)
        other1 = torch.randn(sz, device=device)
        other2 = torch.randn(sz, device=device)

        self.unary_check_input_output_mem_overlap(
            data, sz, lambda input, out:
                op(input, other1.view(input.shape), other2.view(input.shape), out=out),
            expected_failure=expected_failure)

        self.unary_check_input_output_mem_overlap(
            data, sz, lambda input, out:
                op(other1.view(input.shape), input, other2.view(input.shape), out=out),
            expected_failure=expected_failure)

        self.unary_check_input_output_mem_overlap(
            data, sz, lambda input, out:
                op(other1.view(input.shape), other2.view(input.shape), input, out=out),
            expected_failure=expected_failure)

    def _select_broadcastable_dims(self, dims_full=None):
        # select full dimensionality
        if dims_full is None:
            dims_full = []
            ndims = random.randint(1, 4)
            dims_full = [random.randint(1, 8) for _ in range(ndims)]
        else:
            ndims = len(dims_full)

        # select actual dimensions for ops:
        # larger: full ndims, individual sizes may be reduced
        # smaller: possibly reduced ndims, sizes may be reduced
        smaller_ndims = random.randint(1, ndims)
        dims_small = []
        dims_large = []
        for i in range(ndims - 1, -1, -1):
            j = random.randint(1, 3)
            if j == 1:  # no reduced singleton dimension
                ds = dims_full[i]
                dl = dims_full[i]
            elif j == 2:  # larger may have reduced singleton dimension
                ds = dims_full[i]
                dl = 1 if len(dims_small) < smaller_ndims else dims_full[i]
            elif j == 3:  # smaller may have reduced singleton dimension
                ds = 1
                dl = dims_full[i]
            dims_large = [dl] + dims_large
            if len(dims_small) < smaller_ndims:
                dims_small = [ds] + dims_small
        return (dims_small, dims_large, dims_full)

    # collected tests of ops that used scalar_check in Declarations.cwrap for
    # correctness
    def test_scalar_check(self, device):
        zero_d = torch.randn((), device=device)
        one_d = torch.randn((1,), device=device)

        # remainder
        self.assertEqual((), torch.remainder(zero_d, zero_d).shape)
        self.assertEqual((), torch.remainder(zero_d, 2).shape)
        self.assertEqual((1,), torch.remainder(zero_d, one_d).shape)
        self.assertEqual((1,), torch.remainder(one_d, zero_d).shape)

        # fmod
        self.assertEqual((), torch.fmod(zero_d, zero_d).shape)
        self.assertEqual((), torch.fmod(zero_d, 2).shape)
        self.assertEqual((1,), torch.fmod(zero_d, one_d).shape)
        self.assertEqual((1,), torch.fmod(one_d, zero_d).shape)

        # exp, cos, cosh, tan, atan, tanh, erf, erfc, reciprocal
        self.assertEqual((), torch.exp(zero_d).shape)
        self.assertEqual((), torch.cos(zero_d).shape)
        self.assertEqual((), torch.cosh(zero_d).shape)
        self.assertEqual((), torch.tan(zero_d).shape)
        self.assertEqual((), torch.atan(zero_d).shape)
        self.assertEqual((), torch.acosh(zero_d).shape)
        self.assertEqual((), torch.asinh(zero_d).shape)
        self.assertEqual((), torch.atanh(zero_d).shape)
        self.assertEqual((), torch.tanh(zero_d).shape)
        self.assertEqual((), torch.erf(zero_d).shape)
        self.assertEqual((), torch.erfc(zero_d).shape)
        self.assertEqual((), torch.reciprocal(zero_d).shape)
        self.assertEqual((1,), torch.exp(one_d).shape)
        self.assertEqual((1,), torch.cos(one_d).shape)
        self.assertEqual((1,), torch.cosh(one_d).shape)
        self.assertEqual((1,), torch.tan(one_d).shape)
        self.assertEqual((1,), torch.atan(one_d).shape)
        self.assertEqual((1,), torch.acosh(one_d).shape)
        self.assertEqual((1,), torch.asinh(one_d).shape)
        self.assertEqual((1,), torch.atanh(one_d).shape)
        self.assertEqual((1,), torch.tanh(one_d).shape)
        self.assertEqual((1,), torch.erf(one_d).shape)
        self.assertEqual((1,), torch.erfc(one_d).shape)
        self.assertEqual((1,), torch.reciprocal(one_d).shape)

        # clamp
        self.assertEqual((), torch.clamp(zero_d, min=0, max=1).shape)
        self.assertEqual((), torch.clamp(zero_d, min=0).shape)
        self.assertEqual((), torch.clamp(zero_d, max=1).shape)
        self.assertEqual((1,), torch.clamp(one_d, min=0, max=1).shape)
        self.assertEqual((1,), torch.clamp(one_d, min=0).shape)
        self.assertEqual((1,), torch.clamp(one_d, max=1).shape)

        # cumsum, cumprod, cummax, cummin
        self.assertEqual((), torch.logcumsumexp(zero_d, 0).shape)
        self.assertEqual((), torch.cumsum(zero_d, 0).shape)
        self.assertEqual((), torch.cumprod(zero_d, 0).shape)
        self.assertEqual((), torch.cummax(zero_d, 0)[0].shape)
        self.assertEqual((), torch.cummin(zero_d, 0)[0].shape)

        # renorm
        self.assertRaises(RuntimeError, lambda: torch.renorm(zero_d, 0.5, 0, 1.0))

        # sort, topk
        self.assertEqual([(), ()], [x.shape for x in torch.sort(zero_d, 0, False)])
        self.assertEqual([(), ()], [x.shape for x in torch.sort(zero_d, 0, True)])
        self.assertEqual([(), ()], [x.shape for x in torch.topk(zero_d, 1, 0, False)])
        self.assertEqual([(), ()], [x.shape for x in torch.topk(zero_d, 1, 0, True)])

        # lstsq (gels)
        self.assertRaises(RuntimeError, lambda: torch.lstsq(zero_d, zero_d))

        # eig
        self.assertRaises(RuntimeError, lambda: torch.eig(zero_d, False))
        self.assertRaises(RuntimeError, lambda: torch.eig(zero_d, True))

        # this is only implemented on cpu
        if (torch.device(device).type == 'cpu'):
            self.assertRaises(RuntimeError, lambda: torch.ormqr(zero_d, zero_d, zero_d))

        # max, min
        self.assertEqual((), torch.max(zero_d, zero_d).shape)
        self.assertEqual((1,), torch.max(one_d, zero_d).shape)
        self.assertEqual((1,), torch.max(zero_d, one_d).shape)
        self.assertEqual((), torch.min(zero_d, zero_d).shape)
        self.assertEqual((1,), torch.min(one_d, zero_d).shape)
        self.assertEqual((1,), torch.min(zero_d, one_d).shape)

        # diag
        self.assertRaises(RuntimeError, lambda: torch.diag(zero_d))

        zero_d_int = torch.tensor(1, device=device)
        one_d_int = torch.tensor([1], device=device)

        # lshift, rshift
        self.assertEqual((), (zero_d_int >> zero_d_int).shape)
        self.assertEqual((), (zero_d_int >> 1).shape)
        self.assertEqual((1,), (one_d_int >> zero_d_int).shape)
        self.assertEqual((1,), (zero_d_int >> one_d_int).shape)
        self.assertEqual((1,), (one_d_int >> 1).shape)

        self.assertEqual((), (zero_d_int << zero_d_int).shape)
        self.assertEqual((), (zero_d_int << 1).shape)
        self.assertEqual((1,), (one_d_int << zero_d_int).shape)
        self.assertEqual((1,), (zero_d_int << one_d_int).shape)
        self.assertEqual((1,), (one_d_int << 1).shape)

        # or
        self.assertEqual((), (zero_d_int | zero_d_int).shape)
        self.assertEqual((), (zero_d_int | 1).shape)
        self.assertEqual((1,), (one_d_int | zero_d_int).shape)
        self.assertEqual((1,), (zero_d_int | one_d_int).shape)
        self.assertEqual((1,), (one_d_int | 1).shape)

        # and
        self.assertEqual((), (zero_d_int & zero_d_int).shape)
        self.assertEqual((), (zero_d_int & 1).shape)
        self.assertEqual((1,), (one_d_int & zero_d_int).shape)
        self.assertEqual((1,), (zero_d_int & one_d_int).shape)
        self.assertEqual((1,), (one_d_int & 1).shape)

        # clone
        self.assertEqual((), zero_d.clone().shape)

        zero_d_bool = torch.tensor(True, device=device)
        one_d_bool = torch.tensor([True], device=device)

        # masked_select
        self.assertEqual((1,), torch.masked_select(zero_d_bool, zero_d_bool).shape)
        self.assertEqual((1,), torch.masked_select(zero_d_bool, one_d_bool).shape)
        self.assertEqual((1,), torch.masked_select(one_d_bool, zero_d_bool).shape)

        zero_d_uint8 = torch.tensor(1, dtype=torch.uint8, device=device)
        one_d_uint8 = torch.tensor([1], dtype=torch.uint8, device=device)

        with warnings.catch_warnings():
            warnings.simplefilter("ignore")
            self.assertEqual((1,), torch.masked_select(zero_d_uint8, zero_d_uint8).shape)
            self.assertEqual((1,), torch.masked_select(zero_d_uint8, one_d_uint8).shape)
            self.assertEqual((1,), torch.masked_select(one_d_uint8, zero_d_uint8).shape)

        # mode
        self.assertEqual([(), ()], [x.shape for x in torch.mode(zero_d, dim=0, keepdim=True)])
        self.assertEqual([(), ()], [x.shape for x in torch.mode(zero_d, dim=0, keepdim=False)])
        self.assertEqual([(1,), (1,)], [x.shape for x in torch.mode(one_d, dim=0, keepdim=True)])
        self.assertEqual([(), ()], [x.shape for x in torch.mode(one_d, dim=0, keepdim=False)])

        # max
        self.assertEqual([(), ()], [x.shape for x in torch.max(zero_d, dim=0, keepdim=True)])
        self.assertEqual([(), ()], [x.shape for x in torch.max(zero_d, dim=0, keepdim=False)])
        self.assertEqual([(1,), (1,)], [x.shape for x in torch.max(one_d, dim=0, keepdim=True)])
        self.assertEqual([(), ()], [x.shape for x in torch.max(one_d, dim=0, keepdim=False)])

        # amax
        self.assertEqual((), torch.amax(zero_d, dim=0, keepdim=True).shape)
        self.assertEqual((), torch.amax(zero_d, dim=0, keepdim=False).shape)
        self.assertEqual((1,), torch.amax(one_d, dim=0, keepdim=True).shape)
        self.assertEqual((), torch.amax(one_d, dim=0, keepdim=False).shape)

        # min
        self.assertEqual([(), ()], [x.shape for x in torch.min(zero_d, dim=0, keepdim=True)])
        self.assertEqual([(), ()], [x.shape for x in torch.min(zero_d, dim=0, keepdim=False)])
        self.assertEqual([(1,), (1,)], [x.shape for x in torch.min(one_d, dim=0, keepdim=True)])
        self.assertEqual([(), ()], [x.shape for x in torch.min(one_d, dim=0, keepdim=False)])

        # amin
        self.assertEqual((), torch.amin(zero_d, dim=0, keepdim=True).shape)
        self.assertEqual((), torch.amin(zero_d, dim=0, keepdim=False).shape)
        self.assertEqual((1,), torch.amin(one_d, dim=0, keepdim=True).shape)
        self.assertEqual((), torch.amin(one_d, dim=0, keepdim=False).shape)

        # set_
        zero_d_clone = zero_d.clone()
        one_d_clone = one_d.clone()
        self.assertEqual((), zero_d_clone.set_(one_d.storage(), 0, (), ()).shape)
        self.assertEqual((1,), zero_d_clone.set_(one_d.storage(), 0, (1,), (1,)).shape)
        self.assertEqual((), one_d_clone.set_(one_d.storage(), 0, (), ()).shape)
        self.assertEqual((1,), one_d_clone.set_(one_d.storage(), 0, (1,), (1,)).shape)

        self.assertEqual((), zero_d.clone().set_(zero_d).shape)
        self.assertEqual((), one_d.clone().set_(zero_d).shape)
        self.assertEqual((1,), zero_d.clone().set_(one_d).shape)
        self.assertEqual((1,), one_d.clone().set_(one_d).shape)

        # take
        self.assertEqual((), torch.randn((2, 3), device=device).take(zero_d_int).shape)
        self.assertEqual((1,), torch.randn((2, 3), device=device).take(one_d_int).shape)

        # gather
        self.assertEqual((), torch.gather(zero_d, 0, torch.zeros((), dtype=torch.int64, device=device)).shape)
        self.assertEqual((1,), torch.gather(zero_d, 0, torch.zeros((1,), dtype=torch.int64, device=device)).shape)
        self.assertEqual((), torch.gather(one_d, 0, torch.zeros((), dtype=torch.int64, device=device)).shape)
        self.assertEqual((1,), torch.gather(one_d, 0, torch.zeros((1,), dtype=torch.int64, device=device)).shape)

        # normal
        # std must be >= 0
        zero_d_ge_0 = torch.rand((), device=device)
        # documentation says out shape matches shape of mean
        self.assertEqual((), torch.normal(zero_d, zero_d_ge_0).shape)
        self.assertEqual((1,), torch.normal(one_d, zero_d_ge_0).shape)
        self.assertEqual((), torch.normal(1, zero_d_ge_0).shape)
        self.assertEqual((), torch.normal(zero_d, 1).shape)
        self.assertEqual((1,), torch.normal(one_d, 1).shape)
        # TODO: this behavior differs on CPU and GPU, see https://github.com/pytorch/pytorch/issues/30480.
        # self.assertEqual((), torch.normal(zero_d, one_d).shape)
        # self.assertEqual((), torch.normal(1, one_d).shape)

        # convolutions.  Yes, we are testing nn.functional here; seems justified
        # given its similar to the other tests
        w = torch.randn(2, 1, 3, 3, device=device).div_(2).requires_grad_()
        self.assertRaises(RuntimeError, lambda: torch.nn.functional.conv2d(zero_d, w, groups=1))
        self.assertRaises(RuntimeError, lambda: torch.nn.functional.conv2d(zero_d, w, groups=2))

        # nll_loss -- verify input can't be 0-dimensional.
        self.assertRaises(ValueError, lambda: torch.nn.functional.nll_loss(zero_d, zero_d, reduction='none'))
        self.assertRaises(ValueError, lambda: torch.nn.functional.nll_loss(zero_d, one_d, reduction='none'))
        # verify output is 0-dimensional when reduction != 'none'
        for (input, target) in ((torch.randn(1, 1, device=device), torch.tensor([0], device=device)),
                                (torch.randn(1, 1, 1, 1, device=device), torch.tensor([[[0]]], device=device))):
            self.assertEqual((), torch.nn.functional.nll_loss(input, target, reduction='mean').shape)
            self.assertEqual((), torch.nn.functional.nll_loss(input, target, reduction='sum').shape)

        # multilabel_margin_loss
        for input in (zero_d, one_d, torch.randn(1, 1, device=device)):
            for target in (torch.tensor(0, device=device), torch.tensor([0], device=device), torch.tensor([[0]], device=device)):
                if (input.dim() <= 1 and target.dim() <= 1) or (input.dim() == 2 and target.dim() == 2):
                    output_shape = (target.shape[0],) if target.dim() == 2 else ()
                    self.assertEqual(output_shape,
                                     torch.nn.functional.multilabel_margin_loss(input, target, reduction='none').shape)
                    self.assertEqual((), torch.nn.functional.multilabel_margin_loss(input, target, reduction='mean').shape)
                    self.assertEqual((), torch.nn.functional.multilabel_margin_loss(input, target, reduction='sum').shape)
                else:
                    self.assertRaises(RuntimeError,
                                      lambda: torch.nn.functional.multilabel_margin_loss(input, target, reduction='none'))
                    self.assertRaises(RuntimeError,
                                      lambda: torch.nn.functional.multilabel_margin_loss(input, target, reduction='mean'))
                    self.assertRaises(RuntimeError,
                                      lambda: torch.nn.functional.multilabel_margin_loss(input, target, reduction='sum'))

        # multi_margin_loss
        for input in (zero_d, one_d, torch.randn(1, 1, device=device)):
            for target in (torch.tensor(0, device=device), torch.tensor([0], device=device)):
                self.assertEqual(target.shape, torch.nn.functional.multi_margin_loss(input, target, reduction='none').shape)
                self.assertEqual((), torch.nn.functional.multi_margin_loss(input, target, reduction='mean').shape)
                self.assertEqual((), torch.nn.functional.multi_margin_loss(input, target, reduction='sum').shape)

    # Uses mismatched arange out size to trigger a warning
    def test_cpp_warnings_have_python_context(self, device):
        # Creates long string in advance to avoid a too-long Python line
        s = ".+Triggered internally at.+RangeFactories.+"

        def cpp_warn_fn():
            out = torch.empty((5,))
            torch.arange(0, 3, out=out)
            return out

        # Checks eager-mode cpp warning
        with warnings.catch_warnings(record=True) as w:
            cpp_warn_fn()
            frameinfo = inspect.getframeinfo(inspect.currentframe())
            warning = w[0]

            # Checks for cpp context in the warning message
            self.assertTrue(re.search(s, str(warning.message)) is not None)

            # Checks the Python features of the warning
            # Note: the eager mode warning refers to the line in the function
            # that throws the warning.
            self.assertEqual(frameinfo.lineno - 6, warning.lineno)
            self.assertEqual(len(w), 1)

        # Checks jitted cpp warning
        with warnings.catch_warnings(record=True) as w:
            scripted_cpp_warn_fn = torch.jit.script(cpp_warn_fn)
            scripted_cpp_warn_fn()
            warning = w[0]

            # Checks for cpp context in the warning message
            self.assertTrue(re.search(s, str(warning.message)) is not None)

            # Checks the Python features of the warning
            # Note: the jitted warning's lineno refers to the call to the jitted
            # function, which in our test suite has a layer of indirection
            # that makes checking the Python lineno fragile
            self.assertEqual(len(w), 1)

        # Checks jitted Python warning
        def warn_fn():
            warnings.warn("Warning!")

        # The jit mimics an eager-mode Python warning in this case
        with warnings.catch_warnings(record=True) as w:
            scripted_warn_fn = torch.jit.script(warn_fn)
            scripted_warn_fn()
            frameinfo = inspect.getframeinfo(inspect.currentframe())
            warning = w[0]

            self.assertTrue(re.search('Warning!', str(warning.message)) is not None)

            # Checks the Python features of the warning
            self.assertEqual(frameinfo.lineno - 6, warning.lineno)
            self.assertEqual(len(w), 1)

    # FIXME: move to test_testing
    @onlyCPU
    def test_warn_always_caught(self, device):
        # Check that we can catch a TORCH_WARN_ONCE warning twice
        # since assertWarnsOnceRegex uses set_warn_always(True) which changes
        # TORCH_WARN_ONCE to TORCH_WARN
        a = np.arange(10)
        a.flags.writeable = False
        with self.assertWarnsOnceRegex(UserWarning, '.*non-writable.*'):
            torch.from_numpy(a)

        # OK, got it once, now try again
        with self.assertWarnsOnceRegex(UserWarning, '.*non-writable.*'):
            torch.from_numpy(a)

        # Make sure emitting two warnings will pass the assertWarnsOnceRegex
        # context manager
        with self.assertWarnsOnceRegex(UserWarning, '.*non-writable.*'):
            torch.from_numpy(a)
            torch.from_numpy(a)

    # TODO: this test should be in test_nn.py
    def test_conv_transposed_backward_agnostic_to_memory_format(self, device):
        in_channels = 64
        out_channels = 128
        scale_factor = 8
        batch_size = 8
        length = 16

        conv = torch.nn.ConvTranspose1d(
            in_channels, out_channels, kernel_size=scale_factor * 2, stride=scale_factor).to(device)
        layer_norm = torch.nn.LayerNorm(out_channels).to(device)

        input_ = torch.randn(batch_size, in_channels, length).to(device).contiguous()
        input_ = conv(input_).contiguous()
        input_ = layer_norm(input_.transpose(1, 2).contiguous()).contiguous()
        input_.sum().backward()

        # 3d
        conv = torch.nn.ConvTranspose3d(3, 3, kernel_size=3).to(device)
        input = torch.randn(batch_size, 3, length, length, length, device=device)
        out = conv(input)
        out.backward(torch.ones_like(out).transpose(-2, -1))

    # TODO: this test should be in test_nn.py
    @onlyCUDA
    @largeTensorTest('12GB')
    def test_conv_transposed_large(self, device):
        # ConvTranspose3d works for large input tensors (gh-32866)
        in_channels = 64
        out_channels = 128
        kernel_size = 5

        conv = torch.nn.ConvTranspose3d(
            in_channels, out_channels, kernel_size=kernel_size,
            stride=2, padding=2, output_padding=1).to(device)

        x = torch.rand([1, 64, 8, 128, 172]).to(device)
        y = conv(x)

    def test_is_set_to(self, device):
        t1 = torch.empty(3, 4, 9, 10, device=device)
        t2 = torch.empty(3, 4, 9, 10, device=device)
        t3 = torch.tensor([], device=device).set_(t1)
        t4 = t3.clone().resize_(12, 90)
        self.assertFalse(t1.is_set_to(t2))
        self.assertTrue(t1.is_set_to(t3))
        self.assertTrue(t3.is_set_to(t1), "is_set_to should be symmetric")
        self.assertFalse(t1.is_set_to(t4))
        self.assertFalse(torch.tensor([]).is_set_to(torch.tensor([])),
                         "Tensors with no storages should not appear to be set "
                         "to each other")

        t1 = torch.tensor([True, True], dtype=torch.bool, device=device)
        t2 = torch.tensor([0], dtype=torch.bool, device=device).set_(t1)
        self.assertTrue(t1.is_set_to(t2))

        # test that sizes must match
        t1 = torch.empty([2, 3, 4], device=device)
        t2 = t1.view(4, 3, 2)
        self.assertFalse(t1.is_set_to(t2))
        self.assertFalse(t2.is_set_to(t1))

        # test that legacy empty size behavior used to be respected (i.e. all
        # empty tensors were logically collapsed to size [0]).
        t1 = torch.empty([2, 5, 0], device=device)
        t2 = t1.view([0])
        self.assertFalse(t1.is_set_to(t2))
        self.assertFalse(t2.is_set_to(t1))

    def test_broadcast(self, device):

        # all functions
        fns = {
            "dist", "atan2", "pow", "lerp", "add",
            "sub", "mul", "div", "fmod", "remainder",
            "eq", "ge", "gt", "le", "lt", "max", "min", "ne",
            "addcdiv", "addcmul", "masked_scatter", "masked_select", "masked_fill",
            "map", "map2", "copy"
        }
        # functions with three tensor arguments
        fns_3_args = {"map2"}
        fns_value_kwarg = {"addcdiv", "addcmul"}

        for fn in fns:
            (dims_small, dims_large, dims_full) = self._select_broadcastable_dims()
            full1d = torch.randn(*dims_full, device=device).flatten().float()
            small = torch.randn(*dims_small, device=device).float()
            large = torch.randn(*dims_large, device=device).float()
            small_expanded = small.expand(*dims_full)
            large_expanded = large.expand(*dims_full)
            small2 = None
            small2_expanded = None
            if fn in fns_3_args or fn in fns_value_kwarg:
                # create another smaller tensor
                (dims_small2, _, _) = self._select_broadcastable_dims(dims_full)
                small2 = torch.randn(*dims_small2, device=device).float()
                small2_expanded = small2.expand(*dims_full)

            if small.is_cuda and fn in ['map', 'map2']:
                # map and map2 are not implementd on CUDA tensors
                continue

            if hasattr(large_expanded, fn):
                # run through tensor versions of functions
                # and verify fully expanded inputs give same results
                expanded = {large: large_expanded, small: small_expanded, small2: small2_expanded}

                def tensorfn(myfn, t1, t2):
                    if fn == "lerp":
                        return myfn(t1, 0.5)
                    elif fn == "masked_select":
                        return myfn(t1 < 0)
                    elif fn == "masked_scatter":
                        return myfn(t1 < 0.5, full1d)
                    elif fn == "masked_fill":
                        return myfn(t1 < 0.5, 1.0)
                    elif fn in fns_3_args:
                        return myfn(1, t1, t2)
                    elif fn in fns_value_kwarg:
                        return myfn(t1, t2, value=1)
                    else:
                        return myfn(t1)

                # test various orders
                for first, second, third in [(large, small, small2), (small, large, small2),
                                             (small2, small, large), (small2, large, small)]:
                    if first is None:
                        break  # ignore last iter when small2 is None
                    method_expanded = getattr(expanded[first], fn)
                    method = getattr(first, fn)
                    r1 = tensorfn(method_expanded, expanded[second], expanded[third])
                    r2 = tensorfn(method, second, third)
                    self.assertEqual(r1, r2)

            # now for torch. versions of functions
            if hasattr(torch, fn):
                fntorch = getattr(torch, fn)
                expanded = {large: large_expanded, small: small_expanded, small2: small2_expanded}

                def torchfn(t1, t2, t3):
                    if fn == "lerp":
                        return fntorch(t1, t2, 0.5)
                    elif fn == "masked_select":
                        return fntorch(t1, t2 < 0)
                    elif fn == "masked_scatter":
                        return fntorch(t1, t2 < 0.5, full1d)
                    elif fn == "masked_fill":
                        return fntorch(t1, t2 < 0.5, 1.0)
                    elif fn in fns_3_args:
                        return fntorch(t1, 1.0, t2, t3)
                    elif fn in fns_value_kwarg:
                        return fntorch(t1, t2, t3, value=1.0)
                    else:
                        return fntorch(t1, t2)

                # test various orders
                for first, second, third in [(large, small, small2), (small, large, small2),
                                             (small2, small, large), (small2, large, small)]:
                    if first is None:
                        break  # ignore last iter when small2 is None
                    r1 = torchfn(expanded[first], expanded[second], expanded[third])
                    r2 = torchfn(first, second, third)
                    self.assertEqual(r1, r2)

            # now for in place functions
            # in-place tensor is not broadcastable; test only guaranteed
            # to work by broadcasting other argument(s)
            if not hasattr(large_expanded, fn + "_"):
                continue

            # need to clone largeExpanded so we can reuse, since functions are in-place
            large_expanded_clone = large_expanded.clone()

            def tensorfn_inplace(t0, t1, t2=None):
                t0_fn = getattr(t0, fn + "_")
                if fn == "lerp":
                    return t0_fn(t1, 0.5)
                elif fn == "masked_scatter":
                    return t0_fn(t1 < 0.5, full1d)
                elif fn == "masked_fill":
                    return t0_fn(t1 < 0.5, 1.0)
                elif fn == "map":
                    return t0_fn(t1, lambda x, y: x + y)
                elif fn == "map2":
                    return t0_fn(t1, t2, lambda x, y, z: x + y + z)
                elif fn in fns_3_args:
                    return t0_fn(1.0, t1, t2)
                elif fn in fns_value_kwarg:
                    return t0_fn(t1, t2, value=1.0)
                else:
                    return t0_fn(t1)
            # in-place pointwise operations don't actually work if the in-place
            # tensor is 0-strided (numpy has the same issue)
            if (0 not in large_expanded.stride() and 0 not in large_expanded_clone.stride()):
                r1 = tensorfn_inplace(large_expanded, small_expanded, small2_expanded)
                r2 = tensorfn_inplace(large_expanded_clone, small, small2)
                self.assertEqual(r1, r2)

            def broadcastable(t0, t1, t2=None):
                try:
                    t1.expand_as(t0)
                    if t2 is not None:
                        t2.expand_as(t0)
                except RuntimeError:
                    return False
                return True

            def _test_in_place_broadcastable(t0, t1, t2=None):
                if not broadcastable(t0, t1, t2):
                    same_size = t0.numel() == t1.numel() and (t0.numel() == t2.numel() if t2 is not None else True)
                    if not same_size:
                        self.assertRaises(RuntimeError, lambda: tensorfn_inplace(t0, t1, t2))
                else:
                    tensorfn_inplace(t0, t1, t2)

            if fn not in fns_3_args and fn not in fns_value_kwarg:
                _test_in_place_broadcastable(small, large_expanded)
                _test_in_place_broadcastable(small, large)
            else:
                _test_in_place_broadcastable(small2, small_expanded, large_expanded)
                _test_in_place_broadcastable(small2, small, large)

    @unittest.skipIf(IS_FBCODE and IS_REMOTE_GPU, "cublas runtime error")
    @onlyCUDA
    @wrapDeterministicFlagAPITest
    def test_cublas_config_nondeterministic_alert(self, device):
        test_cases = [
            # (function, (tensor sizes))
            ('mm', ((2, 2), (2, 2),)),
            ('mv', ((2, 2), (2,),)),
            ('bmm', ((1, 2, 2), (1, 2, 2),))]

        test_configs = [
            # (CuBLAS workspace config, is deterministic)
            ('garbage', False),
            (None, False),
            (':4096:8', True),
            (':16:8', True)]

        cublas_var_name = 'CUBLAS_WORKSPACE_CONFIG'
        is_cuda10_2_or_higher = (
            (torch.version.cuda is not None)
            and ([int(x) for x in torch.version.cuda.split(".")] >= [10, 2]))

        def test_case_info(fn_name, config):
            return f'function "{fn_name}" with config "{"" if config is None else config}"'

        # Create processes to test each combination of test cases and config settings
        processes = []
        for fn_name, arg_sizes in test_cases:
            for config, is_config_deterministic in test_configs:
                env = os.environ.copy()
                if config is None:
                    if env.get(cublas_var_name) is not None:
                        del env[cublas_var_name]
                else:
                    env[cublas_var_name] = config
                should_throw_error = is_cuda10_2_or_higher and not is_config_deterministic
                script = f"""
import torch
torch.use_deterministic_algorithms(True)
fn = torch.{fn_name}
arg_sizes = {arg_sizes}
device = '{device}'
should_throw_error = {should_throw_error}
args = []
for arg_size in arg_sizes:
    args.append(torch.randn(*arg_size, device=device))
try:
    fn(*args)
except RuntimeError as e:
    if not should_throw_error:
        raise RuntimeError('Did not expect any error to be raised')
    elif 'Deterministic behavior was enabled with either' not in str(e):
        raise RuntimeError('Expected a CuBLAS nondeterministic error, but got a different error')
else:
    if should_throw_error:
        raise RuntimeError('Expected a CuBLAS nondeterministic error, but it was not raised')

"""
                try:
                    subprocess.check_output(
                        [sys.executable, '-c', script],
                        stderr=subprocess.STDOUT,
                        # On Windows, opening the subprocess with the default CWD makes `import torch`
                        # fail, so just set CWD to this script's directory
                        cwd=os.path.dirname(os.path.realpath(__file__)),
                        env=env)
                except subprocess.CalledProcessError as e:
                    self.fail(msg=(
                        f'Subprocess exception while attempting to run {test_case_info(fn_name, config)}:\n'
                        + e.output.decode("utf-8")))

    # FIXME: update OpInfos to support "nondeterministic samples" and port these tests
    #   to that architecture
    def test_nondeterministic_alert_AvgPool3d(self, device):
        module = torch.nn.AvgPool3d(3)
        input = torch.randn(2, 3, 3, 3, requires_grad=True, device=device)
        res = module(input)
        grad = torch.ones_like(res)

        @expectedAlertNondeterministic('avg_pool3d_backward_cuda', ['cuda'])
        def backward_func(slf, device):
            res.backward(grad)

        backward_func(self, device)

    def test_nondeterministic_alert_AdaptiveAvgPool2d(self, device):
        module = torch.nn.AdaptiveAvgPool2d(3)
        input = torch.randn(2, 3, 3, requires_grad=True, device=device)
        res = module(input)
        grad = torch.ones_like(res)

        @expectedAlertNondeterministic('adaptive_avg_pool2d_backward_cuda', ['cuda'])
        def backward_func(slf, device):
            res.backward(grad)

        backward_func(self, device)

    def test_nondeterministic_alert_AdaptiveAvgPool3d(self, device):
        module = torch.nn.AdaptiveAvgPool3d(3)
        input = torch.randn(2, 3, 3, 3, requires_grad=True, device=device)
        res = module(input)
        grad = torch.ones_like(res)

        @expectedAlertNondeterministic('adaptive_avg_pool3d_backward_cuda', ['cuda'])
        def backward_func(slf, device):
            res.backward(grad)

        backward_func(self, device)

    def test_nondeterministic_alert_MaxPool3d(self, device):
        module = torch.nn.MaxPool3d(3)
        input = torch.randn(2, 3, 3, 3, requires_grad=True, device=device)
        res = module(input)
        grad = torch.ones_like(res)

        @expectedAlertNondeterministic('max_pool3d_with_indices_backward_cuda', ['cuda'])
        def backward_func(slf, device):
            res.backward(grad)

        backward_func(self, device)

    def test_nondeterministic_alert_AdaptiveMaxPool2d(self, device):
        module = torch.nn.AdaptiveMaxPool2d(3)
        input = torch.randn(2, 3, 3, requires_grad=True, device=device)
        res = module(input)
        grad = torch.ones_like(res)

        @expectedAlertNondeterministic('adaptive_max_pool2d_backward_cuda', ['cuda'])
        def backward_func(slf, device):
            res.backward(grad)

        backward_func(self, device)

    def test_nondeterministic_alert_FractionalMaxPool2d(self, device):
        module = torch.nn.FractionalMaxPool2d(2, output_ratio=0.5)
        input = torch.randn(2, 3, 3, 3, requires_grad=True, device=device)
        res = module(input)
        grad = torch.ones_like(res)

        @expectedAlertNondeterministic('fractional_max_pool2d_backward_cuda', ['cuda'])
        def backward_func(slf, device):
            res.backward(grad)

        backward_func(self, device)

    def test_nondeterministic_alert_FractionalMaxPool3d(self, device):
        module = torch.nn.FractionalMaxPool3d(2, output_ratio=0.5)
        input = torch.randn(2, 3, 3, 3, 3, requires_grad=True, device=device)
        res = module(input)
        grad = torch.ones_like(res)

        @expectedAlertNondeterministic('fractional_max_pool3d_backward_cuda', ['cuda'])
        def backward_func(slf, device):
            res.backward(grad)

        backward_func(self, device)

    def test_nondeterministic_alert_interpolate_linear(self, device):
        input = torch.randn(1, 2, 4, device=device, requires_grad=True)
        res = torch.nn.functional.interpolate(
            input,
            size=12,
            mode='linear',
            align_corners=False)
        grad = torch.ones_like(res)

        @expectedAlertNondeterministic('upsample_linear1d_backward_out_cuda', ['cuda'])
        def backward_func(slf, device):
            res.backward(grad)

        backward_func(self, device)

    def test_nondeterministic_alert_interpolate_bilinear(self, device):
        input = torch.randn(1, 2, 4, 4, device=device, requires_grad=True)
        res = torch.nn.functional.interpolate(
            input,
            size=12,
            mode='bilinear',
            align_corners=False)
        grad = torch.ones_like(res)

        @expectedAlertNondeterministic('upsample_bilinear2d_backward_out_cuda', ['cuda'])
        def backward_func(slf, device):
            res.backward(grad)

        backward_func(self, device)

    def test_nondeterministic_alert_interpolate_bicubic(self, device):
        input = torch.randn(1, 2, 4, 4, device=device, requires_grad=True)
        res = torch.nn.functional.interpolate(
            input,
            size=12,
            mode='bicubic',
            align_corners=False)
        grad = torch.ones_like(res)

        @expectedAlertNondeterministic('upsample_bicubic2d_backward_out_cuda', ['cuda'])
        def backward_func(slf, device):
            res.backward(grad)

        backward_func(self, device)

    def test_nondeterministic_alert_interpolate_trilinear(self, device):
        input = torch.randn(1, 2, 4, 4, 4, device=device, requires_grad=True)
        res = torch.nn.functional.interpolate(
            input,
            size=12,
            mode='trilinear',
            align_corners=False)
        grad = torch.ones_like(res)

        @expectedAlertNondeterministic('upsample_trilinear3d_backward_out_cuda', ['cuda'])
        def backward_func(slf, device):
            res.backward(grad)

        backward_func(self, device)

    def test_nondeterministic_alert_ReflectionPad1d(self, device):
        module = torch.nn.ReflectionPad1d((1, 2))
        input = torch.randn(2, 3, 8, device=device, requires_grad=True)
        res = module(input)
        grad = torch.ones_like(res)

        @expectedAlertNondeterministic('reflection_pad1d_backward_out_cuda', ['cuda'])
        def backward_func(slf, device):
            res.backward(grad)

        backward_func(self, device)

    def test_nondeterministic_alert_ReflectionPad2d(self, device):
        module = torch.nn.ReflectionPad2d((1, 2, 3, 4))
        input = torch.randn(2, 3, 8, 8, device=device, requires_grad=True)
        res = module(input)
        grad = torch.ones_like(res)

        @expectedAlertNondeterministic('reflection_pad2d_backward_cuda', ['cuda'])
        def backward_func(slf, device):
            res.backward(grad)

        backward_func(self, device)

    def test_nondeterministic_alert_ReflectionPad3d(self, device):
        module = torch.nn.ReflectionPad3d((1, 2, 3, 4, 5, 6))
        input = torch.randn(2, 3, 8, 8, 8, device=device, requires_grad=True)
        res = module(input)
        grad = torch.ones_like(res)

        @expectedAlertNondeterministic('reflection_pad3d_backward_out_cuda', ['cuda'])
        def backward_func(slf, device):
            res.backward(grad)

        backward_func(self, device)

    def test_nondeterministic_alert_ReplicationPad1d(self, device):
        module = torch.nn.ReplicationPad1d((1, 2))
        input = torch.randn(2, 3, 4, device=device, requires_grad=True)
        res = module(input)
        grad = torch.ones_like(res)

        @expectedAlertNondeterministic('replication_pad1d_backward_cuda', ['cuda'])
        def backward_func(slf, device):
            res.backward(grad)

        backward_func(self, device)

    def test_nondeterministic_alert_ReplicationPad2d(self, device):
        module = torch.nn.ReplicationPad2d((1, 2, 3, 4))
        input = torch.randn(2, 3, 4, 4, device=device, requires_grad=True)
        res = module(input)
        grad = torch.ones_like(res)

        @expectedAlertNondeterministic('replication_pad2d_backward_cuda', ['cuda'])
        def backward_func(slf, device):
            res.backward(grad)

        backward_func(self, device)

    def test_nondeterministic_alert_ReplicationPad3d(self, device):
        module = torch.nn.ReplicationPad3d((1, 2, 3, 4, 5, 6))
        input = torch.randn(2, 3, 4, 4, 4, device=device, requires_grad=True)
        res = module(input)
        grad = torch.ones_like(res)

        @expectedAlertNondeterministic('replication_pad3d_backward_cuda', ['cuda'])
        def backward_func(slf, device):
            res.backward(grad)

        backward_func(self, device)

    def test_nondeterministic_alert_NLLLoss(self, device):
        module = torch.nn.NLLLoss()
        input = torch.randn(2, 3, 5, 5, device=device)
        target = torch.rand(2, 5, 5, device=device).mul(3).floor().long()

        @expectedAlertNondeterministic('nll_loss2d_forward_out_cuda_template', ['cuda'])
        def forward_func(slf, device):
            module(input, target)

        forward_func(self, device)

    def test_nondeterministic_alert_CTCLoss(self, device):
        module = torch.nn.CTCLoss()
        input = torch.randn(50, 3, 15, device=device, requires_grad=True)
        target = torch.randint(0, 14, (3, 30), device=device)
        input_lengths = [50, 50, 50]
        target_lengths = [30, 25, 20]
        res = module(input, target, input_lengths, target_lengths)
        grad = torch.ones_like(res)

        @expectedAlertNondeterministic('ctc_loss_backward_gpu', ['cuda'])
        def backward_func(slf, device):
            res.backward(grad, retain_graph=True)

        backward_func(self, device)

    def test_nondeterministic_alert_EmbeddingBag_max(self, device):
        module = torch.nn.EmbeddingBag(
            4, 3, None, 2., False, 'max',
            _weight=torch.randn(4, 3, device=device, requires_grad=True))
        input = torch.randint(0, 3, (4, 3), device=device)
        res = module(input)
        grad = torch.ones_like(res)

        @expectedAlertNondeterministic('embedding_bag_backward_cuda_max', ['cuda'])
        def backward_func(slf, device):
            res.backward(grad)

        backward_func(self, device)

    def test_nondeterministic_alert_scatter_add(self, device):
        def test_func(op_call):
            input = torch.randn(5, 4, device=device)
            dim = 0
            index = torch.tensor([[3]], device=device)
            src = torch.tensor([[1.0]], device=device)

            @expectedAlertNondeterministic('scatter_add_cuda_kernel', ['cuda'])
            def forward_func(slf, device):
                op_call(input, dim, index, src)

            forward_func(self, device)

        test_func(torch.Tensor.scatter_add_)
        test_func(torch.Tensor.scatter_add)
        test_func(torch.scatter_add)

    @expectedFailureMeta  # expected a non-determinitic error, but it was not raised
    @onlyNativeDeviceTypes
    def test_nondeterministic_alert_put(self, device):
        def test_func(op_call):
            a = torch.randn(10, device=device)
            indices = torch.tensor([0, 0], device=device)
            values = torch.tensor([0., 1.], device=device)

            @expectedAlertNondeterministic('put_')
            def forward_func(slf, device):
                op_call(a, indices, values, accumulate=False)

            forward_func(self, device)

        test_func(torch.Tensor.put)
        test_func(torch.Tensor.put_)

    def test_nondeterministic_alert_put_accumulate(self, device):
        def test_func(op_call):
            a = torch.randn(10, device=device)
            indices = torch.tensor([0, 0], device=device)
            values = torch.tensor([0., 1.], device=device)

            @expectedAlertNondeterministic('put_', ['cuda'])
            def forward_func(slf, device):
                op_call(a, indices, values, accumulate=True)

            forward_func(self, device)

        test_func(torch.Tensor.put)
        test_func(torch.Tensor.put_)

    def test_nondeterministic_alert_histc(self, device):
        def test_func(op_call):
            a = torch.tensor([], device=device)

            @expectedAlertNondeterministic('_histc_cuda', ['cuda'])
            def forward_func(slf, device):
                res = op_call(a, min=0, max=3)

            forward_func(self, device)

        test_func(torch.histc)
        test_func(torch.Tensor.histc)

    def test_nondeterministic_alert_bincount(self, device):
        def test_func(op_call):
            a = torch.tensor([], device=device, dtype=torch.long)

            @expectedAlertNondeterministic('_bincount_cuda', ['cuda'])
            def forward_func(slf, device):
                res = op_call(a)

            forward_func(self, device)

        test_func(torch.bincount)
        test_func(torch.Tensor.bincount)

    # Ensures that kthvalue throws nondeterministic alerts in the correct cases
    @dtypes(torch.double)
    def test_nondeterministic_alert_kthvalue(self, device, dtype):
        @expectedAlertNondeterministic('kthvalue CUDA', ['cuda'])
        def test_func(slf, device, call_type):
            S = 10
            k = 5
            a = torch.randn(S, device=device)
            if call_type == 'function':
                torch.kthvalue(a, k)
            elif call_type == 'method':
                a.kthvalue(k)
            elif call_type == 'out':
                values = torch.empty_like(a)
                indices = torch.empty((), device=device, dtype=torch.long)
                torch.kthvalue(a, k, out=(values, indices))
            else:
                self.fail(f"'{call_type}' is not a valid call type")

        test_func(self, device, 'function')
        test_func(self, device, 'method')
        test_func(self, device, 'out')

    @onlyNativeDeviceTypes
    def test_nondeterministic_alert_gather(self, device):
        def test_func(op_call):
            a = torch.randn(3, 3, device=device, requires_grad=True)
            dim = 0
            index = torch.tensor([[0]], device=device)
            res = op_call(a, dim, index)
            grad = torch.ones_like(res)

            @expectedAlertNondeterministic('scatter_add_cuda_kernel', ['cuda'])
            def backward_func(slf, device):
                res.backward(grad)

            backward_func(self, device)

        test_func(torch.gather)
        test_func(torch.Tensor.gather)

    def test_nondeterministic_alert_grid_sample_2d(self, device):
        input = torch.empty(1, 1, 2, 2, device=device, requires_grad=True)
        grid = torch.empty(1, 1, 1, 2, device=device)
        res = torch.nn.functional.grid_sample(input, grid, align_corners=False)
        grad = torch.ones_like(res)

        @expectedAlertNondeterministic('grid_sampler_2d_backward_cuda', ['cuda'])
        def backward_func(slf, device):
            res.backward(grad)

        backward_func(self, device)

    def test_nondeterministic_alert_grid_sample_3d(self, device):
        input = torch.empty(1, 1, 2, 2, 2, device=device, requires_grad=True)
        grid = torch.empty(1, 1, 1, 2, 3, device=device)
        res = torch.nn.functional.grid_sample(input, grid, align_corners=False)
        grad = torch.ones_like(res)

        @expectedAlertNondeterministic('grid_sampler_3d_backward_cuda', ['cuda'])
        def backward_func(slf, device):
            res.backward(grad)

        backward_func(self, device)

    def test_embedding_scalar_weight_error(self, device):
        indices = torch.rand(2, 2, device=device).long()
        weights = [
            torch.tensor(1.0, device=device),
            torch.tensor(1.0, device=device).reshape(1, 1, 1),
        ]
        for weight in weights:
            with self.assertRaisesRegex(RuntimeError, "'weight' must be 2-D"):
                torch.embedding(weight, indices)

    def test_dist(self, device):
        def run_test(x, y):
            for p in [0, 1, 2, 3, 4, inf, -inf]:
                dist_xy = torch.dist(x, y, p)
                dist_xy_norm = torch.norm(x - y, p)
                self.assertEqual(dist_xy, dist_xy_norm)

        run_test(torch.randn(5, device=device), torch.randn(5, device=device))

        x = torch.zeros(3, device=device)
        y = torch.zeros(3, device=device)
        y[1] = 1.
        run_test(x, y)

    # Ensures that median throws nondeterministic alerts in the correct cases
    @dtypes(torch.double)
    def test_nondeterministic_alert_median(self, device, dtype):
        def test_func(slf, device, call_type):
            S = 10
            a = torch.randn(S, device=device)
            if call_type == 'function':
                torch.median(a)
            elif call_type == 'function with indices':
                torch.median(a, 0)
            elif call_type == 'method':
                a.median()
            elif call_type == 'method with indices':
                a.median(0)
            elif call_type == 'out with indices':
                result = torch.empty_like(a)
                indices = torch.empty((), dtype=torch.long, device=device)
                torch.median(a, 0, out=(result, indices))
            else:
                self.fail(f"'{call_type}' is not a valid call type")

        @expectedAlertNondeterministic('median CUDA with indices output', ['cuda'])
        def test_func_expect_error(slf, device, call_type):
            test_func(slf, device, call_type)

        test_func(self, device, 'function')
        test_func_expect_error(self, device, 'function with indices')
        test_func(self, device, 'method')
        test_func_expect_error(self, device, 'method with indices')
        test_func_expect_error(self, device, 'out with indices')

    # FIXME: move to test_scatter_gather_ops
    def _test_gather_backward_one_dim(self, device, deterministic: bool = False) -> None:
        with DeterministicGuard(deterministic):
            m = random.randint(2000, 3000)
            elems = random.randint(10 * m, 20 * m)
            dim = 0
            src = torch.randn(m, device=device, requires_grad=True)
            idx = torch.randint(m, (elems,), device=device)
            res = torch.gather(src, dim, idx)
            weight = torch.rand_like(res, device=device) * 10 ** 6
            res.backward(weight)
            grad = src.grad.detach().clone()

            if torch.device(device).type == 'cuda':
                for _ in range(2):
                    src.grad.data.zero_()
                    res = torch.gather(src, dim, idx)
                    res.backward(weight)
                    self.assertEqual(src.grad, grad, atol=0, rtol=0)
            else:
                expected = torch.zeros_like(src, device=device)
                for i in range(elems):
                    expected[idx[i]] += weight[i]
                self.assertEqual(grad, expected, atol=0, rtol=0)

    # FIXME: move to test_scatter_gather_ops
    @onlyNativeDeviceTypes
    def test_gather_backward_deterministic_path(self, device) -> None:
        self._test_gather_backward_one_dim(device, True)

    # FIXME: move to test_scatter_gather_ops
    @onlyCPU
    def test_gather_backward_one_dim(self, device) -> None:
        self._test_gather_backward_one_dim(device, False)

    # FIXME: move to test_scatter_gather_ops
    @onlyNativeDeviceTypes
    def test_scatter_add_one_dim_deterministic(self, device) -> None:
        with DeterministicGuard(True):
            m = random.randint(20, 30)
            elems = random.randint(2000 * m, 3000 * m)
            dim = 0
            src = torch.randn(elems, device=device)
            idx = torch.randint(m, (elems,), device=device)

            x = torch.zeros(m, device=device)
            res = x.scatter_add(dim, idx, src)

            expected = torch.zeros(m, device=device)
            for i in range(elems):
                expected[idx[i]] += src[i]

            self.assertEqual(res, expected, atol=0, rtol=0)

    # FIXME: move to test_scatter_gather_ops
    @onlyNativeDeviceTypes
    def test_scatter_zero_size_index(self, device) -> None:
        null_index = torch.zeros((0, 4), dtype=torch.int64)
        null_arr = torch.zeros((0, 4))
        original = torch.arange(4, dtype=torch.float32)
        result = original.scatter(0, null_index, null_arr)
        self.assertEqual(result, original, atol=0, rtol=0)

    @onlyCUDA
    def test_sync_warning(self, device):

        def _sync_raises_helper(f, level):
            with CudaSyncGuard(level):
                if level == 1:
                    with self.assertWarnsRegex(UserWarning, "called a synchronizing "):
                        f()
                elif level == 2:
                    with self.assertRaisesRegex(RuntimeError, "called a synchronizing "):
                        f()

        def _no_sync_helper(f, level):
            with CudaSyncGuard(level):
                f()

        def _ind_put_fn(x, ind, val):
            x[ind] = val
            return x

        def _ind_get_fn(x, ind):
            return x[ind]

        def _cond_fn(x):
            if x:  # taking boolean value of a tensor synchronizes
                return x
            else:
                return 2 * x

        # prepare inputs for subsequent ops
        size = 4
        x = torch.rand(size, device=device)
        y = torch.rand((), device=device)
        ind = torch.randint(size, (3,), device=device)
        ind_cpu = ind.cpu()
        repeats = torch.full((1,), 2, device=device)
        mask = torch.randint(2, (size,), device=device, dtype=bool)
        expect_no_sync = (lambda: _ind_put_fn(x, mask, 1.),
                          lambda: _ind_put_fn(x, ind, y),
                          lambda: _ind_get_fn(x, ind),
                          lambda: torch.nn.functional.one_hot(ind, num_classes=size),
                          lambda: torch.randperm(20000, device=device),
                          lambda: torch.repeat_interleave(x, 2, output_size=2 * size),
                          lambda: torch.repeat_interleave(x, repeats, output_size=2 * size))
        expect_sync = (lambda: _ind_put_fn(x, mask, y),
                       lambda: _ind_put_fn(x, ind_cpu, y),
                       lambda: _ind_get_fn(x, mask),
                       lambda: _ind_get_fn(x, ind_cpu),
                       lambda: x.nonzero(),
                       lambda: _cond_fn(y),
                       lambda: torch.nn.functional.one_hot(ind),
                       lambda: torch.repeat_interleave(x, 2),
                       lambda: torch.repeat_interleave(x, repeats))
        for f, level in product(expect_no_sync, (1, 2)):
            _no_sync_helper(f, level)
        for f, level in product(expect_sync, (1, 2)):
            _sync_raises_helper(f, level)


    @dtypes(*get_all_fp_dtypes())
    def test_log_normal(self, device, dtype):
        a = torch.tensor([10], dtype=dtype, device=device).log_normal_()
        self.assertEqual(a.dtype, dtype)
        self.assertEqual(a.size(), torch.Size([1]))

    @dtypes(*(get_all_int_dtypes() + get_all_fp_dtypes()))
    def test_geometric(self, device, dtype):
        a = torch.tensor([10], dtype=dtype, device=device).geometric_(0.5)
        self.assertEqual(a.dtype, dtype)
        self.assertEqual(a.size(), torch.Size([1]))

    def test_repeat_interleave(self, device):
        y = torch.tensor([[1, 2], [3, 4]], device=device)
        # exercise single argument function signature
        temp = y.repeat_interleave(2)
        self.assertEqual(torch.Size([8]), temp.size())

        for dtype in [torch.int, torch.long]:
            lengths = torch.tensor([1, 2], dtype=dtype, device=device)
            output_size = torch.sum(lengths)
            a = torch.repeat_interleave(
                y,
                lengths,
                dim=0,
            )
            self.assertEqual(a.dtype, y.dtype)
            self.assertEqual(a.size(), torch.Size([3, 2]))

            a_with_output = torch.repeat_interleave(
                y,
                lengths,
                dim=0,
                output_size=output_size,
            )
            self.assertEqual(a_with_output.dtype, y.dtype)
            self.assertEqual(a_with_output.size(), torch.Size([3, 2]))

    @dtypes(*get_all_fp_dtypes(include_half=False, include_bfloat16=False))
    @dtypesIfCPU(*(get_all_fp_dtypes(include_half=False, include_bfloat16=True)))
    @dtypesIfCUDA(*(get_all_fp_dtypes(include_bfloat16=False)))
    def test_bernoulli_p(self, device, dtype):
        for trivial_p in ([0, 1], [1, 0, 1, 1, 0, 1]):
            x = torch.tensor(trivial_p, dtype=dtype, device=device)
            self.assertEqual(x.bernoulli().tolist(), trivial_p)

        def isBinary(t):
            return torch.ne(t, 0).mul_(torch.ne(t, 1)).sum().item() == 0

        p = torch.rand(5, 5, dtype=dtype, device=device)
        self.assertTrue(isBinary(p.bernoulli()))

        p = torch.rand(5, dtype=dtype, device=device).expand(5, 5)
        self.assertTrue(isBinary(p.bernoulli()))

        p = torch.rand(5, 5, dtype=dtype, device=device)
        torch.bernoulli(torch.rand_like(p), out=p)
        self.assertTrue(isBinary(p))

    # RngUniform not implemented for Integral type in XLA test
    @dtypes(*(get_all_fp_dtypes(include_half=False, include_bfloat16=False)))
    @dtypesIfCPU(*(get_all_dtypes(include_half=False, include_bfloat16=False, include_complex=False)))
    @dtypesIfCUDA(*(get_all_dtypes(include_bfloat16=False, include_complex=False)))
    def test_bernoulli_self(self, device, dtype):

        def isBinary(t):
            return torch.ne(t, 0).mul_(torch.ne(t, 1)).sum().item() == 0

        t = torch.empty(10, 10, dtype=dtype, device=device)

        t.fill_(2)
        t.bernoulli_(0.5)
        self.assertTrue(isBinary(t))

        for p_dtype in get_all_fp_dtypes(include_half=device.startswith('cuda'), include_bfloat16=False):
            p = torch.rand(10, dtype=p_dtype, device=device).expand(10, 10)
            t.fill_(2)
            t.bernoulli_(p)
            self.assertTrue(isBinary(t))

            t.fill_(2)
            torch.bernoulli(torch.rand_like(t, dtype=p_dtype), out=t)
            self.assertTrue(isBinary(t))

            t.fill_(2)
            t.bernoulli_(torch.rand_like(t, dtype=p_dtype))
            self.assertTrue(isBinary(t))

    @slowTest
    @dtypes(*(get_all_fp_dtypes(include_half=False, include_bfloat16=False)))
    @dtypesIfCUDA(*(get_all_fp_dtypes(include_bfloat16=False)))
    def test_bernoulli_edge_cases(self, device, dtype):
        # Need to draw a lot of samples to cover every random floating point number.
        a = torch.zeros(10000, 10000, dtype=dtype, device=device)  # probability of drawing "1" is 0
        num_ones = (torch.bernoulli(a) == 1).sum()
        self.assertEqual(num_ones, 0)

        b = torch.ones(10000, 10000, dtype=dtype, device=device)  # probability of drawing "1" is 1
        num_zeros = (torch.bernoulli(b) == 0).sum()
        self.assertEqual(num_zeros, 0)

    @dtypes(*get_all_fp_dtypes())
    def test_exponential(self, device, dtype):
        a = torch.tensor([10], dtype=dtype, device=device).exponential_(0.5)
        self.assertEqual(a.dtype, dtype)
        self.assertEqual(a.size(), torch.Size([1]))

        # Tests extremal behavior
        tests = ((-0, float('inf')), (0, float('inf')), (float('inf'), 0))
        for test in tests:
            t = torch.empty((1,), device=device, dtype=dtype).exponential_(test[0])
            self.assertTrue(t.item() == test[1])

        # Tests that negative lambda fails
        with self.assertRaises(RuntimeError):
            torch.empty((1,), device=device, dtype=dtype).exponential_(-0.5)

    @onlyCUDA
    @dtypes(torch.half, torch.float)
    def test_exponential_no_zero(self, device, dtype):
        # naively, 0 in exponential can be generated with probability 2^-24
        # so we need more samples to check if it's not generated
        # instead of doing one
        # don't test CPU, that would be a long test
        x = torch.empty(50000000, device=device, dtype=dtype).exponential_()
        self.assertTrue(x.min() > 0)

    def _generate_correlation_tensors(self, device, dtype):
        yield make_tensor((0, 0), dtype=dtype, device=device)
        yield make_tensor((1, 0), dtype=dtype, device=device)
        yield make_tensor((0, 1), dtype=dtype, device=device)
        yield make_tensor((2,), dtype=dtype, device=device)
        yield make_tensor((2, 1), dtype=dtype, device=device)
        yield make_tensor((2, 2), dtype=dtype, device=device)
        yield make_tensor((2, 3), dtype=dtype, device=device)
        yield make_tensor((5, 10), dtype=dtype, device=device)
        yield make_tensor((5, 10), dtype=dtype, device=device, noncontiguous=True)
        if dtype != torch.int:
            yield torch.tensor([0, -2, nan, 10.2, inf], dtype=dtype, device=device)

    @onlyNativeDeviceTypes
    @dtypes(torch.int, torch.float, torch.cfloat)
    def test_corrcoef(self, device, dtype):
        for x in self._generate_correlation_tensors(device, dtype):
            res = torch.corrcoef(x)
            ref = np.corrcoef(x.cpu().numpy())
            self.assertEqual(res, ref, exact_dtype=False)

    @dtypes(torch.int, torch.float, torch.cfloat)
    def test_cov(self, device, dtype):
        def check(t, correction=1, fweights=None, aweights=None):
            res = torch.cov(t, correction=correction, fweights=fweights, aweights=aweights)
            t = t.cpu().numpy()
            fweights = fweights.cpu().numpy() if fweights is not None else None
            aweights = aweights.cpu().numpy() if aweights is not None else None
            ref = np.cov(t, ddof=correction, fweights=fweights, aweights=aweights)
            self.assertEqual(res, ref, atol=1e-05, rtol=1e-05, exact_dtype=False)

        for x in self._generate_correlation_tensors(device, dtype):
            check(x)
            num_observations = x.numel() if x.ndim < 2 else x.size(1)
            if num_observations > 0:
                fweights = torch.randint(1, 10, (num_observations,), device=device)
                aweights = make_tensor((num_observations,), dtype=torch.float, device=device, low=1)
                for correction, fw, aw in product([0, 1, 2], [None, fweights], [None, aweights]):
                    check(x, correction, fweights, aweights)

    # FIXME: port to ErrorInputs
    def test_cov_error(self, device):
        def check(msg, *args, **kwargs):
            with self.assertRaisesRegex(RuntimeError, r'cov\(\):.*' + msg + r'.*'):
                torch.cov(*args, **kwargs)

        a = torch.rand(2)
        check(r'expected input to have two or fewer dimensions', torch.rand(2, 2, 2))
        check(r'expected fweights to have one or fewer dimensions', a, fweights=torch.rand(2, 2))
        check(r'expected aweights to have one or fewer dimensions', a, aweights=torch.rand(2, 2))
        check(r'expected fweights to have integral dtype', a, fweights=torch.rand(2))
        check(r'expected aweights to have floating point dtype', a, aweights=torch.tensor([1, 1]))
        check(r'expected fweights to have the same numel', a, fweights=torch.tensor([1]))
        check(r'expected aweights to have the same numel', a, aweights=torch.rand(1))
        check(r'fweights cannot be negative', a, fweights=torch.tensor([-1, -2]))
        check(r'aweights cannot be negative', a, aweights=torch.tensor([-1., -2.]))

    @skipIfNoSciPy
    @dtypes(*get_all_fp_dtypes())
    def test_uniform_kstest(self, device, dtype):
        from scipy import stats
        size = 1000
        for from_ in [-42, 0, 4.2]:
            for to_ in [-4.2, 0, 42]:
                if to_ > from_:
                    t = torch.empty(size, dtype=dtype, device=device).uniform_(from_, to_)
                    res = stats.kstest(t.cpu().to(torch.double), 'uniform', args=(from_, (to_ - from_)))
                    self.assertTrue(res.statistic < 0.1)

    @skipIfNoSciPy
    @dtypes(*get_all_fp_dtypes(include_bfloat16=False))
    @dtypesIfCUDA(*get_all_fp_dtypes())
    def test_normal_kstest(self, device, dtype):
        from scipy import stats
        size = 1000
        for mean in [-10, 0, 50]:
            for std in [1, 5, 10]:
                t = torch.empty(size, dtype=dtype, device=device).normal_(mean=mean, std=std)
                res = stats.kstest(t.cpu().to(torch.double), 'norm', args=(mean, std))
                self.assertTrue(res.statistic < 0.1)

    @skipIfNoSciPy
    @dtypes(*get_all_fp_dtypes())
    def test_lognormal_kstest(self, device, dtype):
        from scipy import stats
        size = 1000
        for mean in [-3, 0, 7]:
            for std in [1, 5, 7]:
                t = torch.empty(size, dtype=dtype, device=device).log_normal_(mean=mean, std=std)
                res = stats.kstest(t.cpu().to(torch.double), 'lognorm', args=(std, 0, math.exp(mean)))
                if dtype == torch.half:
                    self.assertTrue(res.statistic < 0.3)
                else:
                    self.assertTrue(res.statistic < 0.1)

    @skipIfNoSciPy
    @dtypes(*get_all_fp_dtypes())
    def test_exponential_kstest(self, device, dtype):
        from scipy import stats
        size = 1000
        for lambd in [0.5, 1.0, 5.0]:
            t = torch.empty(size, dtype=dtype, device=device).exponential_(lambd=lambd)
            res = stats.kstest(t.cpu().to(torch.double), 'expon', args=(0, 1 / lambd,))
            self.assertTrue(res.statistic < 0.1)

    @skipIfNoSciPy
    @dtypes(*get_all_fp_dtypes())
    def test_cauchy_kstest(self, device, dtype):
        from scipy import stats
        size = 1000
        for median in [-10, 0, 50]:
            for sigma in [0.5, 1.0, 10.0]:
                t = torch.empty(size, dtype=dtype, device=device).cauchy_(median=median, sigma=sigma)
                res = stats.kstest(t.cpu().to(torch.double), 'cauchy', args=(median, sigma))
                self.assertTrue(res.statistic < 0.1)

    @slowTest
    @onlyCUDA
    @dtypes(torch.bfloat16, torch.float32)
    def test_cauchy_no_inf(self, device, dtype):
        # torch.float16 will have `inf` because of its smaller range.
        for _ in range((2**16) * 2):
            x = torch.empty((2**16), dtype=dtype, device=device)
            x.cauchy_()
            self.assertFalse(x.isinf().sum())

    @skipIfNoSciPy
    @dtypes(*(get_all_int_dtypes() + get_all_fp_dtypes()))
    def test_geometric_kstest(self, device, dtype):
        from scipy import stats
        size = 1000
        for p in [0.2, 0.5, 0.8]:
            t = torch.empty(size, dtype=dtype, device=device).geometric_(p=p)
            actual = np.histogram(t.cpu().to(torch.double), np.arange(1, 100))[0]
            expected = stats.geom(p).pmf(np.arange(1, 99)) * size
            res = stats.chisquare(actual, expected)
            self.assertEqual(res.pvalue, 1.0, atol=0.1, rtol=0)

    # FIXME: find test suite for pdist and cdist
    def test_pairwise_distance_empty(self, device):
        shape = (2, 0)
        x = torch.randn(shape, device=device)
        y = torch.randn(shape, device=device)

        self.assertEqual(torch.zeros(2, device=device), torch.pairwise_distance(x, y))
        self.assertEqual(torch.zeros((2, 1), device=device), torch.pairwise_distance(x, y, keepdim=True))

        shape = (0, 2)
        x = torch.randn(shape, device=device)
        y = torch.randn(shape, device=device)
        self.assertEqual(torch.zeros(0, device=device), torch.pairwise_distance(x, y))
        self.assertEqual(torch.zeros((0, 1), device=device), torch.pairwise_distance(x, y, keepdim=True))

    def test_pdist_empty(self, device):
        shape = (0, 2)
        x = torch.randn(shape, device=device)
        self.assertEqual(torch.empty(0, device=device), torch.pdist(x))

        shape = (1, 2)
        x = torch.randn(shape, device=device)
        self.assertEqual(torch.empty(0, device=device), torch.pdist(x))

        shape = (3, 0)
        x = torch.randn(shape, device=device)
        self.assertEqual(torch.zeros(3, device=device), torch.pdist(x))

    def test_cdist_empty(self, device):
        x = torch.randn((0, 5), device=device)
        y = torch.randn((4, 5), device=device)
        self.assertEqual(torch.empty(0, 4, device=device), torch.cdist(x, y))

        x = torch.randn((2, 5), device=device)
        y = torch.randn((0, 5), device=device)
        self.assertEqual(torch.empty(2, 0, device=device), torch.cdist(x, y))

        x = torch.randn((2, 0), device=device)
        y = torch.randn((3, 0), device=device)
        self.assertEqual(torch.zeros(2, 3, device=device), torch.cdist(x, y))

        x = torch.randn((2, 0), device=device)
        y = torch.randn((0, 0), device=device)
        self.assertEqual(torch.empty(2, 0, device=device), torch.cdist(x, y))

    def _brute_cdist(self, x, y, p=2):
        r1 = x.shape[-2]
        r2 = y.shape[-2]
        if r1 == 0 or r2 == 0:
            return torch.empty(r1, r2, device=x.device)
        return torch.norm(x[..., None, :] - y[..., None, :, :], p=p, dim=-1)

    def test_cdist_norm(self, device):
        for r1 in [3, 4, 5, 6]:
            for m in [2, 3, 4, 10]:
                for r2 in [4, 6, 7, 8]:
                    for p in [0, 1, 2, 3, 1.5, 2.5, float('inf')]:
                        x = torch.randn(r1, m, device=device)
                        y = torch.randn(r2, m, device=device)
                        if p == 2:
                            for cm in ['use_mm_for_euclid_dist', 'donot_use_mm_for_euclid_dist']:
                                actual = torch.cdist(x, y, p=2, compute_mode=cm)
                                expected = self._brute_cdist(x, y, p=2)
                                self.assertEqual(expected, actual, rtol=0, atol=0.02)
                        else:
                            actual = torch.cdist(x, y, p=p)
                            expected = self._brute_cdist(x, y, p=p)
                            self.assertEqual(expected, actual)

    def test_cdist_norm_batch(self, device):
        for r1 in [3, 4, 5, 6]:
            for m in [2, 3, 4, 10]:
                for r2 in [4, 6, 7, 8]:
                    for p in [0, 1, 2, 3, 1.5, 2.5, float('inf')]:
                        x = torch.randn(2, 3, 6, r1, m, device=device)
                        y = torch.randn(2, 3, 6, r2, m, device=device)
                        if p == 2:
                            for cm in ['use_mm_for_euclid_dist', 'donot_use_mm_for_euclid_dist']:
                                actual = torch.cdist(x, y, p=2, compute_mode=cm)
                                expected = self._brute_cdist(x, y, p=2)
                                self.assertEqual(expected, actual, rtol=0, atol=0.02)
                        else:
                            actual = torch.cdist(x, y, p=p)
                            expected = self._brute_cdist(x, y, p=p)
                            self.assertEqual(expected, actual)

    @onlyCUDA
    def test_cdist_cuda_backward(self, device):
        for l1 in [1, 511, 513]:
            for l2 in [1, 511, 513]:
                for p in [0, 1, 2, 3, 1.5, 2.5, float('inf')]:
                    x1 = torch.randn(4, l1, 32, device=device, requires_grad=True)
                    x2 = x1.clone().detach_().requires_grad_()
                    y1 = torch.randn(4, l2, 32, device=device, requires_grad=True)
                    y2 = y1.clone().detach_().requires_grad_()
                    if p == 2:
                        for cm in ['use_mm_for_euclid_dist', 'donot_use_mm_for_euclid_dist']:
                            z1 = torch.cdist(x1, y1, p=2, compute_mode=cm).mean()
                            z2 = self._brute_cdist(x2, y2, p=2).mean()
                            z1.backward()
                            z2.backward()
                            self.assertEqual(x1.grad, x2.grad, rtol=0, atol=0.001)
                            self.assertEqual(y1.grad, y2.grad, rtol=0, atol=0.001)
                    else:
                        z1 = torch.cdist(x1, y1, p=p).mean()
                        z2 = self._brute_cdist(x2, y2, p=p).mean()
                        self.assertEqual(x1.grad, x2.grad, rtol=0, atol=0.001)
                        self.assertEqual(y1.grad, y2.grad, rtol=0, atol=0.001)

    @tf32_on_and_off(0.005)
    def test_cdist_large(self, device):
        for cm in ['use_mm_for_euclid_dist_if_necessary', 'use_mm_for_euclid_dist', 'donot_use_mm_for_euclid_dist']:
            x = torch.randn(1000, 10, device=device)
            y = torch.randn(1000, 10, device=device)
            actual = torch.cdist(x, y, p=2, compute_mode=cm)
            expected = self._brute_cdist(x, y, p=2)
            self.assertEqual(expected, actual)

    @slowTest
    @tf32_on_and_off(0.01)
    def test_cdist_large_batch(self, device):
        for cm in ['use_mm_for_euclid_dist_if_necessary', 'use_mm_for_euclid_dist', 'donot_use_mm_for_euclid_dist']:
            x = torch.randn(4, 3, 1000, 10, device=device)
            y = torch.randn(4, 3, 1000, 10, device=device)
            actual = torch.cdist(x, y, p=2, compute_mode=cm)
            expected = self._brute_cdist(x, y, p=2)
            self.assertEqual(expected, actual)

    @tf32_on_and_off(0.005)
    def test_cdist_non_contiguous(self, device):
        for cm in ['use_mm_for_euclid_dist', 'donot_use_mm_for_euclid_dist']:
            x = torch.randn(5, 7, device=device).mT
            y = torch.randn(5, 3, device=device).mT
            actual = torch.cdist(x, y, p=2, compute_mode=cm)
            expected = self._brute_cdist(x, y, p=2)
            self.assertFalse(x.is_contiguous())
            self.assertFalse(y.is_contiguous())
            self.assertEqual(expected, actual)

            x = torch.randn(7, 5, device=device)
            y = torch.randn(5, 3, device=device).t()
            actual = torch.cdist(x, y, p=2, compute_mode=cm)
            expected = self._brute_cdist(x, y, p=2)
            self.assertTrue(x.is_contiguous())
            self.assertFalse(y.is_contiguous())
            self.assertEqual(expected, actual)

            x = torch.randn(5, 7, device=device).t()
            y = torch.randn(3, 5, device=device)
            actual = torch.cdist(x, y, p=2, compute_mode=cm)
            expected = self._brute_cdist(x, y, p=2)
            self.assertFalse(x.is_contiguous())
            self.assertTrue(y.is_contiguous())
            self.assertEqual(expected, actual)

    @tf32_on_and_off()
    def test_cdist_non_contiguous_batch(self, device):
        for cm in ['use_mm_for_euclid_dist', 'donot_use_mm_for_euclid_dist']:
            x = torch.randn(4, 3, 2, 5, 7, device=device).mT
            y = torch.randn(4, 3, 2, 5, 3, device=device).mT
            actual = torch.cdist(x, y, p=2, compute_mode=cm)
            expected = self._brute_cdist(x, y, p=2)
            self.assertFalse(x.is_contiguous())
            self.assertFalse(y.is_contiguous())
            self.assertEqual(expected, actual)

            x = torch.randn(7, 2, 7, 5, device=device)
            y = torch.randn(7, 2, 5, 3, device=device).mT
            actual = torch.cdist(x, y, p=2, compute_mode=cm)
            expected = self._brute_cdist(x, y, p=2)
            self.assertTrue(x.is_contiguous())
            self.assertFalse(y.is_contiguous())
            self.assertEqual(expected, actual)

            x = torch.randn(4, 5, 7, device=device).mT
            y = torch.randn(4, 3, 5, device=device)
            actual = torch.cdist(x, y, p=2, compute_mode=cm)
            expected = self._brute_cdist(x, y, p=2)
            self.assertFalse(x.is_contiguous())
            self.assertTrue(y.is_contiguous())
            self.assertEqual(expected, actual)

    # Maybe merge into OpInfo?
    def test_cdist_euclidean_large(self, device):
        def _test_euclidean_large_cdist(sizex, sizey=None):
            if sizey is None:
                sizey = sizex
            x = torch.randn(sizex, device=device, dtype=torch.float)
            y = torch.randn(sizey, device=device, dtype=torch.float)
            eps = 1e-6
            # to avoid extremum
            x = x - (((x - y) < eps).float() * 2 * eps)
            x.requires_grad = True
            y.requires_grad = True
            dist = torch.cdist(x, y, p=2)
            # Do a backward pass to check that it is valid for large
            # matrices
            loss = dist.sum()
            loss.backward()

        _test_euclidean_large_cdist((2000, 5))

    # Ensure that cdist backward with p<1 does not produce NaNs
    def test_cdist_grad_p_lt_1_no_nan(self, device):
        for p in [0.99, 0.7, 0.5, 0.1, 0.01]:
            x = torch.randn(1, 2, device=device)
            y = x.clone().detach() + torch.tensor([[1., 0.]], device=device)
            x.requires_grad = True
            y.requires_grad = True
            result = torch.cdist(x, y, p=p)
            result.backward(torch.ones_like(result))
            self.assertFalse(torch.isnan(x.grad).any())
            self.assertFalse(torch.isnan(y.grad).any())

    def test_cdist_same_inputs(self, device):
        # Test to detect issues in cdist gradient calculation
        # When the distances are 0
        sizex = (1, 27, 32)
        for p in [0, 1, 2, 3, 1.5, 2.5, float('inf')]:
            x = torch.randn(sizex, device=device, dtype=torch.float)
            dist_grad = torch.randn((1, 27, 27), device=device, dtype=torch.float)
            y = x.clone()
            eps = 1e-6
            x.requires_grad = True
            d = torch.cdist(x, y)
            d.backward(dist_grad)
            # Check that the backward passs does not contain invalid
            # values such as nan or inf
            assert torch.isfinite(x.grad).all()

    def test_multinomial_constraints(self, device):
        x = torch.empty(1, 2, 3, dtype=torch.double, device=device)
        self.assertRaisesRegex(
            RuntimeError, "prob_dist must be 1 or 2 dim",
            lambda: torch.multinomial(x, 2))
        x = torch.empty(1, 2, dtype=torch.long, device=device)
        self.assertRaisesRegex(
            RuntimeError, "multinomial only supports floating-point dtypes for input",
            lambda: torch.multinomial(x, 2))
        x = torch.empty(1, 2, dtype=torch.double, device=device)
        y = torch.empty(1, 2, dtype=torch.double, device=device)
        self.assertRaisesRegex(
            RuntimeError, "multinomial expects Long tensor out",
            lambda: torch.multinomial(x, 2, out=y))
        x = torch.empty(2, dtype=torch.double, device=device)
        self.assertRaisesRegex(
            RuntimeError, "cannot sample n_sample <= 0 samples",
            lambda: torch.multinomial(x, 0))
        x = torch.empty(2, dtype=torch.double, device=device)
        self.assertRaisesRegex(
            RuntimeError, "cannot sample n_sample <= 0 samples",
            lambda: torch.multinomial(x, -1))
        x = torch.empty(2, dtype=torch.double, device=device)
        self.assertRaisesRegex(
            RuntimeError, "cannot sample n_sample > prob_dist",
            lambda: torch.multinomial(x, 3, False))
        x = torch.empty(16777217, dtype=torch.double, device=device)
        self.assertRaisesRegex(
            RuntimeError, "number of categories cannot exceed",
            lambda: torch.multinomial(x, 3))

    def test_cumsum(self, device):
        x = torch.rand(100, 100, device=device)
        res1 = torch.cumsum(x, 1)
        res2 = torch.tensor([]).to(device)
        torch.cumsum(x, 1, out=res2)
        self.assertEqual(res1, res2)
        x.cumsum_(1)
        self.assertEqual(res1, x)

        a = torch.tensor([[True, False, True],
                          [False, False, False],
                          [True, True, True]], device=device)
        b = a.byte()
        aRes = torch.cumsum(a, 0)
        bRes = torch.cumsum(b, 0)
        self.assertEqual(aRes, bRes)
        self.assertEqual(aRes, torch.tensor([[1, 0, 1],
                                             [1, 0, 1],
                                             [2, 1, 2]]))

        aRes = torch.cumsum(a, 1)
        bRes = torch.cumsum(b, 1)
        self.assertEqual(aRes, bRes)
        self.assertEqual(aRes, torch.tensor([[1, 1, 2],
                                             [0, 0, 0],
                                             [1, 2, 3]]))

        # Check that cummulative sum over a zero length dimension doesn't crash on backprop.
        # Also check that cumsum over other dimensions in a tensor with a zero-length
        # dimensiuon also works
        # Also include a basic suite of similar tests for other bases cases.
        shapes = [[2, 0], [2, 1, 4], [0, 2, 3], [1], [5]]
        for shape in shapes:
            for dim in range(len(shape)):
                raw_tensor = torch.zeros(*shape, requires_grad=True)
                integrated = raw_tensor.cumsum(dim=dim)
                # Check that backward does not crash
                integrated.sum().backward()
                # Check that output maintained correct shape
                self.assertEqual(raw_tensor.shape, raw_tensor.grad.shape)

        # Check a scalar example
        raw_tensor = torch.tensor(3., requires_grad=True)
        integrated = raw_tensor.cumsum(dim=-1)
        self.assertEqual(raw_tensor, integrated)
        # Check that backward does not crash
        integrated.sum().backward()
        # Check that output maintained correct shape
        self.assertEqual(raw_tensor.shape, raw_tensor.grad.shape)

    def test_cumprod(self, device):
        x = torch.rand(100, 100, device=device)
        res1 = torch.cumprod(x, 1)
        res2 = torch.tensor([]).to(device)
        torch.cumprod(x, 1, out=res2)
        self.assertEqual(res1, res2)
        x.cumprod_(1)
        self.assertEqual(res1, x)

        a = torch.tensor([[True, False, True],
                          [False, False, False],
                          [True, True, True]], dtype=torch.bool, device=device)
        b = a.byte()
        aRes = torch.cumprod(a, 0)
        bRes = torch.cumprod(b, 0)
        self.assertEqual(aRes, bRes)
        self.assertEqual(aRes, torch.tensor([[1, 0, 1],
                                             [0, 0, 0],
                                             [0, 0, 0]]))

        aRes = torch.cumprod(a, 1)
        bRes = torch.cumprod(b, 1)
        self.assertEqual(aRes, bRes)
        self.assertEqual(aRes, torch.tensor([[1, 0, 0],
                                             [0, 0, 0],
                                             [1, 1, 1]]))

        # Check that cummulative prod over a zero length dimension doesn't crash on backprop.
        # Also check that cumprod over other dimensions in a tensor with a zero-length
        # dimensiuon also works
        # Also include a basic suite of similar tests for other bases cases.
        shapes = [[2, 0], [2, 1, 4], [0, 2, 3], [1], [5]]
        for shape in shapes:
            for dim in range(len(shape)):
                raw_tensor = torch.zeros(*shape, requires_grad=True)
                integrated = raw_tensor.cumprod(dim=dim)
                # Check that backward does not crash
                integrated.sum().backward()
                # Check that output maintained correct shape
                self.assertEqual(raw_tensor.shape, raw_tensor.grad.shape)

        # Check a scalar example
        raw_tensor = torch.tensor(3., requires_grad=True)
        integrated = raw_tensor.cumprod(dim=-1)
        self.assertEqual(raw_tensor, integrated)
        # Check that backward does not crash
        integrated.sum().backward()
        # Check that output maintained correct shape
        self.assertEqual(raw_tensor.shape, raw_tensor.grad.shape)

    def test_cummax_cummin(self, device):
        def test_ops(op, string_of_function_name, expected_output1, expected_output2):
            x = torch.rand(100, 100, device=device)
            out1 = op(x, 1)
            res2 = torch.empty(0, device=device)
            indices2 = torch.empty(0, dtype=torch.int64, device=device)
            op(x, 1, out=(res2, indices2))
            self.assertEqual(out1[0], res2)
            self.assertEqual(out1[1], indices2)

            a = torch.tensor([[True, False, True],
                              [False, False, False],
                              [True, True, True]], dtype=torch.bool, device=device)
            b = a.byte()
            aRes = op(a, 0)
            bRes = op(b, 0)
            self.assertEqual(aRes[0], bRes[0].bool())
            self.assertEqual(aRes[0], expected_output1.bool())

            # test inf and nan input
            x = torch.tensor([4, inf, 1.5, -inf, 0, nan, 1])
            xRes = op(x, 0)[0]
            self.assertEqual(xRes, expected_output2)

            # op shouldn't support values, indices with a dtype, device type or layout
            # different from that of input tensor
            t = torch.randn(10)
            values = torch.empty(0, dtype=torch.int16)
            indices = torch.empty(0, dtype=torch.int64)
            with self.assertRaisesRegex(
                    RuntimeError,
                    'expected scalar_type Float but found Short'):
                op(t, 0, out=(values, indices))

            # Check that op over a zero length dimension doesn't crash on backprop.
            # Also check that op over other dimensions in a tensor with a zero-length
            # dimension also works
            # Also include a basic suite of similar tests for other bases cases.
            shapes = [[2, 0], [2, 1, 4], [0, 2, 3], [1], [5]]
            for shape in shapes:
                for dim in range(len(shape)):
                    raw_tensor = torch.zeros(*shape, requires_grad=True)
                    integrated = getattr(raw_tensor, string_of_function_name)(dim=dim)
                    # Check that backward does not crash
                    integrated[0].sum().backward()
                    # Check that output maintained correct shape
                    self.assertEqual(raw_tensor.shape, raw_tensor.grad.shape)

            # Check a scalar example
            raw_tensor = torch.tensor(3., requires_grad=True)
            integrated = getattr(raw_tensor, string_of_function_name)(dim=-1)
            # Check that backward does not crash
            integrated[0].sum().backward()
            # Check that output maintained correct shape
            self.assertEqual(raw_tensor.shape, raw_tensor.grad.shape)

        expected_out = torch.tensor([4, inf, inf, inf, inf, nan, nan])
        test_ops(torch.cummax, "cummax", torch.tensor([[1, 0, 1],
                                                       [1, 0, 1],
                                                       [1, 1, 1]]), expected_out)

        expected_out = torch.tensor([4, 4, 1.5, -inf, -inf, nan, nan])
        test_ops(torch.cummin, "cummin", torch.tensor([[1, 0, 1],
                                                       [0, 0, 0],
                                                       [0, 0, 0]]), expected_out)

    def test_logcumsumexp(self, device):
        def logcumsumexp(a, axis):
            return torch.cumsum(a.exp(), axis=axis).log_()

        axis = -1
        a = torch.randn(100, 100, device=device)

        actual = a.logcumsumexp(axis)
        expected = logcumsumexp(a, axis)
        self.assertEqual(a.dtype, actual.dtype)
        self.assertEqual(expected.shape, actual.shape)
        self.assertEqual(expected, actual)

        # check -inf and nan handling
        x = torch.tensor([-float('inf'), -float('inf'), 1.0, 1.0, float('inf'),
                         float('inf'), float('nan'), 1.0, 1.0], device=device)
        x2d = x.unsqueeze(0).expand(2, -1)

        for inp in (x, x2d):
            actual = inp.logcumsumexp(axis)
            expected = logcumsumexp(inp, axis)
            self.assertEqual(expected, actual)

        # Check that out is actually inplace
        b = torch.randn(5, 2, device=device)
        inplace_out = torch.zeros(5, 2, device=device)

        expected = logcumsumexp(b, axis)
        torch.logcumsumexp(b, axis=axis, out=inplace_out)

        self.assertEqual(inplace_out, expected)

        # Check input and inplace_output type mismatch
        b = torch.randn(5, 2, device=device, dtype=torch.float64)
        inplace_out = torch.zeros(5, 2, device=device, dtype=torch.float32)
        with self.assertRaisesRegex(
                RuntimeError,
                'expected scalar_type Double but found Float'):
            torch.logcumsumexp(b, axis, out=inplace_out)

    def _test_diff_numpy(self, t, dims=None):
        # Helper for test_diff to compare with NumPy reference implementation
        def to_np(t):
            if t.dtype == torch.bfloat16:
                return t.to(dtype=torch.float, device="cpu").numpy()
            else:
                return t.cpu().numpy()

        for dim in dims if dims else range(t.dim()):
            prepend = t.narrow(dim, 0, 1)
            append = t.narrow(dim, 0, 1)
            np_t = to_np(t)

            # test when no prepend and append
            for n in range(t.size(dim)):
                actual = torch.diff(t, dim=dim, n=n)
                expected = torch.from_numpy(np.diff(np_t, axis=dim, n=n))
                self.assertEqual(actual, expected.to(t.dtype))

            # test when prepend and append's size along dim is 1
            for n in range(1, t.size(dim) + 4):
                actual = torch.diff(t, dim=dim, n=n, prepend=prepend, append=append)
                expected = torch.from_numpy(np.diff(np_t, axis=dim, n=n, prepend=to_np(prepend), append=to_np(append)))
                self.assertEqual(actual, expected.to(t.dtype))

            # test when prepend and append's size along dim != 1
            for n in range(1, t.size(dim) * 3):
                actual = torch.diff(t, dim=dim, n=n, prepend=t, append=t)
                expected = torch.from_numpy(np.diff(np_t, axis=dim, n=n, prepend=np_t, append=np_t))
                self.assertEqual(actual, expected.to(t.dtype))

    # All tensors appear contiguous on XLA
    @onlyNativeDeviceTypes
    @dtypes(*get_all_dtypes(include_bfloat16=False))
    def test_diff_noncontig(self, device, dtype):
        shapes = (
            (1,),
            (1, 5),
            (3, 5),
            (1, 5, 1),
            (2, 3, 5))

        for shape in shapes:
            contig = make_tensor(shape, dtype=dtype, device=device, low=-9, high=9)

            non_contig = torch.empty(shape + (2, 2), device=device, dtype=dtype)[..., 0]
            non_contig = non_contig.select(-1, -1)
            non_contig.copy_(contig)
            self.assertTrue(not non_contig.is_contiguous() or shape == (1,))

            self._test_diff_numpy(non_contig)

    # RngNormal not implemented for type f16 for XLA
    @dtypes(*get_all_dtypes(include_half=False, include_bfloat16=False))
    @dtypesIfCPU(*get_all_dtypes(include_bfloat16=False))
    @dtypesIfCUDA(*get_all_dtypes(include_bfloat16=False))
    def test_diff(self, device, dtype):
        shapes = (
            (1,),
            (1, 5),
            (3, 5),
            (1, 5, 1),
            (2, 3, 5))

        for shape in shapes:
            contig = make_tensor(shape, dtype=dtype, device=device, low=-9, high=9)
            self._test_diff_numpy(contig)

        t = torch.ones(2, 3)

        with self.assertRaisesRegex(
                RuntimeError, 'diff expects prepend or append to be the same dimension as input'):
            invalid_prepend = torch.tensor([1, 2, 3], device=device, dtype=dtype)
            t.diff(dim=0, prepend=invalid_prepend)

        with self.assertRaisesRegex(
                RuntimeError, 'diff expects the shape of tensor to prepend or append to match that of input'):
            invalid_prepend = torch.tensor([[0, 1]], device=device, dtype=dtype)
            t.diff(dim=0, prepend=invalid_prepend)

        with self.assertRaisesRegex(
                RuntimeError, 'diff expects input to be at least one-dimensional'):
            scalar = torch.tensor(2, device=device, dtype=dtype)
            torch.diff(scalar)

    # if the given input arg is not a list, it returns a list of single element: [arg]
    def _wrap_to_list(self, input_array):
        return input_array if isinstance(input_array, list) else [input_array]

    # To ensure inf, -inf, and nan values do not cause divergence between Numpy and PyTorch.
    # There are two types of possible divergence:
    # 1. When we compute a,b both real numbers and has very small absolute values (i.e. very near to 0.0)
    # then, result of a/b be inf, -inf and nan, and this cause divergence.
    # 2. When we are dividing complex numbers by zero. For example, when a = torch.tensor(3+5j) we have
    # a/0 to be equal to nan + nan*j in PyTorch and inf + inf*j in Numpy.
    def _inf_nan_preprocess(self, actual, expected):
        for i in range(len(expected)):
            expected[i] = np.nan_to_num(expected[i], nan=nan, posinf=nan, neginf=nan)
            # nan_to_num is not defined for complex tensors in PyTorch.
            if actual[i].dtype == torch.complex64 :
                actual[i].real = torch.nan_to_num(actual[i].real, nan=nan, posinf=nan, neginf=nan)
                actual[i].imag = torch.nan_to_num(actual[i].imag, nan=nan, posinf=nan, neginf=nan)
            else:
                actual[i] = torch.nan_to_num(actual[i], nan=nan, posinf=nan, neginf=nan)

        return actual, expected

    @onlyNativeDeviceTypes
    @dtypes(torch.long, torch.float32, torch.complex64)
    def test_gradient_all(self, device, dtype):
        def create_scalar(shape):
            return make_tensor((1,), device='cpu', dtype=dtype, low=1.).item()

        def create_list(shape):
            return make_tensor((len(shape),), device='cpu', dtype=dtype, low=1.).tolist()

        def create_coordinate_tensors(shape):
            tensor_list = []
            for i in range(len(shape)):
                tensor_list.append(make_tensor((shape[i],), device=device, dtype=dtype))
            return tensor_list

        def filter_shape(shape, dim):
            filtered_shape = []
            for i in range(len(dim)):
                filtered_shape.append(shape[dim[i]])
            return filtered_shape

        # shape, dims format
        test_cases = (
            ((5,), (0,)),
            ((4, 4), (0, 1)),
            ((3, 3, 3), (-1, 0)),
            ((4, 4, 4), (2,)),
            ((4, 4, 4), (0, 1)),
            ((4, 4, 4, 3), (0, 2, 3)),
            ((4, 5, 3, 4, 3), (1, 2)),
            ((4, 3, 6, 5, 3), (2, 4)),
            ((4, 3, 3, 5, 3), (0, 1, 2, 3, 4)),
            ((1, 3, 3), (1, 2)),
            ((1, 5), (1,)),
        )

        for case, contig, edge_order, space_fn in product(test_cases, [True, False], [1, 2],
                                                          (create_scalar, create_list, create_coordinate_tensors)):
            shape, dims = case
            # filter shape by dims before passing filtered shape to create_* functions
            filtered_shape = filter_shape(shape, dims)

            spacing = space_fn(filtered_shape)
            t = make_tensor(shape, device=device, dtype=dtype, noncontiguous=not contig)
            t_np = t.cpu().numpy()

            actual = torch.gradient(t, spacing=spacing, dim=dims, edge_order=edge_order)
            if space_fn == create_coordinate_tensors and spacing[0].device != 'cpu':
                spacing = [space.cpu().detach().numpy() for space in spacing]
            expected = np.gradient(t_np, *self._wrap_to_list(spacing), axis=dims, edge_order=edge_order)
            actual, expected = self._inf_nan_preprocess(list(actual), self._wrap_to_list(expected))
            self.assertEqual(actual, expected, equal_nan=True, atol=1e-4, rtol=0, exact_dtype=False)

    @onlyNativeDeviceTypes
    @dtypes(torch.long, torch.float32, torch.complex64)
    def test_gradient_extreme_cases(self, device, dtype):
        # Test behaviour for inf and nan values
        actual = torch.gradient(torch.tensor([2, -2, inf, inf, -inf, -inf, inf, 3, -inf, 2, nan, nan, 3, inf, nan]))
        expected = np.gradient(np.array([2, -2, inf, inf, -inf, -inf, inf, 3, -inf, 2, nan, nan, 3, inf, nan]))
        self.assertEqual(actual, self._wrap_to_list(expected), exact_dtype=False)

        # Test behaviour in very big tensors
        large_size = 100000
        t = make_tensor((large_size,), dtype=dtype, device=device)
        t_np = t.cpu().numpy()
        coordinates_np = list(np.random.randn(large_size))
        coordinates = [torch.tensor(coordinates_np, device=device)]
        actual = torch.gradient(t, spacing=coordinates, dim=0, edge_order=1)
        expected = [np.gradient(t_np, coordinates_np, axis=0, edge_order=1)]
        self.assertEqual(actual, expected, exact_dtype=False)

        actual = torch.gradient(t, spacing=coordinates, dim=0, edge_order=2)
        expected = [np.gradient(t_np, coordinates_np, axis=0, edge_order=2)]
        self.assertEqual(actual, expected, exact_dtype=False)

    @onlyNativeDeviceTypes
    def test_gradient_type_promotion(self, device):
        inputs = (
            make_tensor((4, 4), device=device, dtype=torch.float32),
            make_tensor((4, 4), device=device, dtype=torch.complex64),
            make_tensor((4, 4), device=device, dtype=torch.int64),
        )

        spacing = (
            make_tensor((1,), device='cpu', dtype=torch.float32).item(),
            make_tensor((1,), device='cpu', dtype=torch.int64).item(),
            make_tensor((1,), device='cpu', dtype=torch.complex64).item(),
            make_tensor((2,), device='cpu', dtype=torch.float32, low=0.1).tolist(),
            make_tensor((2,), device='cpu', dtype=torch.int64, low=1).tolist(),
            make_tensor((2,), device='cpu', dtype=torch.complex64).tolist(),
            [make_tensor((4,), device=device, dtype=torch.float32),
             make_tensor((4,), device=device, dtype=torch.float32)],
            [make_tensor((4,), device=device, dtype=torch.int64),
             make_tensor((4,), device=device, dtype=torch.int64)],
            [make_tensor((4,), device=device, dtype=torch.complex64),
             make_tensor((4,), device=device, dtype=torch.complex64)],
        )

        for input, spacing_or_coord, edge_order in product(inputs, spacing, [1, 2]):
            input_np = input.cpu().numpy()
            input_np = input.cpu().numpy()
            actual = torch.gradient(input, spacing=spacing_or_coord, dim=(0, 1), edge_order=edge_order)
            spacing_or_coord_wrapped = self._wrap_to_list(spacing_or_coord)
            spacing_or_coord_np = []
            if torch.is_tensor(spacing_or_coord_wrapped[0]) and torch.device(spacing_or_coord_wrapped[0].device).type != 'cpu':
                for i in range(len(spacing_or_coord_wrapped)):
                    spacing_or_coord_np.append(spacing_or_coord_wrapped[i].detach().clone().cpu().numpy())
            else:
                spacing_or_coord_np = spacing_or_coord_wrapped
            expected = np.gradient(input_np, *spacing_or_coord_np, axis=(0, 1), edge_order=edge_order)
            if actual[0].dtype == torch.complex64 and input.dtype != torch.complex64:
                for i in range(len(actual)):
                    self.assertEqual(actual[i].real, expected[i].real, exact_dtype=False)
                    # Type promotion fails on Numpy when spacing is given as complex number and input is given as real.
                    # Result is given just as real number and all the imaginary parts to be equal to zero.
                    self.assertEqual(expected[i].imag, torch.zeros(actual[i].shape), exact_dtype=False)
            else:
                actual, expected = self._inf_nan_preprocess(list(actual), expected)
                self.assertEqual(actual, expected, equal_nan=True, exact_dtype=False)

    # FIXME: port this to ErrorInputs
    @onlyNativeDeviceTypes
    @dtypes(torch.long, torch.float32, torch.complex64)
    def test_error_gradient(self, device, dtype):
        t = torch.tensor([[1, 2, 3], [4, 5, 6], [7, 8, 9]], device=device, dtype=dtype)
        with self.assertRaisesRegex(RuntimeError, 'torch.gradient expected spacing to be unspecified, a scalar '):
            dim = (1, 0)
            spacing = [0.1]
            torch.gradient(t, spacing=spacing, dim=dim, edge_order=1)

        with self.assertRaisesRegex(RuntimeError, 'torch.gradient only supports edge_order=1 and edge_order=2.'):
            torch.gradient(t, edge_order=3)

        with self.assertRaisesRegex(RuntimeError, 'dim 1 appears multiple times in the list of dims'):
            dim = (1, 1)
            spacing = 0.1
            torch.gradient(t, spacing=spacing, dim=dim, edge_order=1)

        with self.assertRaisesRegex(RuntimeError, 'torch.gradient expected each tensor to be on the same device,'):
            dim = (0, 1)
            coordinates = [torch.tensor([1, 2, 4], device='cpu'), torch.tensor([1, 2, 4], device='meta')]
            torch.gradient(t, spacing=coordinates, dim=dim, edge_order=1)

        with self.assertRaises(IndexError):
            torch.gradient(t, dim=3)

        with self.assertRaisesRegex(RuntimeError, 'torch.gradient expected each dimension size to be at least'):
            torch.gradient(torch.tensor([[1], [2], [3]]), edge_order=1)

        with self.assertRaisesRegex(RuntimeError, 'torch.gradient expected each dimension size to be at least'):
            torch.gradient(torch.tensor([[1, 2], [3, 4]]), edge_order=2)

    def _test_large_cum_fn_helper(self, x, fn):
        x_cpu = x.cpu().float()
        expected = fn(x_cpu)
        actual = fn(x).cpu().float()
        self.assertEqual(expected, actual.cpu().float())

    @unittest.skipIf(IS_FBCODE and IS_REMOTE_GPU, "sandcastle OOM with current tpx gpu/re configuration")
    @onlyCUDA
    @dtypes(torch.half)  # only small dtype not to get oom
    def test_large_cumsum(self, device, dtype):
        # initialization to avoid overflow and half caveats
        x = torch.empty(2**30 + 200, device=device, dtype=dtype)
        x[::3] = -3
        x[1::3] = 2
        x[2::3] = 1
        self._test_large_cum_fn_helper(x, lambda x: torch.cumsum(x, 0))

    @onlyCUDA
    @dtypes(torch.half)  # only small dtype not to get oom
    def test_large_cumprod(self, device, dtype):
        # initialization to avoid overflow and half caveats
        x = torch.empty(2**30 + 200, device=device, dtype=dtype)
        x[::3] = 8
        x[1::3] = .25
        x[2::3] = .5
        self._test_large_cum_fn_helper(x, lambda x: torch.cumprod(x, 0))

    def test_discontiguous_out_cumsum(self, device):
        x = torch.randn(4, 8, device=device)
        y = torch.empty(4, 16, device=device)[:, ::2]
        out = torch.cumsum(x, 0)
        torch.cumsum(x, 0, out=y)
        self.assertFalse(y.is_contiguous())
        self.assertEqual(out, y, atol=0., rtol=0.)

    def _test_cumminmax_helper(self, x, fn, expected_val, expected_ind):
        val, ind = fn(x, -1)
        self.assertEqual(val, expected_val, atol=0, rtol=0)
        self.assertEqual(ind, expected_ind, atol=0, rtol=0)
        out_val = torch.empty_like(val).t().contiguous().t()
        out_ind = torch.empty_like(ind).t().contiguous().t()
        fn(x, -1, out=(out_val, out_ind))
        self.assertFalse(out_val.is_contiguous())
        self.assertFalse(out_ind.is_contiguous())
        self.assertEqual(out_val, expected_val, atol=0, rtol=0)
        self.assertEqual(out_ind, expected_ind, atol=0, rtol=0)

    def test_cummax_discontiguous(self, device):
        x = torch.tensor([[0, 1, 2, 3, 2, 1], [4, 5, 6, 5, 6, 7]], device=device, dtype=torch.float).t().contiguous().t()
        expected_val = torch.tensor([[0, 1, 2, 3, 3, 3], [4, 5, 6, 6, 6, 7]], device=device, dtype=torch.float)
        expected_ind = torch.tensor([[0, 1, 2, 3, 3, 3], [0, 1, 2, 2, 4, 5]], device=device, dtype=torch.long)
        self._test_cumminmax_helper(x, torch.cummax, expected_val, expected_ind)

    def test_cummin_discontiguous(self, device):
        x = torch.tensor([[3, 2, 1, 0, 1, 2], [7, 6, 5, 4, 5, 2]], device=device, dtype=torch.float).t().contiguous().t()
        expected_val = torch.tensor([[3, 2, 1, 0, 0, 0], [7, 6, 5, 4, 4, 2]], device=device, dtype=torch.float)
        expected_ind = torch.tensor([[0, 1, 2, 3, 3, 3], [0, 1, 2, 3, 3, 5]], device=device, dtype=torch.long)
        self._test_cumminmax_helper(x, torch.cummin, expected_val, expected_ind)

    def test_bool_tensor_value_change(self, device):
        x = torch.tensor([True, False], dtype=torch.bool, device=device)
        x[0] = False
        x[1] = True
        self.assertEqual(x, torch.tensor([False, True], dtype=torch.bool, device=device))

    # FIXME: move to shape ops test suite
    def test_unfold_all_devices_and_dtypes(self, device):
        for dt in get_all_dtypes():

            if dt == torch.bool:
                x = torch.empty((0, 1, 3, 0), dtype=dt, device=device)
                self.assertEqual((0, 1, 1, 0, 3), x.unfold(2, 3, 2).shape)
            else:
                x = torch.empty((0, 1, 3, 0), dtype=dt, device=device)
                self.assertEqual((0, 1, 1, 0, 3), x.unfold(2, 3, 2).shape)

    # FIXME: move to shape ops test suite
    def test_unfold_scalars(self, device):
        x = torch.tensor(0.5, device=device)
        # unfold on a 0-dimensional tensor should always return a 1-d dimensional
        # tensor of shape [size] (i.e., the second parameter to unfold)

        self.assertEqual(torch.empty(0, device=device), x.unfold(0, 0, 1))
        self.assertEqual(torch.empty(0, device=device), x.unfold(0, 0, 2))
        self.assertEqual(torch.tensor([0.5], device=device), x.unfold(0, 1, 1))

    # FIXME: move to data movement test suite
    def test_copy_all_dtypes_and_devices(self, device):
        from copy import copy
        for dt in get_all_dtypes():
            x = torch.tensor([1, 2, 3, 4], dtype=dt, device=device)
            x_clone = x.clone()
            y = copy(x)
            y.fill_(1)
            # copy is a shallow copy, only copies the tensor view,
            # not the data
            self.assertEqual(x, y)

    # FIXME: move to data movement test suite
    @onlyNativeDeviceTypes
    def test_copy_math_view(self, device):
        for dst_dtype, src_dtype in [
                (torch.float32, torch.float32),
                (torch.float64, torch.float32),
                (torch.int64, torch.int32),
                (torch.complex128, torch.complex64),
        ]:
            src = make_tensor((100,), dtype=src_dtype, device=device)
            dst = torch.empty(100, dtype=dst_dtype, device=device)

            dst.copy_(src)
            self.assertEqual(dst, src, exact_dtype=False)

            dst.copy_(src._neg_view())
            self.assertEqual(dst, src.neg(), exact_dtype=False)

            dst._neg_view().copy_(torch._neg_view(src))
            self.assertEqual(dst, src, exact_dtype=False)

            dst._neg_view().copy_(src)
            self.assertEqual(dst, src.neg(), exact_dtype=False)

        for dst_dtype, src_dtype in [
                (torch.complex64, torch.complex64),
                (torch.complex128, torch.complex64),
        ]:
            src = make_tensor((100,), dtype=src_dtype, device=device)
            dst = torch.empty(100, dtype=dst_dtype, device=device)

            dst.conj().copy_(src)
            self.assertEqual(dst, src.conj_physical(), exact_dtype=False)

            dst.conj().copy_(src._neg_view())
            self.assertEqual(dst, src.neg().conj_physical(), exact_dtype=False)

    # FIXME: move to data movement test suite
    @onlyNativeDeviceTypes
    @dtypes(torch.int64, torch.float32, torch.complex64)
    def test_copy_transpose_math_view(self, device, dtype):
        src = make_tensor((100, 100), dtype=dtype, device=device).transpose(0, 1)
        dst = torch.empty((100, 100), dtype=dtype, device=device)

        dst._neg_view().copy_(src)
        self.assertEqual(dst, -src)
        dst._neg_view().copy_(src._neg_view())
        self.assertEqual(dst, src)
        dst.copy_(src._neg_view())
        self.assertEqual(dst, -src)

        if dtype.is_complex:
            dst.conj().copy_(src)
            self.assertEqual(dst, src.conj_physical())
            dst.conj().copy_(src.conj())
            self.assertEqual(dst, src)
            dst.copy_(src.conj())
            self.assertEqual(dst, src.conj_physical())

    def test_clone_all_dtypes_and_devices(self, device):
        for dt in get_all_dtypes():
            x = torch.tensor((1, 1), dtype=dt, device=device)
            y = x.clone()
            self.assertEqual(x, y)

    def test_clone_zero_stride_dim(self, device):
        # stride zero, size 1 axis, not contiguous
        x = torch.randn(10)
        y = x.as_strided([2, 1, 5], [1, 0, 2])
        self.assertEqual(y, y.clone())

    def test_clone_not_memory_dense(self):
        # github issue: https://github.com/pytorch/pytorch/issues/64176
        x = torch.randn(10, 8).t()[::2, ::2]
        y = x.clone()
        # should retain permutation after densification
        self.assertTrue(y.stride() == (1, 4))

    # FIXME: move to elementwise ternary test suite
    @dtypesIfCUDA(*set(get_all_math_dtypes('cuda')))
    @dtypes(*set(get_all_math_dtypes('cpu')))
    def test_addcmul(self, device, dtype):
        # Returns floating or integral scalar corresponding to dtype
        def _number(floating, integer, dtype):
            if dtype in [torch.half, torch.float, torch.double, torch.bfloat16]:
                return floating
            elif dtype in [torch.cfloat, torch.cdouble]:
                return floating * (1 + 1j)
            else:
                return integer

        def rand_tensor(size, dtype, device):
            if dtype.is_floating_point or dtype.is_complex:
                return torch.rand(size=size, dtype=dtype, device=device)
            if dtype == torch.uint8:
                return torch.randint(1, 5, size=size, dtype=dtype, device=device)
            else:
                return torch.randint(-5, 5, size=size, dtype=dtype, device=device)

        a = rand_tensor((2, 2), dtype=dtype, device=device)
        b = rand_tensor((2, 2), dtype=dtype, device=device)
        c = rand_tensor((2, 2), dtype=dtype, device=device)

        alpha = _number(0.5, 3, dtype)

        actual = torch.addcmul(a, b, c, value=alpha)
        expected = a + alpha * b * c

        self.assertEqual(expected, actual)

        with self.assertWarnsOnceRegex(
                UserWarning, "This overload of addcmul is deprecated"):
            self.assertEqual(actual, torch.addcmul(a, alpha, b, c))

        if self.device_type == 'cuda' and dtype == torch.half:
            a = torch.tensor([60000.0], device=device, dtype=dtype)
            b = torch.tensor([60000.0], device=device, dtype=dtype)
            c = torch.tensor([2.0], device=device, dtype=dtype)
            out = torch.addcmul(a, b, c, value=-1)
            self.assertTrue(not (out.isnan() or out.isinf()))

    # FIXME: move to shape ops test suite
    def test_narrow_empty(self, device):
        x = torch.randn(2, 3, 4, device=device)
        for d in range(x.dim()):
            y = x.narrow(d, x.size(d), 0)
            sz = list(x.size())
            sz[d] = 0
            self.assertEqual(sz, y.size())

    # FIXME: move to test indexing
    @dtypes(*get_all_dtypes())
    def test_index_copy(self, device, dtype):
        # We just test for num_copy <= num_dest, as otherwise there are repeated indices
        # and the behavior is undefined
        num_copy, num_dest = 3, 5

        def make_arg(batch_sizes, n, dim, contig):
            size_arg = batch_sizes[:dim] + (n,) + batch_sizes[dim:]
            return make_tensor(size_arg, dtype=dtype, device=device, low=None, high=None, noncontiguous=not contig)

        def ref_index_copy(tgt, dim, idx, src):
            for i in range(idx.size(0)):
                idx_dest = dim * (slice(None),) + (idx[i],)
                idx_src = dim * (slice(None),) + (i,)
                tgt[idx_dest] = src[idx_src]

        # More thorough testing as in index_add
        for dest_contig, src_contig, index_contig in product([True, False], repeat=3):
            for other_sizes in ((), (4, 5)):
                for dim in range(len(other_sizes)):
                    dest = make_arg(other_sizes, num_dest, dim, dest_contig)
                    src = make_arg(other_sizes, num_copy, dim, src_contig)
                    idx = torch.randperm(num_dest, dtype=torch.int64, device=device)[:num_copy]
                    if not index_contig:
                        idx = torch.repeat_interleave(idx, 2, dim=-1)
                        idx = idx[..., ::2]
                    dest2 = dest.clone()
                    dest.index_copy_(dim, idx, src)
                    ref_index_copy(dest2, dim, idx, src)
                    self.assertEqual(dest, dest2)

    # FIXME: move to test indexing
    # onlyNativeDeviceTypes due to an XLA error:
    # https://github.com/pytorch/pytorch/issues/53256
    @onlyNativeDeviceTypes
    @dtypes(*get_all_dtypes())
    def test_index_copy_scalars(self, device, dtype):
        # Create the 8 possible combinations of scalar sizes for target / index / source
        scalars = ((make_tensor(size_t, dtype=dtype, device=device, low=None, high=None),
                    make_tensor(size_i, dtype=torch.int64, device=device, low=0, high=1),
                    make_tensor(size_s, dtype=dtype, device=device, low=None, high=None))
                   for size_t, size_i, size_s in product([(), (1,)], repeat=3))
        for target, idx, source in scalars:
            target.index_copy_(0, idx, source)
            self.assertEqual(target.item(), source.item())

    # FIXME: move to test indexing
    @onlyCPU
    def test_errors_index_copy(self, device):
        # We do not test the GPU as the CUDA_ASSERT would break the CUDA context
        idx_dim = 8
        tgt_dim = 5
        batch_dim = 3

        # Too large of an index
        a = torch.randn(batch_dim, tgt_dim, device=device)
        idx = torch.full((idx_dim,), tgt_dim, device=device)
        c = torch.zeros(batch_dim, idx_dim, device=device)
        with self.assertRaises(IndexError):
            a.index_copy_(1, idx, c)

        # Too small (negative indices)
        idx = torch.full((idx_dim,), -1, device=device)
        with self.assertRaises(IndexError):
            a.index_copy_(1, idx, c)

        # Too small (very negative indices) - they should be unsupported even
        # when support for negative indices is implemented for index_copy_
        idx = torch.full((idx_dim,), -tgt_dim - 1, device=device)
        with self.assertRaises(IndexError):
            a.index_copy_(1, idx, c)

    def _prepare_data_for_index_copy_and_add_deterministic(
        self, dim: int, device: torch.device
    ) -> Tuple[torch.Tensor, torch.Tensor, torch.Tensor]:
        assert (dim >= 0 and dim < 3)
        a = [5, 4, 3]
        a[dim] = 2000
        x = torch.zeros(a, device=device)
        b = a.copy()
        elems = a[dim] * 20
        b[dim] = elems
        src = torch.rand(b, device=device)
        index = torch.randint(a[dim], (elems,), device=device)
        return (x, index, src)

    # FIXME: move to test indexing
    @onlyNativeDeviceTypes
    def test_index_copy_deterministic(self, device: torch.device) -> None:
        for dim in range(3):
            x, index, src = self._prepare_data_for_index_copy_and_add_deterministic(dim, device)
            with DeterministicGuard(True):
                y0 = torch.index_copy(x, dim, index, src)

            x0 = x.clone().detach()
            index_list = index.tolist()
            for i in range(len(index_list)):
                if dim == 0:
                    x0[index_list[i], :, :] = src[i, :, :]
                elif dim == 1:
                    x0[:, index_list[i], :] = src[:, i, :]
                elif dim == 2:
                    x0[:, :, index_list[i]] = src[:, :, i]

            self.assertEqual(x0, y0, atol=0, rtol=0)

    # FIXME: move to test indexing
    @onlyNativeDeviceTypes
    def test_index_add_deterministic(self, device: torch.device) -> None:
        for dim in range(3):
            x, index, src = self._prepare_data_for_index_copy_and_add_deterministic(dim, device)
            alpha = random.random() + 1
            # on CPU it should be deterministic regardless of the deterministic mode
            with DeterministicGuard(True):
                y0 = torch.index_add(x, dim, index, src, alpha=alpha)
                for _ in range(3):
                    y = torch.index_add(x, dim, index, src, alpha=alpha)
                    self.assertEqual(y, y0, atol=0, rtol=0)

            with DeterministicGuard(False):
                for _ in range(3):
                    y_nd = torch.index_add(x, dim, index, src, alpha=alpha)
                    self.assertEqual(y_nd, y0, atol=1e-3, rtol=1e-5)

    # FIXME: find a test suite for the put operator
    @onlyNativeDeviceTypes
    def test_index_put_non_accumulate_deterministic(self, device) -> None:
        with DeterministicGuard(True):
            for i in range(3):
                m = random.randint(10, 20)
                elems = random.randint(20000, 30000)
                values = torch.rand(elems, device=device)
                indices = torch.randint(m, (elems,), device=device)
                input = torch.rand(m, device=device)
                output = input.index_put((indices,), values, accumulate=False)

                input_list = input.tolist()
                indices_list = indices.tolist()
                values_list = values.tolist()
                for i, v in zip(indices_list, values_list):
                    input_list[i] = v

                self.assertEqual(output, input_list)

    # FIXME: move to test indexing
    @dtypes(*get_all_dtypes())
    def test_index_fill(self, device, dtype):
        x = torch.tensor([[1, 2], [4, 5]], dtype=dtype, device=device)
        index = torch.tensor([0], device=device)
        x.index_fill_(1, index, 0)
        self.assertEqual(x, torch.tensor([[0, 2], [0, 5]], dtype=dtype, device=device))
        if not x.is_complex():
            with self.assertRaisesRegex(RuntimeError, r"Scalar"):
                x.index_fill_(1, index, 1 + 1j)
        # Make sure that the result stays 0-dim while applied to
        # a 0-dim input
        x = torch.tensor(1, dtype=dtype, device=device)
        self.assertEqual(0, x.index_fill(0, index, -1).dim())
        self.assertEqual(0, x.index_fill_(0, index, -1).dim())

    # FIXME: move to test indexing
    # The test fails for zero-dimensional tensors on XLA
    @onlyNativeDeviceTypes
    @dtypes(*get_all_dtypes())
    def test_index_select(self, device, dtype):
        num_src, num_out = 3, 5

        def make_arg(batch_sizes, n, dim, contig):
            size_arg = batch_sizes[:dim] + (n,) + batch_sizes[dim:]
            return make_tensor(size_arg, dtype=dtype, device=device, low=None, high=None, noncontiguous=not contig)

        def ref_index_select(src, dim, idx):
            # bfloat16 is just used on GPU, so it's not supported on numpy
            if dtype == torch.bfloat16:
                src = src.float()
            out = torch.from_numpy(np.take(src.cpu().numpy(), idx.cpu().numpy(), axis=dim))
            if dtype == torch.bfloat16:
                out = out.to(device=device, dtype=dtype)
            return out

        for src_contig, idx_contig in product([True, False], repeat=2):
            for other_sizes in ((), (4, 5)):
                for dim in range(len(other_sizes)):
                    src = make_arg(other_sizes, num_src, dim, src_contig)
                    idx = make_tensor(
                        (num_out,), dtype=torch.int64, device=device, low=0, high=num_src, noncontiguous=not idx_contig
                    )
                    out = torch.index_select(src, dim, idx)
                    out2 = ref_index_select(src, dim, idx)
                    self.assertEqual(out, out2)

        for idx_type in (torch.int32, torch.int64):
            other_sizes = (3, 2)
            dim = 1
            src = make_arg(other_sizes, num_src, dim, True)
            idx = make_tensor((num_out,), dtype=idx_type, device=device, low=0, high=num_src, noncontiguous=False)
            out = torch.index_select(src, dim, idx)
            out2 = ref_index_select(src, dim, idx)
            self.assertEqual(out, out2)

        # Create the 4 possible combinations of scalar sizes for index / source
        scalars = ((make_tensor(size_s, dtype=dtype, device=device),
                    torch.zeros(size_i, dtype=torch.int64, device=device))
                   for size_s, size_i in product([(), (1,)], repeat=2))
        for source, idx in scalars:
            out = source.index_select(0, idx)
            self.assertEqual(out.item(), source.item())

    # FIXME: find a test suite for the take operator
    @dtypes(*get_all_dtypes())
    def test_take(self, device, dtype):
        idx_size = (4,)

        make_arg = partial(make_tensor, device=device, dtype=dtype)
        make_idx = partial(make_tensor, low=0, device=device, dtype=torch.int64)

        def ref_take(src, idx):
            if dtype == torch.bfloat16:
                src = src.half()
            src = src.cpu().numpy()
            idx = idx.cpu().numpy()
            out = torch.from_numpy(np.take(src, idx)).to(device=device, dtype=dtype)
            return out

        for src_contig, idx_contig, idx_reshape in product([True, False], repeat=3):
            for src_size in ((5,), (4, 5)):
                src = make_arg(src_size, noncontiguous=not src_contig)
                idx = make_idx(idx_size, high=src.numel(), noncontiguous=not idx_contig)
                if idx_reshape:
                    idx = idx.reshape(2, 2)
                out = torch.take(src, idx)
                out2 = ref_take(src, idx)
                self.assertEqual(out, out2)

        # Create the 4 possible combinations of scalar sizes for source / index
        for size_s, size_i in product([(), (1,)], repeat=2):
            source = make_arg(size_s)
            idx = make_idx(size_i, high=1)
            out = source.take(idx)
            self.assertEqual(out.item(), source.item())

    # FIXME: find a test suite for the put operator
    # The bool instance does not work on GPU. See
    # https://github.com/pytorch/pytorch/issues/54317
    @dtypes(*get_all_dtypes(include_bool=False))
    def test_put(self, device, dtype):
        src_size = (4,)

        make_arg = partial(make_tensor, device=device, dtype=dtype)
        make_idx = partial(make_tensor, low=0, device=device, dtype=torch.int64)

        def ref_put(dst, idx, src, accumulate):
            new_dst = dst.clone(memory_format=torch.contiguous_format).view(-1)
            new_idx = idx.contiguous().view(-1)
            new_src = src.contiguous().view(-1)
            method = new_dst.index_add_ if accumulate else new_dst.index_copy_
            return method(0, new_idx, new_src).view_as(dst)

        for dst_contig, src_contig, idx_contig, idx_reshape, accumulate in product([True, False], repeat=5):
            for dst_size in ((5,), (4, 5)):
                dst = make_arg(dst_size, noncontiguous=not dst_contig)
                src = make_arg(src_size, noncontiguous=not src_contig)

                # If accumulate=True, `put_` should be deterministic regardless of the inputs on CPU
                # On CUDA it may not be, but the test has enough tolerance to account for this
                if accumulate:
                    idx = make_idx(src_size, high=dst.numel())
                else:
                    idx = torch.randperm(dst.numel(), dtype=torch.int64, device=device)[:src_size[0]]
                if not idx_contig:
                    idx = torch.repeat_interleave(idx, 2, dim=-1)[..., ::2]
                if idx_reshape:
                    idx = idx.reshape(2, 2)
                out = torch.put(dst, idx, src, accumulate)
                # out-place
                reference = ref_put(dst, idx, src, accumulate)
                self.assertEqual(out, reference)

                # in-place
                dst.put_(idx, src, accumulate)
                self.assertEqual(dst, reference)


        # Create the 8 possible combinations of scalar sizes for target / index / source
        scalars = ((make_arg(size_t),
                    make_idx(size_i, high=1),
                    make_arg(size_s))
                   for size_t, size_i, size_s in product([(), (1,)], repeat=3))
        for (dest, idx, source), accumulate in product(scalars, [True, False]):
            dest_init = dest.clone()
            # out-place
            out = torch.put(dest, idx, source, accumulate=accumulate)
            # in-place
            dest1 = dest.clone()
            dest1.put_(idx, source, accumulate=accumulate)
            for d in [out, dest1]:
                if accumulate:
                    self.assertEqual(d.item(), (dest_init + source).item())
                else:
                    self.assertEqual(d.item(), source.item())

        # Empty case
        dest = make_arg((3, 2))
        reference = dest.clone()
        idx = make_idx((0,), high=1)
        source = make_arg((0,))
        for accumulate in [True, False]:
            out = torch.put(dest, idx, source, accumulate=accumulate)
            self.assertEqual(out, reference)
            dest.put_(idx, source, accumulate=accumulate)
            self.assertEqual(dest, reference)

    # FIXME: find a test suite for the put operator
    # The bool instance does not work on GPU. See
    # https://github.com/pytorch/pytorch/issues/54317
    @dtypes(*get_all_dtypes(include_bool=False))
    def test_put_accumulate(self, device, dtype):
        # Test for parallel adds with accumulate == True
        low_precision = dtype == torch.half or dtype == torch.bfloat16
        # Less numbers to avoid overflow with low_precision
        # Grainsize is 3000 for the for_loop to be parallized on CPU
        sizes = ((100,)) if low_precision else ((200,), (3002,))
        # Bfloat16 has a particularly bad performance here
        # This operation is nondeterministic on GPU, so we are generous with the rtol
        rtol, atol = (1e-1, 1e-2) if low_precision else (1e-3, 1e-4)

        make_arg = partial(make_tensor, low=-2, high=3, device=device, dtype=dtype)
        # Dump everything into the 0-th position
        make_idx = partial(torch.zeros, device=device, dtype=torch.int64)
        args = ((make_idx(size), make_arg(size)) for size in sizes)

        for idx, source in args:
            orig = make_arg((1,))
            out = orig.put(idx, source, accumulate=True)
            self.assertEqual(out, orig + source.sum(), rtol=rtol, atol=atol)

    # FIXME: find a test suite for the take operator
    def test_take_empty(self, device):
        for input_shape in [(0,), (0, 1, 2, 0), (1, 2, 3)]:
            for indices_shape in [(0,), (0, 1, 2, 0)]:
                input = torch.empty(input_shape, device=device)
                indices = torch.empty(indices_shape, dtype=torch.int64, device=device)
                self.assertEqual(indices, torch.take(input, indices), exact_dtype=False)

    # FIXME: find a test suite for the put operator
    def test_put_empty(self, device):
        for dst_shape in [(0,), (0, 1, 2, 0), (1, 2, 3)]:
            for indices_shape in [(0,), (0, 1, 2, 0)]:
                for accumulate in [False, True]:
                    dst = torch.randn(dst_shape, device=device)
                    indices = torch.empty(indices_shape, dtype=torch.int64, device=device)
                    src = torch.randn(indices_shape, device=device)
                    self.assertEqual(dst, dst.put_(indices, src, accumulate=accumulate))

    # FIXME: port to test_scatter_gather_ops.py
    def scatter_allow_reduce(self, device, dtype, reduceop):
        device_type = torch.device(device).type
        return device_type != 'cuda' or (reduceop == 'multiply' and dtype.is_floating_point)

    # FIXME: port to test_scatter_gather_ops.py
    # torch.{zeros, ones} do not support ComplexHalf (torch.complex32)
    # So, we are skipping it here.
    @dtypes(*(get_all_fp_dtypes(include_bfloat16=False, include_half=False) +
              get_all_complex_dtypes()))
    @dtypesIfCPU(*get_all_dtypes())
    @dtypesIfCUDA(*get_all_dtypes())
    def test_scatter_reduce_operations_to_large_input(self, device, dtype):
        index = torch.tensor([[1], [2]], device=device, dtype=torch.long)
        test_data = [
            (torch.zeros(4, 4, device=device, dtype=dtype),
             torch.ones(2, 2, device=device, dtype=dtype),
             torch.tensor([[0, 0, 0, 0],
                           [1, 0, 0, 0],
                           [1, 0, 0, 0],
                           [0, 0, 0, 0]],
                          device=device, dtype=dtype), "add"),
            (torch.tensor([2], device=device, dtype=dtype).repeat(4, 4),
             torch.tensor([6], device=device, dtype=dtype).repeat(2, 2),
             torch.tensor([[2, 2, 2, 2],
                           [12, 2, 2, 2],
                           [12, 2, 2, 2],
                           [2, 2, 2, 2]], device=device, dtype=dtype), "multiply"),
        ]

        for input, src, result, operation in test_data:
            if not self.scatter_allow_reduce(device, dtype, operation):
                continue
            input.scatter_(0, index, src, reduce=operation)
            self.assertEqual(input, result)

    # FIXME: port to test_scatter_gather_ops.py
    # torch.{zeros, ones} do not support ComplexHalf (torch.complex32)
    # So, we are skipping it here.
    @dtypes(*(get_all_fp_dtypes(include_bfloat16=False, include_half=False) +
              get_all_complex_dtypes()))
    @dtypesIfCPU(*get_all_dtypes())
    @dtypesIfCUDA(*get_all_dtypes())
    def test_scatter_reduce_scalar(self, device, dtype):
        index = torch.tensor([[1], [2]], device=device, dtype=torch.long)
        test_data = [
            (torch.zeros(4, 4, device=device, dtype=dtype), 1,
             torch.tensor([[0, 0, 0, 0],
                           [1, 0, 0, 0],
                           [1, 0, 0, 0],
                           [0, 0, 0, 0]],
                          device=device, dtype=dtype), "add"),
            (torch.tensor([2], device=device, dtype=dtype).repeat(4, 4), 2,
             torch.tensor([[2, 2, 2, 2],
                           [4, 2, 2, 2],
                           [4, 2, 2, 2],
                           [2, 2, 2, 2]], device=device, dtype=dtype), "multiply"),
        ]

        for input, src, result, operation in test_data:
            if not self.scatter_allow_reduce(device, dtype, operation):
                continue
            input.scatter_(0, index, src, reduce=operation)
            self.assertEqual(input, result)

    # FIXME: port to test_scatter_gather_ops.py
    # TODO: remove this after scatter_add_ is deprecated.
    def test_scatter_add_non_unique_index(self, device):
        height = 2
        width = 65536
        input = torch.ones(height, width, device=device)
        index = torch.zeros(height, width, dtype=torch.long, device=device)
        src = torch.ones(height, width, device=device)
        input.scatter_add_(0, index, src)

        self.assertEqual(input,
                         torch.tensor([[3], [1]], device=device,
                                      dtype=torch.float32).repeat(1, width))

    # FIXME: port to test_scatter_gather_ops.py
    # torch.{zeros, ones} do not support ComplexHalf (torch.complex32)
    # So, we are skipping it here.
    @dtypes(*(get_all_fp_dtypes(include_bfloat16=False, include_half=False) +
              get_all_complex_dtypes()))
    @dtypesIfCPU(*get_all_dtypes())
    @dtypesIfCUDA(*get_all_dtypes())
    def test_scatter_reduce_non_unique_index(self, device, dtype):
        height = 2
        width = 2
        index = torch.zeros(height, width, dtype=torch.long, device=device)
        test_data = [
            (torch.ones(height, width, device=device, dtype=dtype),
             torch.ones(height, width, device=device, dtype=dtype),
             torch.tensor([[3], [1]], device=device, dtype=dtype).repeat(1, width), "add"),
            (torch.tensor([2], device=device, dtype=dtype).repeat(height, width),
             torch.tensor([2], device=device, dtype=dtype).repeat(height, width),
             torch.tensor([[8], [2]], device=device,
                          dtype=dtype).repeat(1, width), "multiply"),
        ]

        for input, src, result, operation in test_data:
            if not self.scatter_allow_reduce(device, dtype, operation):
                continue
            input.scatter_(0, index, src, reduce=operation)
            self.assertEqual(input, result, msg=f"result: {result} input: {input} method: {str(operation)}")

    # FIXME: port to test_scatter_gather_ops.py
    # torch.{zeros, ones} do not support ComplexHalf (torch.complex32)
    # So, we are skipping it here.
    @onlyCUDA
    @dtypes(*(get_all_complex_dtypes() +
              get_all_int_dtypes()))
    def test_scatter_reduce_multiply_unsupported_dtypes(self, device, dtype):
        height = 2
        width = 2
        index = torch.zeros(height, width, dtype=torch.long, device=device)
        input = torch.ones(height, width, device=device, dtype=dtype)
        src = torch.ones(height, width, device=device, dtype=dtype)
        with self.assertRaises(RuntimeError):
            input.scatter_(0, index, src, reduce="multiply")

    # FIXME: port to test_scatter_gather_ops.py
    def test_scatter_to_large_input(self, device):
        input = torch.zeros(4, 4, device=device)
        src = torch.ones(2, 2, device=device)
        index = torch.tensor([[1], [2]], device=device, dtype=torch.long)
        input.scatter_(0, index, src)
        self.assertEqual(input, torch.tensor([[0, 0, 0, 0],
                                              [1, 0, 0, 0],
                                              [1, 0, 0, 0],
                                              [0, 0, 0, 0]], device=device, dtype=torch.float32))

    # FIXME: port to test_scatter_gather_ops.py
    def test_scatter_add_to_large_input(self, device):
        input = torch.zeros(4, 4, device=device)
        src = torch.ones(2, 2, device=device)
        index = torch.tensor([[1], [2]], device=device, dtype=torch.long)
        input.scatter_add_(0, index, src)
        self.assertEqual(input, torch.tensor([[0, 0, 0, 0],
                                              [1, 0, 0, 0],
                                              [1, 0, 0, 0],
                                              [0, 0, 0, 0]], device=device, dtype=torch.float32))

    # FIXME: port to test_scatter_gather_ops.py
    def test_scatter_bool(self, device):
        x = torch.tensor([[True, True, True], [True, True, True]], device=device)
        res = torch.zeros(3, 3, dtype=torch.bool, device=device)
        res = res.scatter_(0, torch.tensor([[0, 1, 2], [0, 1, 2]], device=device), x)
        self.assertEqual(res, torch.tensor([[True, False, False],
                                            [False, True, False],
                                            [False, False, True]], device=device))

    # FIXME: port to test_scatter_gather_ops.py
    def test_scatter_add_bool(self, device):
        x = torch.tensor([[True, True, True, True, True], [True, True, True, True, True]], device=device)
        res = torch.zeros(3, 5, dtype=torch.bool, device=device)
        res = res.scatter_add_(0, torch.tensor([[0, 1, 2, 0, 0], [2, 0, 0, 1, 2]], device=device), x)
        self.assertEqual(res, torch.tensor([[True, True, True, True, True],
                                            [False, True, False, True, False],
                                            [True, False, True, False, True]], device=device))

    # FIXME: find a test suite for the masked scatter operator
    @onlyNativeDeviceTypes
    @dtypes(*get_all_dtypes())
    def test_masked_scatter(self, device, dtype):
        dt = dtype
        with warnings.catch_warnings(record=True) as w:
            warnings.simplefilter("always")
            for maskType in [torch.uint8, torch.bool]:
                num_copy, num_dest = 3, 10
                dest = torch.tensor([1, 2, 3, 4, 5, 6, 7, 8, 9, 10], dtype=dt, device=device)
                dest2 = dest.clone()
                dest_ones = dest.clone()
                dest_ones_expected = dest.clone()
                src = torch.tensor([0, 0, 0, 0, 0, 0, 0, 0, 0, 0], dtype=dt, device=device)
                src_ones = torch.tensor([1, 1, 1, 1, 1, 1, 1, 1, 1, 1], dtype=dt, device=device)
                mask = torch.tensor((0, 0, 0, 0, 1, 0, 1, 0, 1, 0), dtype=maskType, device=device)

                if dt == torch.bool:
                    # torch.bool is a special case and is being tested
                    # in a separate test
                    return

                dest.masked_scatter_(mask, src)
                j = 0
                for i in range(num_dest):
                    if mask[i]:
                        dest2[i] = src[j]
                        dest_ones_expected[i] = src_ones[j]
                        j += 1
                self.assertEqual(dest, dest2, atol=0, rtol=0)

                dest_ones.masked_scatter_(mask, src_ones)
                self.assertEqual(dest_ones, dest_ones_expected, atol=0, rtol=0)

                # Bound checking in CUDA is done inside a kernel
                # in order to avoid synchronization, but this means
                # we can not clear the failures. So there is no way
                # to test it then recover.
                if self.device_type != 'cuda':
                    # make src smaller. this should fail
                    src = torch.zeros(num_copy - 1, dtype=dt, device=device)
                    with self.assertRaises(RuntimeError):
                        dest.masked_scatter_(mask, src)

                # empty tensor
                dest = torch.empty((5, 0, 5), dtype=dt, device=device)
                mask = torch.ones_like(dest, dtype=maskType, device=device)
                src = torch.empty((0,), dtype=dt, device=device)
                dest.masked_scatter_(mask, src)

                dest = torch.empty((5, 0, 5), dtype=dt, device=device)
                mask = torch.ones((5, 1, 5), dtype=maskType, device=device)
                src = torch.empty((0,), dtype=dt, device=device)
                dest.masked_scatter_(mask, src)

        if self.device_type != 'cuda':
            self.assertEqual(len(w), 5)
        else:
            self.assertEqual(len(w), 4)

        warn = 'masked_scatter_ received a mask with dtype torch.uint8,'
        for wi in w:
            self.assertEqual(str(wi.message)[0:55], str(warn))

    # FIXME: find a test suite for the masked scatter operator
    def test_masked_scatter_bool_tensor(self, device):
        src = torch.tensor([True, True, True], device=device)
        dst = torch.tensor([False, False, False], device=device)
        mask = torch.tensor([False, True, False], device=device)

        dst.masked_scatter_(mask, src)
        self.assertEqual(dst, torch.tensor([False, True, False], device=device))

        mask = torch.tensor([True, False, True], device=device)
        dst = dst.masked_scatter(mask, src)
        self.assertEqual(dst, torch.tensor([True, True, True], device=device))

    # FIXME: find a test suite for the masked scatter operator
    #   test_scatter_gather_ops or test_masked_ops?
    # refer https://github.com/pytorch/pytorch/issues/60190
    @skipIfRocm
    @onlyCUDA
    @largeTensorTest('30GB')
    def test_masked_scatter_large_tensor(self, device):
        t_cpu = torch.empty(2**31 + 1, dtype=torch.bool).random_()
        t = t_cpu.to(device)
        result_cpu = t_cpu.masked_scatter(t_cpu, t_cpu)
        result = t.masked_scatter(t, t)
        self.assertEqual(result, result_cpu)

    # FIXME: find a test suite for the masked select operator
    @dtypes(*get_all_dtypes())
    def test_masked_select(self, device, dtype):
        if device == 'cpu':
            warn = 'masked_select received a mask with dtype torch.uint8,'
        else:
            warn = 'indexing with dtype torch.uint8 is now deprecated, pl'
        for maskType in [torch.uint8, torch.bool]:
            num_src = 10
            src = torch.tensor([0, 0, 0, 0, 0, 0, 0, 0, 0, 0], dtype=dtype, device=device)
            mask = torch.randint(2, (num_src,), device=device, dtype=maskType)

            with warnings.catch_warnings(record=True) as w:
                dst = src.masked_select(mask)
                if maskType is torch.uint8:
                    self.assertEqual(len(w), 1)
                    self.assertEqual(str(w[0].message)[0:53], str(warn))
            dst2 = []
            for i in range(num_src):
                if mask[i]:
                    dst2 += [src[i]]
            self.assertEqual(dst, torch.tensor(dst2), atol=0, rtol=0)

            dst3 = torch.empty(0, device=device, dtype=dtype)
            torch.masked_select(src, mask, out=dst3)
            self.assertEqual(dst3, torch.tensor(dst2, dtype=dst3.dtype), atol=0, rtol=0)

        # Since half on CPU is not supported, need to skip the remaining test cases
        if dtype == torch.half and torch.device(device).type == 'cpu':
            return

        # Ensure that masks are expanded to match tensor properly
        a = torch.rand(100, 100, device=device).mul(100).to(dtype)
        mask_first_el_each_row = torch.zeros(100, device=device, dtype=torch.bool)
        mask_first_el_each_row[0] = True
        a_masked = a.masked_select(mask_first_el_each_row)
        self.assertEqual(a_masked, a[:, 0])

        mask_first_row = torch.zeros(100, 1, device=device, dtype=torch.bool)
        mask_first_row[0][0] = True
        a_masked = a.masked_select(mask_first_row)
        self.assertEqual(a_masked, a[0, :])

        # Ensure that tensor is expanded to match mask properly
        a = torch.rand(100, device=device).mul(100).to(dtype)
        mask_copy_3_times = torch.tensor([[True], [True], [False], [True]], device=device)
        a_masked = a.masked_select(mask_copy_3_times)
        self.assertEqual(a_masked, a.unsqueeze(0).expand(3, 100).flatten())

    # FIXME: find a test suite for the masked select operator
    def test_masked_select_discontiguous(self, device):
        for size in (10, 200):
            vals = torch.rand(size, size, device=device)
            mask = torch.full((size, size), False, dtype=torch.bool, device=device)
            mask[:, ::2] = True
            vals_list = (vals, vals.t())
            mask_list = (mask, mask.t())
            out_dc = torch.empty(size * size, device=device)[::2]
            for v, m in product(vals_list, mask_list):
                if m.is_contiguous():
                    expected = v[:, ::2].clone().reshape((-1, ))
                else:
                    expected = v[::2].clone().reshape((-1, ))
                out = torch.masked_select(v, m)
                self.assertEqual(out, expected, atol=0, rtol=0)
                torch.masked_select(v, m, out=out_dc)
                self.assertEqual(out_dc, expected, atol=0, rtol=0)

    # FIXME: find a test suite for the masked fill operator
    @dtypes(*product(get_all_dtypes(), (torch.uint8, torch.bool)))
    def test_masked_fill(self, device, dtypes):
        dtype = dtypes[0]
        mask_dtype = dtypes[1]
        with warnings.catch_warnings(record=True) as w:
            warnings.simplefilter("always")

            num_dest = 10
            dst = torch.zeros(num_dest, dtype=dtype)
            mask = torch.randint(2, (num_dest,), dtype=mask_dtype)
            val = random.random()
            dst2 = dst.clone()

            dst.masked_fill_(mask, val)
            for i in range(num_dest):
                if mask[i]:
                    dst2[i] = val
            self.assertEqual(dst, dst2, atol=0, rtol=0)

            # test non-contiguous case
            dst = ((torch.randn(num_dest, num_dest, num_dest) * 10).to(dtype)).permute((2, 0, 1))
            dst2 = dst.contiguous()
            if dtype.is_complex:
                mask = dst.abs() > 0
            else:
                mask = dst > 0
            self.assertTrue(not dst.is_contiguous())
            self.assertTrue(dst2.is_contiguous())
            dst.masked_fill_(mask.to(mask_dtype), val)
            dst2.masked_fill_(mask.to(mask_dtype), val)
            self.assertEqual(dst, dst2, atol=0, rtol=0)

            if mask_dtype == torch.uint8:
                self.assertEqual(len(w), 3)

                warn = 'masked_fill_ received a mask with dtype torch.uint8,'
                for wi in w:
                    self.assertEqual(str(wi.message)[0:52], str(warn))
            else:
                self.assertEqual(len(w), 0)

    # FIXME: find a test suite for the masked fill operator
    def test_masked_fill_bool_tensor(self, device):
        dst = torch.tensor([True, False, True], device=device)
        mask = torch.tensor([False, True, False], device=device)

        dst.masked_fill_(mask, True)
        self.assertEqual(dst, torch.tensor([True, True, True], device=device))

        dst = dst.masked_fill(mask, False)
        self.assertEqual(dst, torch.tensor([True, False, True], device=device))

    def test_tensor_shape_empty(self, device):
        x = torch.randn((0, 1, 3, 0), device=device)
        # flatten
        self.assertEqual((0,), torch.flatten(x, 0, 3).shape)
        self.assertEqual((0, 0), torch.flatten(x, 0, 2).shape)
        self.assertEqual((0, 3, 0), torch.flatten(x, 1, 2).shape)

        # squeeze, unsqueeze
        self.assertEqual((0, 1, 1, 3, 0), torch.unsqueeze(x, 1).shape)
        self.assertEqual((0, 3, 0), torch.squeeze(x, 1).shape)
        self.assertEqual((0, 3, 0), torch.squeeze(x).shape)

        # transpose, t
        self.assertEqual((0, 0, 3, 1), torch.transpose(x, 1, 3).shape)
        y = torch.randn((5, 0), device=device)
        self.assertEqual((0, 5), y.t().shape)

        # select
        self.assertEqual((0, 1, 0), torch.select(x, 2, 2).shape)

        # repeat, permute
        self.assertEqual((9, 0, 5, 6, 0), x.repeat(9, 7, 5, 2, 3).shape)
        self.assertEqual((3, 0, 0, 1), x.permute(2, 3, 0, 1).shape)

        # diagonal, diagflat
        self.assertEqual((0,), torch.diagonal(torch.randn((5, 0), device=device)).shape)
        self.assertEqual((0,), torch.diagonal(torch.randn((0, 5), device=device)).shape)
        # off the end offsets are valid
        self.assertEqual((0,), torch.diagonal(torch.randn((5, 0), device=device), offset=1).shape)
        self.assertEqual((0,), torch.diagonal(torch.randn((0, 5), device=device), offset=1).shape)
        # check non-zero sized offsets off the end
        self.assertEqual((5, 6, 0), torch.diagonal(torch.randn((3, 4, 5, 6), device=device), offset=45252).shape)
        self.assertEqual((5, 6, 0), torch.diagonal(torch.randn((3, 4, 5, 6), device=device), offset=-45252).shape)

        self.assertEqual((0, 0), torch.diagflat(torch.tensor([], device=device)).shape)
        self.assertEqual(torch.zeros(1, 1), torch.diagflat(torch.tensor([], device=device), offset=1))
        self.assertEqual((0, 0), torch.diagflat(torch.tensor([[]], device=device)).shape)
        self.assertEqual(torch.zeros(1, 1), torch.diagflat(torch.tensor([[]], device=device), offset=1))

        # stack, split, chunk
        self.assertEqual((4, 0, 1, 3, 0), torch.stack((x, x, x, x)).shape)
        self.assertEqual([(0, 1, 3, 0)],
                         [z.shape for z in torch.chunk(x, 1, dim=0)])

        self.assertEqual([(0, 1, 3, 0), ] * 3, [z.shape for z in torch.chunk(x, 3, dim=0)])
        self.assertEqual([(0, 1, 1, 0), ] * 3, [z.shape for z in torch.chunk(x, 3, dim=2)])

        # NOTE: split_with_sizes behaves differently than NumPy in that it
        # takes sizes rather than offsets
        self.assertEqual([(0, 1, 0, 0), (0, 1, 1, 0), (0, 1, 2, 0)],
                         [z.shape for z in torch.split(x, (0, 1, 2), dim=2)])

        self.assertRaises(RuntimeError, lambda: torch.split(x, 0, dim=1))
        # This is strange because the split size is larger than the dim size, but consistent with
        # how split handles that case generally (when no 0s are involved).
        self.assertEqual([(0, 1, 3, 0)], [z.shape for z in torch.split(x, 1, dim=0)])
        self.assertEqual([(0, 1, 3, 0)], [z.shape for z in torch.split(x, 0, dim=0)])

    # functions that operate over a dimension but don't reduce.
    def test_dim_function_empty(self, device):
        shape = (0, 1, 2, 0)
        x = torch.randn(shape, device=device)

        # size stride
        self.assertEqual(0, x.size(3))
        self.assertEqual(2, x.size(2))
        self.assertEqual(2, x.stride(0))
        self.assertEqual(1, x.stride(2))

        self.assertEqual(x, torch.nn.functional.glu(x, 0))
        self.assertEqual((0, 1, 1, 0), torch.nn.functional.glu(x, 2).shape)

        # softmax, logsoftmax
        self.assertEqual(x, torch.nn.functional.softmax(x, 0))
        self.assertEqual(x, torch.nn.functional.softmax(x, 2))
        self.assertEqual(x, torch.nn.functional.softmax(x, 3))

        self.assertEqual(x, torch.nn.functional.log_softmax(x, 0))
        self.assertEqual(x, torch.nn.functional.log_softmax(x, 2))
        self.assertEqual(x, torch.nn.functional.log_softmax(x, 3))

        # cumsum, cumprod, cummax, cummin
        self.assertEqual(shape, torch.cumsum(x, 0).shape)
        self.assertEqual(shape, torch.cumsum(x, 2).shape)
        self.assertEqual(shape, torch.cumprod(x, 0).shape)
        self.assertEqual(shape, torch.cumprod(x, 2).shape)
        self.assertEqual(shape, torch.cummax(x, 0)[0].shape)
        self.assertEqual(shape, torch.cummax(x, 2)[0].shape)
        self.assertEqual(shape, torch.cummin(x, 0)[0].shape)
        self.assertEqual(shape, torch.cummin(x, 2)[0].shape)
        self.assertEqual(shape, torch.logcumsumexp(x, 0).shape)
        self.assertEqual(shape, torch.logcumsumexp(x, 2).shape)

        # flip
        self.assertEqual(x, x.flip(0))
        self.assertEqual(x, x.flip(2))

        # roll
        self.assertEqual(x, x.roll(0, 1).roll(0, -1))
        self.assertEqual(x, x.roll(1, x.size(1)))
        self.assertEqual(x, x.roll(1))
        self.assertEqual(x, x.roll((1, 1), (3, 1)))

        # unbind
        self.assertEqual((), x.unbind(0))
        self.assertEqual((torch.empty((0, 1, 0), device=device), torch.empty((0, 1, 0), device=device)),
                         x.unbind(2))

        # cross
        y = torch.randn((0, 1, 3, 0), device=device)
        self.assertEqual(y.shape, torch.cross(y, y).shape)

        # renorm
        self.assertEqual(shape, torch.renorm(x, 1, 0, 5).shape)
        self.assertEqual(shape, torch.renorm(x, 1, 2, 5).shape)

        # sort
        self.assertEqual([shape, shape], [z.shape for z in torch.sort(x, dim=0)])
        self.assertEqual([shape, shape], [z.shape for z in torch.sort(x, dim=2)])

        # topk
        self.assertEqual([shape, shape], [z.shape for z in torch.topk(x, 0, dim=0)])
        self.assertEqual([(0, 1, 1, 0), (0, 1, 1, 0)], [z.shape for z in torch.topk(x, 1, dim=2)])

        y = torch.randn((2, 3, 4), device=device)
        self.assertEqual([(2, 3, 0), (2, 3, 0)], [z.shape for z in torch.topk(y, 0)])

        # gather
        self.assertEqual(shape, torch.gather(x, 0, torch.empty(shape, dtype=torch.int64, device=device)).shape)
        self.assertEqual(shape, torch.gather(x, 2, torch.empty(shape, dtype=torch.int64, device=device)).shape)
        larger_shape = torch.empty((0, 1, 3, 0), dtype=torch.int64, device=device)
        self.assertEqual(larger_shape.shape, torch.gather(x, 2, larger_shape).shape)
        smaller_shape = torch.empty((0, 1, 0, 0), dtype=torch.int64, device=device)
        self.assertEqual(smaller_shape.shape, torch.gather(x, 2, smaller_shape).shape)
        y = torch.randn((2, 3, 4), device=device)
        self.assertEqual((0, 3, 4),
                         torch.gather(y, 0, torch.empty((0, 3, 4), dtype=torch.int64, device=device)).shape)

        # scatter, scatter_add
        for dim in [0, 2]:
            y = torch.randn(shape, device=device)
            y_src = torch.randn(shape, device=device)
            ind = torch.empty(shape, dtype=torch.int64, device=device)
            self.assertEqual(shape, y.scatter_(dim, ind, y_src).shape)
            self.assertEqual(shape, y.scatter_add_(dim, ind, y_src).shape)

        z = torch.randn((2, 3, 4), device=device)
        z_src = torch.randn((2, 3, 4), device=device)
        self.assertEqual(z, z.scatter_(2, torch.empty((2, 3, 0), dtype=torch.int64, device=device), z_src))
        self.assertEqual(z, z.scatter_add_(2, torch.empty((2, 3, 0), dtype=torch.int64, device=device), z_src))

        # index_fill, index_copy, index_add
        c = x.clone()
        c_clone = c.clone()
        ind_empty = torch.tensor([], dtype=torch.int64, device=device)
        ind_01 = torch.tensor([0, 1], dtype=torch.int64, device=device)
        self.assertEqual(c_clone, c.index_fill_(0, ind_empty, -1))
        self.assertEqual(c_clone, c.index_fill_(2, ind_empty, -1))
        self.assertEqual(c_clone, c.index_fill_(2, torch.tensor([0, 1], dtype=torch.int64, device=device), -1))
        self.assertEqual(c_clone, c.index_copy_(0, ind_empty, torch.empty((0, 1, 2, 0), device=device)))
        self.assertEqual(c_clone, c.index_copy_(2, ind_empty, torch.empty((0, 1, 0, 0), device=device)))
        self.assertEqual(c_clone, c.index_copy_(2, ind_01, torch.empty((0, 1, 2, 0), device=device)))
        self.assertEqual(c_clone, c.index_add_(0, ind_empty, torch.empty((0, 1, 2, 0), device=device)))
        self.assertEqual(c_clone, c.index_add_(2, ind_empty, torch.empty((0, 1, 0, 0), device=device)))
        self.assertEqual(c_clone, c.index_add_(2, ind_01, torch.empty((0, 1, 2, 0), device=device)))

        c = torch.randn((0, 1, 2), device=device)
        c_clone = c.clone()
        self.assertEqual(c_clone, c.index_fill_(0, ind_empty, -1))
        self.assertEqual(c_clone, c.index_copy_(0, ind_empty, torch.empty((0, 1, 2), device=device)))
        self.assertEqual(c_clone, c.index_add_(0, ind_empty, torch.empty((0, 1, 2), device=device)))
        self.assertEqual(c_clone, c.index_fill_(0, ind_empty, -1))
        self.assertEqual(c_clone, c.index_copy_(0, ind_empty, torch.empty((0, 1, 2), device=device)))
        self.assertEqual(c_clone, c.index_add_(0, ind_empty, torch.empty((0, 1, 2), device=device)))

        # index fill/copy/add non-empty
        z = torch.randn((2, 3, 4), device=device)
        self.assertEqual(z, z.index_fill_(0, ind_empty, -1))
        z = torch.randn((2, 3, 4), device=device)
        self.assertEqual(z, z.index_copy_(0, ind_empty, torch.empty((0, 3, 4), device=device)))
        z = torch.randn((2, 3, 4), device=device)
        self.assertEqual(z, z.index_add_(0, ind_empty, torch.empty((0, 3, 4), device=device)))

        # index_select
        self.assertEqual(x, x.index_select(0, ind_empty))
        self.assertEqual((0, 1, 0, 0), x.index_select(2, ind_empty).shape)
        self.assertEqual(x, x.index_select(2, ind_01))
        z = torch.randn((2, 3, 4), device=device)  # non-empty
        self.assertEqual((0, 3, 4), z.index_select(0, ind_empty).shape)
        c = torch.randn((0, 1, 2), device=device)
        self.assertEqual(c, c.index_select(0, ind_empty))
        c = torch.randn((0, 1, 2), device=device)
        self.assertEqual(c, c.index_select(0, ind_empty))

    # FIXME: find a test suite for the pdist operator
    def _brute_pdist(self, inp, p=2):
        """Computes the same as torch.pdist using primitives"""
        n = inp.shape[-2]
        k = n * (n - 1) // 2
        if k == 0:
            # torch complains about empty indices
            return torch.empty(inp.shape[:-2] + (0,), dtype=inp.dtype, device=inp.device)
        square = torch.norm(inp[..., None, :] - inp[..., None, :, :], p=p, dim=-1)
        unroll = square.view(square.shape[:-2] + (n * n,))
        inds = torch.ones(k, dtype=torch.int)
        inds[torch.arange(n - 1, 1, -1, dtype=torch.int).cumsum(0)] += torch.arange(2, n, dtype=torch.int)
        return unroll[..., inds.cumsum(0)]

    # FIXME: find a test suite for the pdist operator
    def _pdist_single(self, shape, device, p, dtype, trans, grad_check=False):
        x = torch.randn(shape, dtype=dtype, device=device)
        if trans:
            x.transpose_(-2, -1)
        if grad_check:
            x.requires_grad_()
            y = x.detach().clone().requires_grad_()
        else:
            y = x
        actual = torch.pdist(x, p=p)
        expected = self._brute_pdist(y, p=p)
        self.assertEqual(expected.shape, actual.shape)
        self.assertEqual(expected, actual)
        if grad_check and expected.size() != torch.Size([0]):
            g0 = torch.rand_like(actual)
            actual.backward(g0)
            expected.backward(g0)
            self.assertEqual(x.grad, y.grad)

    # FIXME: find a test suite for the pdist operator
    @slowTest
    def test_pdist_norm_forward(self, device):
        for shape in [(4, 5), (3, 2), (2, 1), (1500, 1)]:
            for p in [0, 1, 2, 3, 1.5, 2.5, float('inf')]:
                for trans in [False, True]:
                    for dtype in [torch.float32, torch.float64]:
                        self._pdist_single(shape, device, p, dtype, trans, grad_check=False)

        # do a simplified comparison with big inputs, see:
        # https://github.com/pytorch/pytorch/issues/15511
        for dtype in [torch.float32, torch.float64]:
            self._pdist_single((1000, 2), device, 2, dtype, trans=False, grad_check=False)

    # FIXME: find a test suite for the pdist operator
    @slowTest
    def test_pdist_norm_backward(self, device):
        for shape in [(4, 5), (3, 2), (2, 1), (1500, 1)]:
            for p in [0, 1, 2, 3, 1.5, 2.5, float('inf')]:
                for trans in [False, True]:
                    self._pdist_single(shape, device, p, torch.float64, trans, grad_check=True)

    # FIXME: find a test suite for the pdist operator
    @unittest.skipIf(IS_FBCODE and IS_REMOTE_GPU, "sandcastle OOM with current tpx gpu/re configuration")
    @skipIfRocm
    def test_pdist_norm_large(self, device):
        # use dim0>=46342 for forward, see:
        # https://github.com/pytorch/pytorch/issues/30583
        # Compare output using GPU with the CPU implementation, as brute_pdist uses too much memory
        if 'cuda' in device:
            x = torch.randn(50000, 1, dtype=torch.float32)
            expected_cpu = torch.pdist(x, p=2)
            actual_gpu = torch.pdist(x.to(device), p=2)
            self.assertEqual(expected_cpu, actual_gpu.cpu())

    # FIXME: move to elementwise ternary test suite
    @onlyNativeDeviceTypes
    @dtypesIfCUDA(*set(get_all_math_dtypes('cuda')))
    @dtypes(*set(get_all_math_dtypes('cpu')))
    def test_addcdiv(self, device, dtype):
        # Returns floating or integral scalar corresponding to dtype
        def _number(floating, integer, dtype):
            if dtype in [torch.half, torch.float, torch.double, torch.bfloat16]:
                return floating
            elif dtype in [torch.cfloat, torch.cdouble]:
                return floating * (1 + 1j)
            else:
                return integer

        def non_zero_rand(size, dtype, device):
            if dtype.is_floating_point or dtype.is_complex:
                a = torch.rand(size=size, dtype=dtype, device=device)
            elif dtype == torch.uint8:
                a = torch.randint(1, 5, size=size, dtype=dtype, device=device)
            else:
                a = torch.randint(-5, 5, size=size, dtype=dtype, device=device)
            return a + (a == 0).to(dtype)

        def _test_addcdiv():
            a = non_zero_rand((2, 2), dtype=dtype, device=device)
            b = non_zero_rand((2, 2), dtype=dtype, device=device)
            c = non_zero_rand((2, 2), dtype=dtype, device=device)
            alpha = _number(0.5, 3, dtype)

            expected = a + (alpha * b) / c
            actual = torch.addcdiv(a, b, c, value=alpha)
            self.assertEqual(expected, actual)

            with self.assertWarnsOnceRegex(
                    UserWarning, "This overload of addcdiv is deprecated"):
                self.assertEqual(actual, torch.addcdiv(a, alpha, b, c))

        if not (dtype.is_floating_point or dtype.is_complex):
            # Integer division with addcdiv is prohibited
            with self.assertRaises(RuntimeError):
                _test_addcdiv()
        else:
            _test_addcdiv()

        if self.device_type == 'cuda' and dtype == torch.half:
            a = torch.tensor([60000.0], device=device, dtype=dtype)
            b = torch.tensor([60000.0], device=device, dtype=dtype)
            c = torch.tensor([1.0], device=device, dtype=dtype)
            out = torch.addcmul(a, b, c, value=-2)
            self.assertTrue(not (out.isnan() or out.isinf()))

    def test_nullary_op_mem_overlap(self, device):
        ops = (
            ("random_", ()),
            ("uniform_", ()),
            ("cauchy_", ()),
            ("log_normal_", ()),
            ("exponential_", ()),
            ("geometric_", (0.5,)),
            ("normal_", ()),
        )

        x = torch.rand((1, 3)).expand((3, 3))
        for op, args in ops:
            with self.assertRaisesRegex(RuntimeError, 'unsupported operation'):
                getattr(x, op)(*args)

    # FIXME: move to an elementwise ternary test suite and make this an OpInfo test
    @dtypes(torch.double)
    def test_ternary_op_mem_overlap(self, device, dtype):
        ops = [
            ("addcmul", True, True, 'cpu'),
            ("addcmul", True, True, 'cuda'),
            ("addcdiv", True, True, 'cpu'),
            ("addcdiv", True, True, 'cuda'),
            ("lerp", True, True, 'cpu'),
            ("lerp", True, True, 'cuda')
        ]

        for (fn, has_input_output_mem_overlap_check,
             has_internal_mem_overlap_check, dev) in ops:
            if dev != device:
                continue
            out_op = getattr(torch, fn)
            inplace_op = getattr(torch.Tensor, fn + '_')
            self.check_internal_mem_overlap(
                inplace_op, 3, dtype, device,
                expected_failure=not has_internal_mem_overlap_check)
            self.ternary_check_input_output_mem_overlap(out_op, dev,
                                                        expected_failure=not has_input_output_mem_overlap_check)

    @expectedFailureMeta  # RuntimeError not raised
    @dtypes(torch.double)
    @onlyNativeDeviceTypes
    def test_copy_mem_overlap(self, device, dtype):
        self.check_internal_mem_overlap(
            torch.Tensor.copy_, num_inputs=2, dtype=dtype, device=device)
        sz = 9
        doubles = torch.randn(2 * sz, dtype=dtype, device=device)
        self.unary_check_input_output_mem_overlap(
            doubles, sz, lambda input, out: out.copy_(input))

    # FIXME: convert to ErrorInputs
    @onlyNativeDeviceTypes
    def test_index_add_mem_overlap(self, device):
        x = torch.rand((1,), device=device).expand((6,))
        y = torch.rand((6,), device=device)
        ind = torch.tensor([2, 1, 0], device=device)
        value = torch.rand((3,), device=device)
        with self.assertRaisesRegex(RuntimeError, 'unsupported operation'):
            x.index_add_(0, ind, value)
        with self.assertRaisesRegex(RuntimeError, 'unsupported operation'):
            y.index_add_(0, ind, y[:3])
        with self.assertRaisesRegex(RuntimeError, 'unsupported operation'):
            ind.index_add_(0, ind, ind.clone())
        with self.assertRaisesRegex(RuntimeError, 'unsupported operation'):
            ind.index_add_(0, ind.clone(), ind)

    # FIXME: convert to ErrorInputs
    @onlyNativeDeviceTypes
    def test_index_copy_mem_overlap(self, device):
        x = torch.rand((1,), device=device).expand((6,))
        y = torch.rand((6,), device=device)
        ind = torch.tensor([2, 1, 0], device=device)
        value = torch.rand((3,), device=device)
        with self.assertRaisesRegex(RuntimeError, 'unsupported operation'):
            x.index_copy_(0, ind, value)
        with self.assertRaisesRegex(RuntimeError, 'unsupported operation'):
            y.index_copy_(0, ind, y[:3])
        with self.assertRaisesRegex(RuntimeError, 'unsupported operation'):
            ind.index_copy_(0, ind, ind.clone())
        with self.assertRaisesRegex(RuntimeError, 'unsupported operation'):
            ind.index_copy_(0, ind.clone(), ind)

    # FIXME: convert to ErrorInputs
    @expectedFailureMeta  # Warning not triggered
    @onlyNativeDeviceTypes
    def test_index_fill_mem_overlap(self, device):
        x = torch.rand((1,), device=device).expand((6,))
        y = torch.rand((6,), device=device)
        ind = torch.tensor([2, 1, 0], device=device)
        value = torch.rand((3,), device=device)

        with self.assertWarnsRegex(UserWarning, "index_fill_ on expanded tensors"):
            x.index_fill_(0, ind, 1.0)
        with self.assertRaisesRegex(RuntimeError, 'unsupported operation'):
            ind.index_fill_(0, ind, 0)

    # FIXME: convert to ErrorInputs
    @expectedFailureMeta  # RuntimeError not raised
    @onlyNativeDeviceTypes
    def test_shift_mem_overlap(self, device):
        x = torch.rand(3, device=device)
        with self.assertRaisesRegex(RuntimeError, 'unsupported operation'):
            x[:-1] <<= x[1:]
        with self.assertRaisesRegex(RuntimeError, 'unsupported operation'):
            x[:-1] >>= x[1:]

    # FIXME: convert to ErrorInputs
    @expectedFailureMeta  # RuntimeError not raised
    @onlyNativeDeviceTypes
    def test_bernoulli_mem_overlap(self, device):
        x = torch.rand((1,), device=device).expand((6,))

        with self.assertRaisesRegex(RuntimeError, 'unsupported operation'):
            x.bernoulli_()
        with self.assertRaisesRegex(RuntimeError, 'unsupported operation'):
            x.bernoulli_(p=0.1)
        p = torch.rand(6, device=device)
        with self.assertRaisesRegex(RuntimeError, 'unsupported operation'):
            x.bernoulli_(p=p)
        with self.assertRaisesRegex(RuntimeError, 'unsupported operation'):
            torch.bernoulli(torch.rand_like(x), out=x)

    # FIXME: convert to ErrorInputs
    @expectedFailureMeta  # RuntimeError not raised
    @onlyNativeDeviceTypes
    def test_put_mem_overlap(self, device):
        x = torch.rand((1,), device=device).expand((6,))
        y = torch.rand((6,), device=device)
        ind = torch.tensor([2, 1, 0], device=device)
        value = torch.rand((3,), device=device)
        with self.assertRaisesRegex(RuntimeError, 'unsupported operation'):
            x.put_(ind, value)
        with self.assertRaisesRegex(RuntimeError, 'unsupported operation'):
            y.put_(ind[0], y[0])
        with self.assertRaisesRegex(RuntimeError, 'unsupported operation'):
            ind.put_(ind, ind)
        with self.assertRaisesRegex(RuntimeError, 'unsupported operation'):
            y.put_(ind, y[:3])
        with self.assertRaisesRegex(RuntimeError, 'unsupported operation'):
            ind.put_(ind, ind.clone())
        with self.assertRaisesRegex(RuntimeError, 'unsupported operation'):
            ind.put_(ind.clone(), ind)

    # FIXME: convert to ErrorInputs
    @expectedFailureMeta  # UserWarning not triggered
    @onlyNativeDeviceTypes
    def test_index_put_mem_overlap(self, device):
        x = torch.rand((1,), device=device).expand((6,))
        y = torch.rand((6,), device=device)
        ind = torch.tensor([2, 1, 0], device=device)
        value = torch.rand((3,), device=device)
        with self.assertWarnsRegex(UserWarning, 'expanded tensors'):
            x.index_put_((ind,), value)
        with self.assertRaisesRegex(RuntimeError, 'unsupported operation'):
            y.index_put_((ind,), y[0])
        with self.assertRaisesRegex(RuntimeError, 'unsupported operation'):
            ind.index_put_((ind,), ind)
        with self.assertRaisesRegex(RuntimeError, 'unsupported operation'):
            y.index_put_((ind,), y[:3])
        with self.assertRaisesRegex(RuntimeError, 'unsupported operation'):
            ind.index_put_((ind,), ind.clone())
        with self.assertRaisesRegex(RuntimeError, 'unsupported operation'):
            ind.index_put_((ind.clone(),), ind)

    # FIXME: convert to ErrorInputs
    @expectedFailureMeta  # UserWarning not triggered
    @onlyNativeDeviceTypes
    def test_masked_fill_mem_overlap(self, device):
        x = torch.rand((1,), device=device).expand((6,))
        mask = torch.tensor([True, False, True, True, False, False], device=device)
        with self.assertWarnsRegex(UserWarning, 'expanded tensors'):
            x.masked_fill_(mask, 0.)

        fill_val = torch.tensor(0., device=device)
        with self.assertWarnsRegex(UserWarning, 'expanded tensors'):
            x.masked_fill_(mask, fill_val)

        with self.assertRaisesRegex(RuntimeError, 'unsupported operation'):
            mask[1:].masked_fill_(mask[:-1], False)

    # FIXME: convert to ErrorInputs
    @onlyNativeDeviceTypes
    def test_masked_select_mem_overlap(self, device):
        x = torch.rand((1,), device=device).expand((3,))
        y = torch.rand((6,), device=device)
        mask = torch.tensor([True, False, True, True, False, False], device=device)
        with self.assertRaisesRegex(RuntimeError, 'unsupported operation'):
            torch.masked_select(y, mask, out=x)
        with self.assertRaisesRegex(RuntimeError, 'unsupported operation'):
            torch.masked_select(y, mask, out=y)
        with self.assertRaisesRegex(RuntimeError, 'unsupported operation'):
            torch.masked_select(mask.clone(), mask, out=mask)

    # FIXME: convert to ErrorInputs
    @expectedFailureMeta  # RuntimeError not raised
    @onlyNativeDeviceTypes
    def test_masked_scatter_mem_overlap(self, device):
        x = torch.rand((1,), device=device).expand((6,))
        src = torch.rand((3,), device=device)
        mask = torch.tensor([True, False, True, True, False, False], device=device)

        with self.assertRaisesRegex(RuntimeError, 'unsupported operation'):
            x.masked_scatter_(mask, src)

    # FIXME: convert to ErrorInputs
    @onlyNativeDeviceTypes
    def test_index_select_mem_overlap(self, device):
        x = torch.rand((1, 6), device=device).expand((2, 6))
        y = torch.rand((3, 6), device=device)
        ind = torch.tensor([0, 1], dtype=torch.int64, device=device)
        with self.assertRaisesRegex(RuntimeError, 'unsupported operation'):
            torch.index_select(y, 1, ind, out=x)

    # FIXME: convert to ErrorInputs
    @onlyNativeDeviceTypes
    def test_scatter_mem_overlap(self, device):
        x = torch.rand((1,), device=device).expand((6,))
        src = torch.rand((3,), device=device)
        ind = torch.tensor([2, 1, 0], device=device, dtype=torch.int64)

        with self.assertRaisesRegex(RuntimeError, 'unsupported operation'):
            x.scatter_(0, ind, src)
        with self.assertRaisesRegex(RuntimeError, 'unsupported operation'):
            src.scatter_(0, ind, src)
        with self.assertRaisesRegex(RuntimeError, 'unsupported operation'):
            ind.scatter_(0, ind, ind.clone())

    # FIXME: convert to ErrorInputs
    @onlyNativeDeviceTypes
    def test_gather_mem_overlap(self, device):
        x = torch.rand((1,), device=device).expand((3,))
        src = torch.rand((6,), device=device)
        ind = torch.tensor([2, 1, 0], device=device, dtype=torch.int64)
        with self.assertRaisesRegex(RuntimeError, 'unsupported operation'):
            torch.gather(src, 0, ind, out=x)
        with self.assertRaisesRegex(RuntimeError, 'unsupported operation'):
            torch.gather(src, 0, ind, out=src)
        with self.assertRaisesRegex(RuntimeError, 'unsupported operation'):
            torch.gather(ind.clone(), 0, ind[1:], out=ind[:1])

    # FIXME: convert to ErrorInputs
    @onlyNativeDeviceTypes
    def test_take_mem_overlap(self, device):
        x = torch.rand((1,), device=device).expand((3,))
        src = torch.rand((6,), device=device)
        ind = torch.tensor([2, 1, 0], device=device, dtype=torch.int64)
        with self.assertRaisesRegex(RuntimeError, 'unsupported operation'):
            torch.take(src, ind, out=x)
        with self.assertRaisesRegex(RuntimeError, 'unsupported operation'):
            torch.take(src, ind, out=src)
        with self.assertRaisesRegex(RuntimeError, 'unsupported operation'):
            torch.take(ind.clone(), ind[1:], out=ind[:-1])

    # FIXME: move to test distributions
    @onlyCUDA
    def test_multinomial_device_constrain(self, device):
        x = torch.empty(0, device="cpu")
        y = torch.empty(0, device=device)
        self.assertRaisesRegex(
            RuntimeError, "Expected all tensors to be on the same device",
            lambda: torch.multinomial(x, 2, out=y))

    # FIXME: move to test distributions
    @deviceCountAtLeast(2)
    @onlyCUDA
    def test_multinomial_gpu_device_constrain(self, devices):
        x = torch.empty(0, device=devices[0])
        y = torch.empty(0, device=devices[1])
        self.assertRaisesRegex(
            RuntimeError, "Expected all tensors to be on the same device",
            lambda: torch.multinomial(x, 2, out=y))

    # FIXME: convert this to an automated OpInfo test
    @deviceCountAtLeast(2)
    @onlyCUDA
    def test_device_guard(self, devices):
        # verify that all operators with `device_guard: False` behave properly with multiple devices.
        # TODO: if we had operator introspection we could figure out this set of operators automatically...
        x = torch.randn((1, 2, 3), device=devices[1])
        y = torch.zeros((1, 3, 2), device=devices[1])
        scalar = torch.tensor(5, device=devices[1])

        # property ops
        torch.cudnn_is_acceptable(x)
        x.is_distributed()
        x.is_floating_point()
        x.is_complex()
        x.is_same_size(y)
        x.is_signed()
        x.size(0)
        x.stride(0)
        x.numel()
        x.is_set_to(y)
        x.data_ptr()
        scalar.is_nonzero()

        # sparse property ops
        y[0][1] = 5
        y_sparse = y.to_sparse()
        y_sparse.sparse_dim()
        y_sparse._dimI()
        y_sparse.dense_dim()
        y_sparse._dimV()
        y_sparse._nnz()
        y_sparse.is_coalesced()
        y_sparse._indices()
        y_sparse._values()
        y_sparse.indices()
        y_sparse.values()

        # in-place ops
        def inplace():
            return torch.randn((1, 2, 3), device=devices[1])
        inplace().as_strided_(y.size(), y.stride())
        inplace().resize_(y.size())
        inplace().squeeze_()
        inplace().squeeze_(0)
        inplace().unsqueeze_(2)
        inplace().transpose_(1, 2)
        inplace().squeeze_().t_()
        inplace().set_(x.storage())
        inplace().set_(x.storage(), x.storage_offset(), x.size(), x.stride())
        inplace().set_(x)
        inplace().set_()
        y_sparse._coalesced_(True)

        # shape modification
        x.as_strided(y.size(), y.stride())
        x.expand((5, 2, 3))
        x.expand_as(x)
        x.sum_to_size((1,))
        torch.broadcast_tensors(x , x)
        x.reshape((1, 3, 2))
        x.reshape_as(y)
        x.squeeze()
        x.squeeze(0)
        x.squeeze().t()
        x.transpose(1, 2)
        x.unsqueeze(2)
        x.view((1, 3, 2))
        x.view_as(y)

        # chunk, split, etc.
        x.chunk(2, dim=1)
        x.split(1, dim=2)
        x.split_with_sizes([1, 2], dim=2)
        x.unfold(dimension=2, size=1, step=1)

        x.narrow(1, 1, 1)
        x.select(1, 1)
        torch.isnan(x)

        torch.empty((1, 3, 2), out=y)
        torch.empty_like(x)
        torch.empty_like(x, dtype=torch.int64)

        # to
        x.to(x)
        x.to(y)
        x.to(x, copy=True)

    def test_is_signed(self, device):
        self.assertEqual(torch.IntTensor(5).to(device).is_signed(), True)
        self.assertEqual(torch.ByteTensor(5).to(device).is_signed(), False)
        self.assertEqual(torch.CharTensor(5).to(device).is_signed(), True)
        self.assertEqual(torch.FloatTensor(5).to(device).is_signed(), True)
        self.assertEqual(torch.HalfTensor(10).to(device).is_signed(), True)

    # Note - reports a leak of 512 bytes on CUDA device 1
    @deviceCountAtLeast(2)
    @skipCUDAMemoryLeakCheckIf(True)
    @onlyCUDA
    def test_tensor_set_errors_multigpu(self, devices):
        f_cuda0 = torch.randn((2, 3), dtype=torch.float32, device=devices[0])
        f_cuda1 = torch.randn((2, 3), dtype=torch.float32, device=devices[1])

        self.assertRaises(RuntimeError, lambda: f_cuda0.set_(f_cuda1.storage()))
        self.assertRaises(RuntimeError,
                          lambda: f_cuda0.set_(f_cuda1.storage(), 0, f_cuda1.size(), f_cuda1.stride()))
        self.assertRaises(RuntimeError, lambda: f_cuda0.set_(f_cuda1))

    # FIXME: move to test_serialization
    @onlyCUDA
    @deviceCountAtLeast(1)  # Note: Tests works with one but prefers more devices
    def test_serialization(self, devices):
        def _test_serialization(filecontext_lambda):
            t0 = torch.cuda.FloatTensor(5).fill_(1)
            with torch.cuda.device(devices[-1]):
                tn = torch.cuda.FloatTensor(3).fill_(2)
            torch.cuda.set_device(devices[0])
            b = (t0, tn)
            with filecontext_lambda() as f:
                torch.save(b, f)
                f.seek(0)
                c = torch.load(f)
                self.assertEqual(b, c, atol=0, rtol=0)
                u0, un = c
                self.assertEqual(str(u0.device), devices[0])
                self.assertEqual(str(un.device), devices[-1])

        _test_serialization(tempfile.NamedTemporaryFile)
        _test_serialization(BytesIOContext)

    # FIXME: move memory format tests to their own test class/suite
    def test_memory_format_preserved_after_permute(self, device):
        x = torch.randn(4, 3, 8, 8, device=device)
        nhwc = x.contiguous(memory_format=torch.channels_last)
        y = nhwc.permute(0, 1, 3, 2).permute(0, 1, 3, 2)
        self.assertTrue(y.is_contiguous(memory_format=torch.channels_last))

        x = torch.randn(4, 3, 8, 8, 8, device=device)
        ndhwc = x.contiguous(memory_format=torch.channels_last_3d)
        y = ndhwc.permute(0, 1, 4, 3, 2).permute(0, 1, 4, 3, 2)
        self.assertTrue(y.is_contiguous(memory_format=torch.channels_last_3d))

    def test_memory_format_propagation_rules(self, device):

        contiguous = torch.rand(10, 3, 5, 5, device=device)
        cl = torch.rand(10, 3, 5, 5, device=device).contiguous(memory_format=torch.channels_last)
        ambiguous = torch.rand(10, 3, 1, 1, device=device).contiguous(memory_format=torch.channels_last)
        self.assertTrue(ambiguous.is_contiguous(memory_format=torch.channels_last))
        self.assertTrue(ambiguous.is_contiguous(memory_format=torch.contiguous_format))
        bias = torch.rand(1, 1, 1, 1, device=device).contiguous(memory_format=torch.channels_last)

        def _test_propagation_rules(self, contiguous, cl, ambiguous, bias):
            options = ((ambiguous, contiguous, torch.contiguous_format),
                       (ambiguous, cl, torch.channels_last),
                       (contiguous, ambiguous, torch.contiguous_format),
                       (contiguous, cl, torch.contiguous_format),
                       (cl, ambiguous, torch.channels_last),
                       (cl, contiguous, torch.channels_last),
                       (bias, cl, torch.channels_last),
                       (cl, bias, torch.channels_last),)

            for a, b, mf in options:
                result = a + b
                self.assertTrue(result.is_contiguous(memory_format=mf))

        _test_propagation_rules(self, contiguous, cl, ambiguous, bias)

        cl = cl.to(memory_format=torch.channels_last)
        ambiguous = ambiguous.to(memory_format=torch.channels_last)
        bias = bias.to(memory_format=torch.channels_last)

        _test_propagation_rules(self, contiguous, cl, ambiguous, bias)

        # test cases when strides matter in ambiguous tensors
        for mf in (torch.channels_last, torch.contiguous_format):
            ambiguous = torch.rand(10, 3, 1, 1, device=device).to(memory_format=mf)
            bias = torch.rand(3, 1, 1, device=device)
            result = ambiguous + bias
            self.assertEqual(ambiguous.stride(), result.stride())
            result = bias + ambiguous
            self.assertEqual(ambiguous.stride(), result.stride())
            result = ambiguous * 5
            self.assertEqual(ambiguous.stride(), result.stride())

    def test_memory_format_empty_like(self, device):
        def test_helper(x, memory_format):
            xc = x.contiguous(memory_format=memory_format)

            like = torch.empty_like(xc, memory_format=torch.preserve_format)
            self.assertFalse(like.is_contiguous())
            self.assertTrue(like.is_contiguous(memory_format=memory_format))

            like_x = torch.empty_like(x, memory_format=torch.preserve_format)
            self.assertTrue(like_x.is_contiguous())
            self.assertFalse(like_x.is_contiguous(memory_format=memory_format))

            like = torch.empty_like(x, memory_format=memory_format)
            self.assertFalse(like.is_contiguous())
            self.assertTrue(like.is_contiguous(memory_format=memory_format))

            like = torch.empty_like(xc, memory_format=torch.contiguous_format)
            self.assertTrue(like.is_contiguous())
            self.assertFalse(like.is_contiguous(memory_format=memory_format))

            like = torch.empty_like(xc)
            self.assertFalse(like.is_contiguous())
            self.assertTrue(like.is_contiguous(memory_format=memory_format))

            sparse = x.to_sparse()
            with self.assertRaises(RuntimeError):
                z = torch.empty_like(sparse, memory_format=torch.preserve_format)

        test_helper(torch.randn(4, 3, 8, 8, device=device), torch.channels_last)
        test_helper(torch.randn(4, 3, 8, 8, 8, device=device), torch.channels_last_3d)

    def test_memory_format_consistency(self, device):
        x = torch.randn(10, 3, 1, 1, device=device)
        x_rep = x.as_strided(x.size(), x.stride())
        self.assertEqual(x.size(), x_rep.size())
        self.assertEqual(x.stride(), x_rep.stride())
        self.assertEqual(x.is_contiguous(), x_rep.is_contiguous())
        self.assertEqual(x.is_contiguous(memory_format=torch.channels_last), x_rep.is_contiguous(memory_format=torch.channels_last))
        self.assertEqual(
            x.is_contiguous(memory_format=torch.channels_last_3d), x_rep.is_contiguous(memory_format=torch.channels_last_3d))

    # FIXME: make this a elementwise unary and elementwise binary OpInfo test
    def test_memory_format_operators(self, device):
        def _chunk_op(x, y):
            x1, x2 = x.chunk(2, dim=1)
            return x1 + x2

        def _unsqueeze_op_add(x, y):
            return x[0].unsqueeze(0) + 3

        def _unsqueeze_op_clone(x, y):
            return x[0].unsqueeze(0).clone()

        def _test_helper(x, y, bias, memory_format):
            return_contig_fns = [
                lambda x, y: y + x,
                lambda x, y: y * x,
                lambda x, y: y.addcdiv(x, y, value=2),
                lambda x, y: y.addcmul(x, y, value=2),
            ]
            bias_fns = [
                lambda x, b: x + b,
                lambda x, b: b + x,
            ]
            fns = [
                lambda x, y: x.clone(),
                lambda x, y: x + 3,
                lambda x, y: 3 * x,
                lambda x, y: x + y,
                lambda x, y: x * y,
                lambda x, y: abs(x),
                lambda x, y: x.abs(),
                lambda x, y: x.abs_(),
                lambda x, y: x.acos(),
                lambda x, y: x.acos_(),
                lambda x, y: x.add(y, alpha=3),
                lambda x, y: x.add_(y, alpha=3),
                lambda x, y: x.addcdiv(y, y, value=2),
                lambda x, y: x.addcdiv_(y, y, value=2),
                lambda x, y: x.addcmul(y, y, value=2),
                lambda x, y: x.addcmul_(y, y, value=2),
                lambda x, y: x.acosh(),
                lambda x, y: x.acosh_(),
                lambda x, y: x.asinh(),
                lambda x, y: x.asinh_(),
                lambda x, y: x.atanh(),
                lambda x, y: x.atanh_(),
                lambda x, y: x.asin(),
                lambda x, y: x.asin_(),
                lambda x, y: x.atan(),
                lambda x, y: x.atan2(y),
                lambda x, y: x.atan2_(y),
                lambda x, y: x.ceil(),
                lambda x, y: x.ceil_(),
                lambda x, y: x.clamp(-1, 1),
                lambda x, y: x.cos(),
                lambda x, y: x.cosh(),
                lambda x, y: x.div(0.5),
                lambda x, y: x.div_(0.5),
                lambda x, y: x.div(y),
                lambda x, y: x.div_(y),
                lambda x, y: x.digamma(),
                lambda x, y: x.digamma_(),
                lambda x, y: x.erf(),
                lambda x, y: x.erfc(),
                lambda x, y: x.erfinv(),
                lambda x, y: x.erfinv_(),
                lambda x, y: x.exp(),
                lambda x, y: x.expm1(),
                lambda x, y: x.expm1_(),
                lambda x, y: x.floor(),
                lambda x, y: x.floor_(),
                lambda x, y: x.fmod(2),
                lambda x, y: x.frac(),
                lambda x, y: x.hypot(y),
                lambda x, y: x.hypot_(y),
                lambda x, y: x.i0(),
                lambda x, y: x.i0_(),
                lambda x, y: x.lerp(y, 0.5),
                lambda x, y: x.log(),
                lambda x, y: x.log_(),
                lambda x, y: x.log10(),
                lambda x, y: x.log10_(),
                lambda x, y: x.log1p(),
                lambda x, y: x.log1p_(),
                lambda x, y: x.log2(),
                lambda x, y: x.log2_(),
                lambda x, y: x.mul(3),
                lambda x, y: x.mul_(3),
                lambda x, y: x.neg(),
                lambda x, y: x.neg_(),
                lambda x, y: x.pow(3),
                lambda x, y: x.pow_(3),
                lambda x, y: x.pow(0.0),
                lambda x, y: x.pow(1.0),
                lambda x, y: x.reciprocal(),
                lambda x, y: x.remainder(2),
                lambda x, y: x.round(),
                lambda x, y: x.round_(),
                lambda x, y: x.rsqrt(),
                lambda x, y: x.rsqrt_(),
                lambda x, y: x.sigmoid(),
                lambda x, y: x.sigmoid_(),
                lambda x, y: x.logit(),
                lambda x, y: x.logit_(),
                lambda x, y: x.logit(1e-6),
                lambda x, y: x.logit_(1e-6),
                lambda x, y: x.sign(),
                lambda x, y: x.sign_(),
                lambda x, y: x.sgn(),
                lambda x, y: x.sgn_(),
                lambda x, y: x.sin(),
                lambda x, y: x.sin_(),
                lambda x, y: x.sinh(),
                lambda x, y: x.sinh_(),
                lambda x, y: x.sqrt(),
                lambda x, y: x.sqrt_(),
                lambda x, y: x.tan(),
                lambda x, y: x.tanh(),
                lambda x, y: x.trunc(),
                lambda x, y: x.trunc_(),
                _chunk_op,
                _unsqueeze_op_add,
                _unsqueeze_op_clone,
            ]
            for fn in fns:
                x_c = x.contiguous()
                y_c = y.contiguous()
                result_c = fn(x_c, y_c)
                result = fn(x, y)
                self.assertEqual(result, result_c)
                self.assertTrue(
                    result.is_contiguous(memory_format=memory_format),
                    "result of the '{}' is not in '{}' format".format(inspect.getsource(fn).strip(), memory_format))

            for fn in bias_fns:
                x_c = x.contiguous()
                b_c = bias.contiguous()
                result_c = fn(x_c, b_c)
                result = fn(x, bias)
                self.assertEqual(result, result_c)
                self.assertTrue(
                    result.is_contiguous(memory_format=memory_format),
                    "result of the '{}' is not in '{}' format".format(inspect.getsource(fn).strip(), memory_format))

            for fn in return_contig_fns:
                x_c = x.contiguous()
                y_c = y.contiguous()
                result_c = fn(x_c, y_c)
                result = fn(x, y)
                self.assertEqual(result, result_c)
                self.assertTrue(
                    result.is_contiguous(memory_format=torch.contiguous_format),
                    "result of the '{}' is not in '{}' format".format(inspect.getsource(fn).strip(), torch.contiguous_format))

        _test_helper(
            torch.randn((4, 3, 8, 8), device=device).contiguous(memory_format=torch.channels_last),
            abs(torch.randn((4, 3, 8, 8), device=device)) + 1,
            torch.randn((1, 3, 1, 1), device=device).contiguous(memory_format=torch.channels_last),
            torch.channels_last)
        _test_helper(
            torch.randn((4, 3, 8, 8, 8), device=device).contiguous(memory_format=torch.channels_last_3d),
            abs(torch.randn((4, 3, 8, 8, 8), device=device)) + 1,
            torch.randn((1, 3, 1, 1, 1), device=device).contiguous(memory_format=torch.channels_last_3d),
            torch.channels_last_3d)

    # FIXME: make this a elementwise unary and elementwise binary OpInfo test
    def test_strides_propagation(self, device):
        def _test_helper(x, op, unary=False):
            def compare_strides(s1, s2, div):
                sdiv = [s // div for s in s1]
                self.assertEqual(sdiv, s2)

            dim = x.dim()
            # we produce memory dense outputs, so when input is strided on the last dimension
            # we need to divide by that dimension stride to compare input and result strides
            div = x.stride(-1)
            for p in permutations(range(dim)):
                xp = x.permute(p)
                if not unary:
                    y = torch.randn(xp.size(-1), device=x.device, dtype=x.dtype)
                    for inputs in ((xp, xp), (xp, y), (y, xp)):
                        res = op(*inputs)
                        compare_strides(xp.stride(), res.stride(), div)
                        self.assertEqual(xp.size(), res.size())
                        out = torch.empty(0, device=xp.device, dtype=res.dtype)
                        res = op(*inputs, out=out)
                        compare_strides(xp.stride(), res.stride(), div)
                        self.assertEqual(xp.size(), res.size())
                else:
                    res = op(xp)
                    compare_strides(xp.stride(), res.stride(), div)
                    self.assertEqual(xp.size(), res.size())
                    out = torch.empty(0, device=xp.device, dtype=res.dtype)
                    res = op(xp, out=out)
                    compare_strides(xp.stride(), res.stride(), div)
                    self.assertEqual(xp.size(), res.size())

        # torch.eq by default calls TensorIterator with defined output, torch.add with undefined
        binary_ops = (torch.eq, torch.add)
        unary_ops = (torch.exp,)
        # memory dense, sliced and ambiguous sliced (ambiguous dense loses permutation information)
        xs = (torch.randn(2, 3, 4, device=device), torch.randn(2, 3, 8, device=device)[:, :, ::2],
              torch.randn(1, 1, 4, 12, device=device)[:, :, :, ::2])
        for op in binary_ops:
            for x in xs:
                _test_helper(x, op)
        for op in unary_ops:
            for x in xs:
                _test_helper(x, op, unary=True)

    # FIXME: move dlpack tests to their own test class/suite
    @skipMeta
    @onlyNativeDeviceTypes
    @dtypes(*get_all_dtypes(include_bool=False))
    def test_dlpack_capsule_conversion(self, device, dtype):
        # DLpack does not explicitly support bool (xref dmlc/dlpack#75)
        x = make_tensor((5,), dtype=dtype, device=device)
        z = from_dlpack(to_dlpack(x))
        self.assertEqual(z, x)

    @skipMeta
    @onlyNativeDeviceTypes
    @dtypes(*get_all_dtypes(include_bool=False))
    def test_dlpack_protocol_conversion(self, device, dtype):
        x = make_tensor((5,), dtype=dtype, device=device)
        z = from_dlpack(x)
        self.assertEqual(z, x)

    @skipMeta
    @onlyNativeDeviceTypes
    def test_dlpack_shared_storage(self, device):
        x = make_tensor((5,), dtype=torch.float64, device=device)
        z = from_dlpack(to_dlpack(x))
        z[0] = z[0] + 20.0
        self.assertEqual(z, x)

    @skipMeta
    @onlyCUDA
    @dtypes(*get_all_dtypes(include_bool=False))
    def test_dlpack_conversion_with_streams(self, device, dtype):
        # Create a stream where the tensor will reside
        stream = torch.cuda.Stream()
        with torch.cuda.stream(stream):
            # Do an operation in the actual stream
            x = make_tensor((5,), dtype=dtype, device=device) + 1
        # DLPack protocol helps establish a correct stream order
        # (hence data dependency) at the exchange boundary.
        # DLPack manages this synchronization for us, so we don't need to
        # explicitly wait until x is populated
        stream = torch.cuda.Stream()
        with torch.cuda.stream(stream):
            z = from_dlpack(x)
        stream.synchronize()
        self.assertEqual(z, x)

    @skipMeta
    @onlyNativeDeviceTypes
    @dtypes(*get_all_dtypes(include_bool=False))
    def test_from_dlpack(self, device, dtype):
        x = make_tensor((5,), device, dtype)
        y = torch.from_dlpack(x)
        self.assertEqual(x, y)

    @skipMeta
    @onlyNativeDeviceTypes
    @dtypes(*get_all_dtypes(include_bool=False))
    def test_from_dlpack_noncontinguous(self, device, dtype):
        x = make_tensor((25,), device, dtype).reshape(5, 5)

        y1 = x[0]
        y1_dl = torch.from_dlpack(y1)
        self.assertEqual(y1, y1_dl)

        y2 = x[:, 0]
        y2_dl = torch.from_dlpack(y2)
        self.assertEqual(y2, y2_dl)

        y3 = x[1, :]
        y3_dl = torch.from_dlpack(y3)
        self.assertEqual(y3, y3_dl)

        y4 = x[1]
        y4_dl = torch.from_dlpack(y4)
        self.assertEqual(y4, y4_dl)

        y5 = x.t()
        y5_dl = torch.from_dlpack(y5)
        self.assertEqual(y5, y5_dl)

    @skipMeta
    @onlyCUDA
    @dtypes(*get_all_dtypes(include_bool=False))
    def test_dlpack_conversion_with_diff_streams(self, device, dtype):
        stream_a = torch.cuda.Stream()
        stream_b = torch.cuda.Stream()
        # DLPack protocol helps establish a correct stream order
        # (hence data dependency) at the exchange boundary.
        # the `tensor.__dlpack__` method will insert a synchronization event
        # in the current stream to make sure that it was correctly populated.
        with torch.cuda.stream(stream_a):
<<<<<<< HEAD
            x = make_tensor((5,), device, dtype) + 1
            z = torch.from_dlpack(x.__dlpack__(stream_b.cuda_stream))
=======
            x = make_tensor((5,), dtype=dtype, device=device) + 1
            z = _from_dlpack(x.__dlpack__(stream_b.cuda_stream))
>>>>>>> e949c7a741 (align signature of make_tensor with other creation ops)
            stream_a.synchronize()
        stream_b.synchronize()
        self.assertEqual(z, x)

    @skipMeta
    @onlyNativeDeviceTypes
    @dtypes(*get_all_dtypes(include_bool=False))
    def test_from_dlpack_dtype(self, device, dtype):
        x = make_tensor((5,), device, dtype)
        y = torch.from_dlpack(x)
        assert x.dtype == y.dtype

    @skipMeta
    @onlyCUDA
    def test_dlpack_default_stream(self, device):
        class DLPackTensor:
            def __init__(self, tensor):
                self.tensor = tensor

            def __dlpack_device__(self):
                return self.tensor.__dlpack_device__()

            def __dlpack__(self, stream=None):
                if torch.version.hip is None:
                    assert stream == 1
                else:
                    assert stream == 0
                capsule = self.tensor.__dlpack__(stream)
                converted = True
                return capsule

        # CUDA-based tests runs on non-default streams
        with torch.cuda.stream(torch.cuda.default_stream()):
            x = DLPackTensor(make_tensor((5,), dtype=torch.float32, device=device))
            from_dlpack(x)

    @skipMeta
    @onlyNativeDeviceTypes
    @dtypes(*get_all_dtypes(include_bool=False))
    def test_dlpack_tensor_invalid_stream(self, device, dtype):
        with self.assertRaises(TypeError):
            x = make_tensor((5,), dtype=dtype, device=device)
            x.__dlpack__(stream=object())

    @skipMeta
    def test_dlpack_error_on_bool_tensor(self):
        x = torch.tensor([True], dtype=torch.bool)
        with self.assertRaises(RuntimeError):
            to_dlpack(x)

    # TODO: increase tests once NumPy supports the `__dlpack__` protocol
    @skipMeta
    def test_dlpack_export_requires_grad(self):
        x = torch.zeros(10, dtype=torch.float32, requires_grad=True)
        with self.assertRaisesRegex(RuntimeError, r"require gradient"):
            x.__dlpack__()

    @skipMeta
    def test_dlpack_export_is_conj(self):
        x = torch.tensor([-1 + 1j, -2 + 2j, 3 - 3j])
        y = torch.conj(x)
        with self.assertRaisesRegex(RuntimeError, r"conjugate bit"):
            y.__dlpack__()

    @skipMeta
    def test_dlpack_export_non_strided(self):
        x = torch.sparse_coo_tensor([[0]], [1], size=(1,))
        y = torch.conj(x)
        with self.assertRaisesRegex(RuntimeError, r"strided"):
            y.__dlpack__()

    @onlyCUDA
    @unittest.skipIf(PYTORCH_CUDA_MEMCHECK, "is_pinned uses failure to detect pointer property")
    def test_pin_memory_from_constructor(self, device):
        def _get_like(t, **kwargs):
            return [
                torch.rand_like(t, **kwargs),
                torch.randn_like(t, **kwargs),
                torch.empty_like(t, **kwargs),
                torch.full_like(t, 4, **kwargs),
                torch.zeros_like(t, **kwargs),
                torch.ones_like(t, **kwargs),
            ]

        def _get_tensors(**kwargs):
            return [
                torch.tensor([10, 11], **kwargs),
                torch.randn(3, 5, **kwargs),
                torch.rand(3, **kwargs),
                # torch.randint(3, 5, **kwargs), // unsupported
                torch.zeros(3, **kwargs),
                torch.randperm(3, **kwargs),
                torch.empty(6, **kwargs),
                torch.ones(6, **kwargs),
                torch.eye(6, **kwargs),
                torch.arange(3, 5, **kwargs)]

        pinned_tensors = _get_tensors(pin_memory=True) + _get_like(torch.empty(5, dtype=torch.float64), pin_memory=True)
        for x in pinned_tensors:
            self.assertTrue(x.is_pinned())

        tensors = _get_tensors() + _get_like(torch.empty(5, dtype=torch.float64, pin_memory=True))
        for x in tensors:
            self.assertFalse(x.is_pinned())

    @deviceCountAtLeast(1)
    @onlyCUDA
    def test_storage_all_devices(self, devices):
        for device in devices:
            t = torch.tensor((), device=device)
            self.assertEqual(t.dtype, t.storage().dtype)

    # FIXME: move to test distributions
    @dtypesIfCUDA(torch.float, torch.double, torch.half)
    @dtypes(torch.float, torch.double)
    def test_multinomial(self, device, dtype):
        def make_prob_dist(shape, is_contiguous):
            if is_contiguous:
                if dtype == torch.half:
                    return torch.zeros(shape, device=device).uniform_().to(dtype=torch.half)
                return torch.zeros(shape, device=device, dtype=dtype).uniform_()
            elif len(shape) == 1:
                if dtype == torch.half:
                    return torch.zeros((shape + [5]), device=device).uniform_().to(dtype=torch.half)[:, 2]
                return torch.zeros((shape + [5]), device=device, dtype=dtype).uniform_()[:, 2]
            else:
                # num dim = 2
                new_shape = [2, shape[1], 7, 1, shape[0], 1, 10]
                if dtype == torch.half:
                    prob_dist = torch.zeros(new_shape, device=device).uniform_().to(dtype=torch.half)
                else:
                    prob_dist = torch.zeros(new_shape, device=device, dtype=dtype).uniform_()
                prob_dist = prob_dist.transpose(1, 4)
                prob_dist = prob_dist[1, :, 5, 0, :, 0, 4]
                assert not prob_dist.is_contiguous()  # sanity check
                return prob_dist

        for is_contiguous in (True, False):
            # with replacement
            n_row = 3
            for n_col in range(4, 5 + 1):
                prob_dist = make_prob_dist([n_row, n_col], is_contiguous)
                # indices that shouldn't be sampled (<0 means none)
                zero_prob_indices = torch.LongTensor(n_row).random_(-2, n_col).tolist()
                for i, j in enumerate(zero_prob_indices):
                    if j >= 0:
                        prob_dist[i, j] = 0
                n_sample = n_col * 3
                sample_indices = torch.multinomial(prob_dist, n_sample, True)
                self.assertEqual(prob_dist.dim(), 2)
                self.assertEqual(sample_indices.size(1), n_sample)
                for i in range(n_row):
                    zero_prob_idx = zero_prob_indices[i]
                    if zero_prob_idx < 0:
                        continue
                    for j in range(n_sample):
                        self.assertNotEqual(sample_indices[i, j], zero_prob_idx,
                                            msg="sampled an index with zero probability")

            # without replacement
            n_row = 3
            for n_col in range(2, 10 + 1, 2):
                prob_dist = make_prob_dist([n_row, n_col], is_contiguous)
                # indices that shouldn't be sampled (<0 means none)
                zero_prob_indices = torch.LongTensor(n_row).random_(-1, n_col).tolist()
                for i, j in enumerate(zero_prob_indices):
                    if j >= 0:
                        prob_dist[i, j] = 0
                n_sample = max(1, n_col - 2)
                sample_indices = torch.multinomial(prob_dist, n_sample, False)
                self.assertEqual(prob_dist.dim(), 2)
                self.assertEqual(sample_indices.size(1), n_sample)
                for i in range(n_row):
                    row_samples = {}
                    zero_prob_idx = zero_prob_indices[i]
                    for j in range(n_sample):
                        sample_idx = sample_indices[i, j]
                        if zero_prob_idx >= 0:
                            self.assertNotEqual(sample_idx, zero_prob_idx,
                                                msg="sampled an index with zero probability")
                        self.assertNotIn(sample_idx, row_samples, "sampled an index twice")
                        row_samples[sample_idx] = True

            # vector
            n_col = 4
            prob_dist = make_prob_dist([n_col], is_contiguous).fill_(1)
            zero_prob_idx = 1  # index that shouldn't be sampled
            prob_dist[zero_prob_idx] = 0
            n_sample = 20
            sample_indices = torch.multinomial(prob_dist, n_sample, True)
            for sample_index in sample_indices:
                self.assertNotEqual(sample_index, zero_prob_idx, msg="sampled an index with zero probability")
            s_dim = sample_indices.dim()
            self.assertEqual(sample_indices.dim(), 1, msg="wrong number of dimensions")
            self.assertEqual(prob_dist.dim(), 1, msg="wrong number of prob_dist dimensions")
            self.assertEqual(sample_indices.size(0), n_sample, msg="wrong number of samples")

        # CUDA misalignment issue (#46702)
        n_row, n_col = 2, 3
        prob_dist = make_prob_dist([n_row, n_col], True)
        n_sample = 1
        sample_indices = torch.multinomial(prob_dist, n_sample, True)
        self.assertEqual(sample_indices.dim(), 2, msg="wrong number of dimensions")
        self.assertEqual(sample_indices.size(1), n_sample, msg="wrong number of samples")

    # FIXME: move to test distributions
    @onlyCUDA
    @dtypes(torch.float, torch.double, torch.half)
    def test_multinomial_deterministic(self, device, dtype):
        gen = torch.Generator(device=device)

        trials = 5
        seed = 0
        prob_dist = torch.rand(10000, 1000, device=device, dtype=dtype)
        n_sample = 1

        for i in range(trials):
            gen.manual_seed(seed)
            samples_1 = torch.multinomial(prob_dist, n_sample, True, generator=gen)

            gen.manual_seed(seed)
            samples_2 = torch.multinomial(prob_dist, n_sample, True, generator=gen)

            self.assertEqual(samples_1, samples_2)
            self.assertEqual(samples_1.dim(), 2, msg="wrong number of dimensions")
            self.assertEqual(samples_1.size(1), n_sample, msg="wrong number of samples")

    # FIXME: move to test distributions
    @slowTest
    @dtypes(torch.float)
    def test_multinomial_rng_state_advance(self, device, dtype):
        corpus_size = 100000
        freqs = torch.ones(corpus_size, dtype=torch.float, device=device)
        n_sample = 100
        samples1 = torch.multinomial(freqs, n_sample, replacement=True)
        samples2 = torch.multinomial(freqs, n_sample, replacement=True)
        samples = torch.cat([samples1, samples2])
        # expect no more than 1 repeating elements generated in 2 attempts
        # the probability of at least element being repeated is surprisingly large, 18%
        self.assertLessEqual(2 * n_sample - samples.unique().size(0), 2)
        samples1 = torch.multinomial(freqs, n_sample, replacement=False)
        samples2 = torch.multinomial(freqs, n_sample, replacement=False)
        samples = torch.cat([samples1, samples2])
        # expect no more than 1 repeating elements generated in 2 attempts
        self.assertLessEqual(2 * n_sample - samples.unique().size(0), 1)

    def _test_memory_format_transformations(self, device, input_generator_fn, transformation_fn,
                                            memory_format, compare_data=True, default_is_preserve=False):

        assert(memory_format == torch.channels_last or memory_format == torch.channels_last_3d)

        # xc is a channels last tensor
        xc = input_generator_fn(device)
        # xc is not memory dense, but looks like channels last
        if memory_format == torch.channels_last:
            xc = xc[..., ::2, ::2]
        else:
            xc = xc[..., ::2, ::2, ::2]

        clone = transformation_fn(xc, memory_format=torch.preserve_format)
        self.assertFalse(clone.is_contiguous())
        self.assertTrue(clone.is_contiguous(memory_format=memory_format))
        self.assertFalse(xc.is_contiguous())
        self.assertFalse(xc.is_contiguous(memory_format=memory_format))
        if compare_data:
            self.assertEqual(xc, clone.to(xc))

        xc = input_generator_fn(device)
        clone = transformation_fn(xc, memory_format=torch.contiguous_format)
        self.assertTrue(clone.is_contiguous())
        self.assertFalse(clone.is_contiguous(memory_format=memory_format))
        if compare_data:
            self.assertEqual(xc, clone.to(xc))

        xc = input_generator_fn(device)
        clone = transformation_fn(xc)

        if default_is_preserve:
            self.assertFalse(clone.is_contiguous())
            self.assertTrue(clone.is_contiguous(memory_format=memory_format))
        else:
            self.assertTrue(clone.is_contiguous())
            self.assertFalse(clone.is_contiguous(memory_format=memory_format))
        if compare_data:
            self.assertEqual(xc, clone.to(xc))

        x = torch.randn((3, 4, 5, 6, 7, 8, 9), device=device)
        for _ in range(10):
            permutation = list(range(len(x.shape)))
            random.shuffle(permutation)
            x = x.permute(permutation)
            self.assertEqual(x.stride(), transformation_fn(x, memory_format=torch.preserve_format).stride())

    def test_memory_format_to(self, device):
        def get_generator(memory_format, shape):
            def input_generator_fn(device):
                return torch.randn(shape, device=device, dtype=torch.float32).contiguous(memory_format=memory_format)
            return input_generator_fn

        def transformation_fn(tensor, **kwargs):
            return tensor.to(dtype=torch.float64, **kwargs)

        formats_shapes = (
            (torch.channels_last, (4, 3, 8, 8)),
            (torch.channels_last_3d, (4, 3, 8, 8, 8)))

        for mf, shape in formats_shapes:
            self._test_memory_format_transformations(
                device, get_generator(mf, shape), transformation_fn, mf, default_is_preserve=True)

    def test_memory_format_type(self, device):
        def get_generator(memory_format, shape):
            def input_generator_fn(device):
                return torch.randn(shape, device=device, dtype=torch.float32).contiguous(memory_format=memory_format)
            return input_generator_fn

        def transformation_fn(tensor, **kwargs):
            return tensor.to(torch.float64, **kwargs)

        formats_shapes = (
            (torch.channels_last, (4, 3, 8, 8)),
            (torch.channels_last_3d, (4, 3, 8, 8, 8)))

        for mf, shape in formats_shapes:
            self._test_memory_format_transformations(
                device, get_generator(mf, shape), transformation_fn, mf, default_is_preserve=True)

    def test_memory_format_clone(self, device):
        def get_generator(memory_format, shape):
            def input_generator_fn(device):
                return torch.randn(shape, device=device, dtype=torch.float32).contiguous(memory_format=memory_format)
            return input_generator_fn

        def transformation_fn(tensor, **kwargs):
            return tensor.clone(**kwargs)

        formats_shapes = (
            (torch.channels_last, (4, 3, 8, 8)),
            (torch.channels_last_3d, (4, 3, 8, 8, 8)))

        for mf, shape in formats_shapes:
            self._test_memory_format_transformations(
                device, get_generator(mf, shape), transformation_fn, mf, True, default_is_preserve=True)

    def test_memory_format_factory_like_functions_preserve(self, device):
        def get_generator(memory_format, shape):
            def input_generator_fn(device):
                return torch.randn(shape, device=device, dtype=torch.float32).contiguous(memory_format=memory_format)
            return input_generator_fn

        transformation_fns = [
            lambda t, **kwargs: torch.zeros_like(t, **kwargs),
            lambda t, **kwargs: torch.ones_like(t, **kwargs),
            lambda t, **kwargs: torch.randint_like(t, 10, 100, **kwargs),
            lambda t, **kwargs: torch.randint_like(t, 100, **kwargs),
            lambda t, **kwargs: torch.randn_like(t, **kwargs),
            lambda t, **kwargs: torch.rand_like(t, **kwargs),
            lambda t, **kwargs: torch.full_like(t, 7, **kwargs),
            lambda t, **kwargs: torch.empty_like(t, **kwargs)]

        formats_shapes = (
            (torch.channels_last, (4, 3, 8, 8)),
            (torch.channels_last_3d, (4, 3, 8, 8, 8)))

        for mf, shape, in formats_shapes:
            for transformation_fn in transformation_fns:
                self._test_memory_format_transformations(
                    device, get_generator(mf, shape), transformation_fn, mf, compare_data=False, default_is_preserve=True)

    def test_memory_format_type_shortcuts(self, device):
        def get_generator(memory_format, shape, dtype):
            def input_generator_fn(device):
                return torch.randn(shape, device=device, dtype=dtype).clamp(0, 1) \
                    .round().contiguous(memory_format=memory_format)
            return input_generator_fn


        def get_fn(fn_name):
            def transformation_fn(tensor, **kwargs):
                fn = getattr(tensor, fn_name)
                return fn(**kwargs)
            return transformation_fn

        shortcuts = ['byte', 'char', 'double', 'bool', 'half', 'int', 'long', 'short']
        if device == 'cpu':
            shortcuts += ['bfloat16']

        formats_shapes = (
            (torch.channels_last, (4, 3, 8, 8)),
            (torch.channels_last_3d, (4, 3, 8, 8, 8)))

        for mf, shape in formats_shapes:
            for fn_name in shortcuts:
                self._test_memory_format_transformations(
                    device, get_generator(mf, shape, torch.float32), get_fn(fn_name), mf, default_is_preserve=True)

        # Test 'float' separately to avoid float->float no-op.
        for mf, shape in formats_shapes:
            self._test_memory_format_transformations(
                device, get_generator(mf, shape, torch.float64), get_fn('float'), mf, default_is_preserve=True)

    @onlyCUDA
    def test_memory_format_cpu_and_cuda_ops(self, device):
        def get_generator(memory_format, shape):
            def input_generator_fn(device):
                return torch.randn(shape, device=device, dtype=torch.float32).contiguous(memory_format=memory_format)
            return input_generator_fn

        def transformation_cpu_fn(tensor, **kwargs):
            return tensor.cpu(**kwargs)

        def transformation_cuda_fn(tensor, **kwargs):
            return tensor.cuda(**kwargs)

        formats_shapes = (
            (torch.channels_last, (4, 3, 8, 8)),
            (torch.channels_last_3d, (4, 3, 8, 8, 8)))

        for mf, shape in formats_shapes:
            self._test_memory_format_transformations(
                'cuda', get_generator(mf, shape), transformation_cpu_fn, mf, default_is_preserve=True)
            self._test_memory_format_transformations(
                'cpu', get_generator(mf, shape), transformation_cuda_fn, mf, default_is_preserve=True)

    # FIXME: move to test_serialization
    def test_pickle_gradscaler(self, device):
        # This test is not in test_cuda.py because it should pass in 3 cases:
        #  1. cuda is not available.
        #  2. cuda is available but device is not cuda.
        #  3. cuda is available and device is cuda.
        # In case 1, a and b disable themselves on construction and shouldn't try to pickle workhorse attributes.
        # In case 2, a and b are enabled.  Workhorse attributes participate in pickling, but none are lazy-inited
        # to cuda Tensors, because I don't want to do cuda things if device is not cuda.
        # In case 3, a and b are enabled and we may also try lazy-initing _scale to a cuda tensor.
        device = torch.device(device)
        try_lazy_inits = (True, False) if device.type == "cuda" else (False,)
        for lazy_init_scale in try_lazy_inits:
            a = torch.cuda.amp.GradScaler(init_scale=3., growth_factor=4., backoff_factor=.5, growth_interval=2)
            self.assertTrue(not a.is_enabled() if torch.cuda.amp.common.amp_definitely_not_available() else a.is_enabled())
            if lazy_init_scale:
                # Dummy a.scale() call lazy-inits a._scale Tensor.
                a.scale(torch.tensor([4.0], dtype=torch.float32, device=device))
                self.assertTrue(isinstance(a._scale, torch.cuda.FloatTensor))
            # The following three lines should work whether or not cuda is available.
            serialized = pickle.dumps(a)
            b = pickle.loads(serialized)
            self.assertEqual(b.is_enabled(), a.is_enabled())
            if a.is_enabled():
                self.assertEqual(b.get_scale(), 3.)
                self.assertEqual(b.get_growth_factor(), 4.)
                self.assertEqual(b.get_backoff_factor(), .5)
                self.assertEqual(b.get_growth_interval(), 2)
                self.assertEqual(b._init_growth_tracker, 0)
                # supplies a dummy key to test the defaultdict's default_factory
                self.assertEqual(b._per_optimizer_states["fdsa"],
                                 torch.cuda.amp.grad_scaler._refresh_per_optimizer_state())
                if lazy_init_scale:
                    self.assertEqual(b.scale(torch.tensor([4.0], dtype=torch.float32, device=device)), 12.0)

    # FIXME: convert to ErrorInputs
    def test_multinomial_invalid(self, device):
        def test(probs):
            with self.assertRaisesRegex(RuntimeError,
                                        'probability tensor contains either `inf`, `nan` or element < 0'):
                torch.multinomial(probs.to(device), 2)
                torch.cuda.synchronize()

        test(torch.tensor([1., -1., 1.]))
        test(torch.tensor([1., inf, 1.]))
        test(torch.tensor([1., -inf, 1.]))
        test(torch.tensor([1., 1., nan]))

    # FIXME: convert to ErrorInputs
    def test_multinomial_invalid_distribution(self, device):
        def test(probs, replacement):
            with self.assertRaisesRegex(RuntimeError,
                                        r"invalid multinomial distribution \(sum of probabilities <= 0\)"):
                torch.multinomial(probs, 2, replacement)
                torch.cuda.synchronize()

        x = torch.zeros(3, device=device)
        y = torch.zeros(3, 3, device=device)
        z = torch.zeros(3, 3, device=device)
        z[1, :] = 1

        test(x, False)
        test(y, False)
        test(z, False)

        # Verify only for CPU as replacement=True
        # throws device side assert triggered.
        if self.device_type == 'cpu':
            test(x, True)
            test(y, True)
            test(z, True)

    # FIXME: move to test distributions
    def _test_multinomial_empty(self, device, replacement, num_samples):
        probs = torch.ones(0, 3, device=device)
        expected = torch.empty(0, num_samples, dtype=torch.int64)
        out = torch.multinomial(probs, num_samples=num_samples, replacement=replacement)
        self.assertEqual(out, expected)

    # FIXME: move to test distributions
    def test_multinomial_empty_w_replacement(self, device):
        self._test_multinomial_empty(device, True, 1)
        self._test_multinomial_empty(device, True, 2)

    # FIXME: move to test distributions
    def test_multinomial_empty_wo_replacement(self, device):
        self._test_multinomial_empty(device, False, 1)
        self._test_multinomial_empty(device, False, 2)

    # FIXME: move to elementwise ternary test suite
    def _test_where_scalar_template(self, device, dtype, exec_fn):
        for ndims in range(0, 4):
            shape = self._rand_shape(ndims, min_size=5, max_size=10)
            for n in range(ndims + 1):
                for c in combinations(list(range(ndims)), n):
                    for scalar_type in [int, float, complex]:
                        if dtype.is_complex:
                            condition = make_tensor(shape, dtype=dtype, device=device).abs() > 0.5
                        else:
                            condition = make_tensor(shape, dtype=dtype, device=device) > 0.5

                        x = make_tensor(shape, dtype=dtype, device=device)

                        if not dtype.is_complex and scalar_type == complex:
                            continue

                        scalar_1 = scalar_type(random.random())

                        exec_fn(scalar_type, dtype, condition, x, scalar_1)

    # FIXME: move to elementwise ternary test suite
    # For current implementation,
    # below are the valid `TensorDtype` and `ScalarType` combinations.
    def _where_valid_scalar_tensor_combination(self, scalar_type, dtype):
        if (scalar_type == int and dtype == torch.long):
            return True
        elif (scalar_type == float and dtype == torch.double):
            return True
        elif (scalar_type == complex and dtype == torch.complex128):
            return True
        return False

    # FIXME: move to elementwise ternary test suite
    @onlyNativeDeviceTypes
    @dtypes(*(get_all_int_dtypes() + get_all_fp_dtypes() +
              get_all_complex_dtypes()))
    def test_where_scalar_invalid_combination_raises(self, device, dtype):

        def checkRaises(scalar_type, dtype, condition, x, scalar_1):
            if not self._where_valid_scalar_tensor_combination(scalar_type, dtype):
                # Note: This should fail once `where` supports type promotion.
                with self.assertRaisesRegex(RuntimeError, "expected scalar type"):
                    torch.where(condition, x, scalar_1)

        self._test_where_scalar_template(device, dtype, checkRaises)

    # FIXME: move to elementwise ternary test suite
    @skipCUDAVersionIn([(11, 2)])  # test fails for 11.2, see https://github.com/pytorch/pytorch/issues/51980
    @dtypes(*(get_all_int_dtypes() + get_all_fp_dtypes() +
              get_all_complex_dtypes()))
    def test_where_scalar_valid_combination(self, device, dtype):

        def checkResult(scalar_type, dtype, condition, x, scalar_1):
            if self._where_valid_scalar_tensor_combination(scalar_type, dtype):
                def x_like(scalar, without_dtype=False):
                    return torch.tensor(scalar, dtype=dtype, device=device).expand_as(x)

                # X = Tensor, Y = Scalar
                scalar_out = torch.where(condition, x, scalar_1)
                tensor_out = torch.where(condition, x, x_like(scalar_1))
                self.assertEqual(scalar_out, tensor_out)

                # X = Scalar, Y = Tensor
                scalar_out = torch.where(condition, scalar_1, x)
                tensor_out = torch.where(condition, x_like(scalar_1), x)
                self.assertEqual(scalar_out, tensor_out)

        self._test_where_scalar_template(device, dtype, checkResult)

    # FIXME: move to elementwise ternary test suite
    # As the test fails with Runtime Error not raised on XLA
    @onlyNativeDeviceTypes
    def test_where_scalar_scalar(self, device):
        # Scalar-Scalar Version
        height = 5
        width = 5
        default_dtype = torch.get_default_dtype()
        for test_default_dtype in [torch.float, torch.double]:
            torch.set_default_dtype(test_default_dtype)
            for scalar_type_1 in [int, float, complex]:
                for scalar_type_2 in [int, float, complex]:
                    x1 = scalar_type_1(random.random() * random.randint(10, 20))
                    x2 = scalar_type_2(random.random() * random.randint(20, 30))
                    condition = torch.randn(height, width, device=device) > 0.5
                    if scalar_type_1 != scalar_type_2:
                        self.assertRaisesRegex(RuntimeError, "expected scalar type", lambda: torch.where(condition, x1, x2))
                    else:
                        def get_dtype(scalar_type):
                            complex_dtype = torch.complex64 if torch.float == torch.get_default_dtype() else torch.complex128
                            type_map = {int: torch.long, float: torch.get_default_dtype(), complex: complex_dtype}
                            return type_map[scalar_type]
                        expected = torch.zeros((height, width), dtype=get_dtype(scalar_type_1))
                        expected[condition] = x1
                        expected[~condition] = x2
                        result = torch.where(condition, x1, x2)
                        self.assertEqual(expected, result)

        # Reset the original dtype
        torch.set_default_dtype(default_dtype)

    def test_hook_remove(self, device):
        # Reference: https://github.com/pytorch/pytorch/issues/58354
        def _test_helper(remove_hook):
            def install_hook(tensor):
                handle = None

                def hook(tensor):
                    if remove_hook:
                        handle.remove()
                    return torch.zeros_like(tensor)
                handle = tensor.register_hook(hook)

            t = torch.ones((1, 5), device=device, requires_grad=True)
            install_hook(t)

            # First call to backward
            t.mean().backward()
            self.assertEqual(t.grad, torch.zeros_like(t))

            # Second call to backward
            t.mean().backward()
            if remove_hook:
                # After removing the hook, make sure the usual gradient is returned
                self.assertEqual(t.grad, 0.2 * torch.ones_like(t))
            else:
                self.assertEqual(t.grad, torch.zeros_like(t))

        _test_helper(remove_hook=True)
        _test_helper(remove_hook=False)

    # FIXME: get PyTorch/XLA to run test_testing
    # This test should ideally be in test_testing.py,
    # but since pytorch/xla runs tests from test_torch.py, we have it here.
    @skipXLA
    def test_skip_xla(self, device):
        if self.device_type == 'xla':
            # Should not reach here!
            self.assertTrue(False)

    # FIXME: get PyTorch/XLA to run test_testing
    # This test should ideally be in test_testing.py,
    # but since pytorch/xla runs tests from test_torch.py, we have it here.
    @expectedFailureXLA
    def test_expected_failure_xla(self, device):
        if self.device_type == 'xla':
            self.assertTrue(False)

    # FIXME: get PyTorch/XLA to run test_testing
    # This test should ideally be in test_testing.py,
    # but since pytorch/xla runs tests from test_torch.py, we have it here.
    def test_assertRaisesRegex_ignore_msg_non_native_device(self, device):
        # Verify that self.assertRaisesRegex only checks the Error and ignores
        # message for non-native devices.
        x = torch.randn((10, 3), device=device)
        t = torch.empty(10, dtype=torch.int64, device=device).random_(0, 3)
        invalid_weight = torch.randn(4, device=device)
        msg = "weight tensor should be defined either for all 3 classes or no classes"

        # XLA raises RuntimeError with a different message.
        with self.assertRaisesRegex(RuntimeError, msg):
            torch.nn.functional.nll_loss(x, t, weight=invalid_weight)


# Tests that compare a device's computation with the (gold-standard) CPU's.
class TestDevicePrecision(TestCase):
    exact_dtype = True

    # FIXME: move to indexing test suite
    @onlyCUDA
    def test_index_add_bfloat16(self, device):
        inp_tensor = torch.randn(5, 3, device='cpu').bfloat16()
        t = torch.tensor([[1, 2, 3], [4, 5, 6], [7, 8, 9]], dtype=torch.bfloat16, device='cpu')
        index = torch.tensor([0, 4, 2], device='cpu')
        out_cpu = inp_tensor.index_add(0, index, t)

        inp_tensor = inp_tensor.to(device=device)
        t = t.to(device=device)
        index = index.to(device=device)
        out_gpu = inp_tensor.index_add(0, index, t)

        self.assertEqual(out_cpu, out_gpu, atol=1e-2, rtol=0)

    # FIXME: move to serialization test suite
    def test_device_serialization(self, device):
        x = torch.randn(4, 4, device=device)

        with tempfile.NamedTemporaryFile() as f:
            torch.save(x, f)
            f.seek(0)
            x_copy = torch.load(f)

        self.assertEqual(x_copy, x)
        self.assertIs(type(x_copy), type(x))
        self.assertEqual(x_copy.device, x.device)

    # FIXME: move to serialization test suite
    @deviceCountAtLeast(2)
    def test_multidevice_serialization(self, devices):
        x = [torch.randn(4, 4, device=devices[0]),
             torch.randn(4, 4, device=devices[1])]

        with tempfile.NamedTemporaryFile() as f:
            torch.save(x, f)
            f.seek(0)
            x_copy = torch.load(f)

        for original, cp in zip(x, x_copy):
            self.assertEqual(cp, original)
            self.assertIs(type(cp), type(original))
            self.assertEqual(cp.device, original.device)

    # FIXME: move to data movement test suite
    @deviceCountAtLeast(1)
    def test_copy_noncontig(self, devices):
        def do_test(d0, d1):
            x = torch.tensor([1.5, 2.5, 3.5, 4.5, 5.5, 6.5], device=d0)
            y = torch.tensor([0, 0, 0, 0, 0, 0], device=d1)
            self.assertNotEqual(x.dtype, y.dtype)

            y[::2].copy_(x[::2])
            self.assertEqual(y, [1, 0, 3, 0, 5, 0])

        do_test('cpu', devices[0])
        do_test(devices[0], 'cpu')

        if len(devices) > 1:
            do_test(devices[0], devices[1])

    @deviceCountAtLeast(2)
    def test_type_conversions_same_device(self, devices):
        x = torch.randn(5, 5, device=devices[1])
        self.assertEqual(x.int().device, torch.device(devices[1]))
        self.assertEqual(x.type(torch.int).device, torch.device(devices[1]))
        self.assertEqual(x.to(torch.int).device, torch.device(devices[1]))

    @dtypesIfCUDA(torch.half, torch.float, torch.double,
                  torch.int8, torch.short, torch.int, torch.long,
                  torch.uint8)
    @dtypes(torch.float, torch.double,
            torch.int8, torch.short, torch.int, torch.long,
            torch.uint8)
    def test_from_sequence(self, device, dtype):
        seq = [list(range(i * 4, i * 4 + 4)) for i in range(5)]
        reference = torch.arange(0, 20).resize_(5, 4)
        self.assertEqual(torch.tensor(seq, dtype=dtype, device=device), reference, exact_dtype=False)

    # FIXME: moved to indexing test suite
    @deviceCountAtLeast(1)
    def test_advancedindex_mixed_cpu_devices(self, devices) -> None:
        def test(x: torch.Tensor, ia: torch.Tensor, ib: torch.Tensor) -> None:
            # test getitem
            self.assertEqual(x[:, ia, None, ib, 0].cpu(),
                             x.cpu()[:, ia.cpu(), None, ib.cpu(), 0])
            self.assertEqual(x[ia], x.cpu()[ia.cpu()])
            # test setitem
            x_clone1 = x.clone()
            x_clone2 = x.clone()
            first_shape = x[:, ia, None, ib, 0].shape
            second_shape = x[ia].shape
            x_clone1[:, ia, None, ib, 0] = torch.randn(first_shape).to(x_clone1)
            x_clone2[ia] = torch.randn(second_shape).to(x_clone2)

        cpu = torch.device('cpu')
        for device in devices:
            # Index cpu tensor with device tensor
            x = torch.randn(3, 4, 4, 4, 3)
            ia = torch.tensor([0, 2, 1]).to(device)
            ib = torch.tensor([0, 2, 1]).to(device)
            test(x, ia, ib)

            # Index device tensor with cpu tensor
            x = x.to(device)
            ia = ia.to(cpu)
            ib = ib.to(cpu)
            test(x, ia, ib)

            # Index cpu tensor with mixed cpu, device tensors
            x = x.to(cpu)
            ia = ia.to(cpu)
            ib = ib.to(device)
            test(x, ia, ib)

            # Index device tensor with mixed cpu, device tensors
            x = x.to(device)
            ia = ia.to(cpu)
            ib = ib.to(device)
            test(x, ia, ib)

            if len(devices) > 1:
                other_device = devices[0]
                if device == devices[0]:
                    other_device = devices[1]
                # Index device tensor with mixed cpu, device tensors on different devices
                x = x.to(device)
                ia = ia.to(cpu)
                ib = ib.to(other_device)
                test(x, ia, ib)

    # FIXME: move to data movement test suite
    def test_copy_broadcast(self, device) -> None:
        x = torch.randn(10, 5)
        y = torch.randn(5, device=device)
        x.copy_(y)
        self.assertEqual(x[3], y)

        x = torch.randn(10, 5, device=device)
        y = torch.randn(5)
        x.copy_(y)
        self.assertEqual(x[3], y)

    # FIXME: move to an elementwise ternary test suite
    @dtypes(torch.int64, torch.float32, torch.float64)
    def test_clamp(self, device, dtype):
        test_args = [
            *product(
                [(100, 50), (10, 64), (97,)],  # shape
                (True, False),  # non-contiguous
            )
        ]

        for shape, noncontig in test_args:
            x = make_tensor(shape, device=device, dtype=dtype,
                            noncontiguous=noncontig)
            ub = make_tensor(shape, device=device, dtype=dtype,
                             noncontiguous=noncontig)
            lb = make_tensor(shape, device=device, dtype=dtype,
                             noncontiguous=noncontig)

            expect = x.max(lb).min(ub)
            actual = x.clamp(lb, ub)
            self.assertEqual(expect, actual)

            expect = np.clip(x.cpu().numpy(), lb.cpu().numpy(), ub.cpu().numpy())
            self.assertEqual(expect, actual)

            expect = x.max(lb)
            actual = x.clamp(min=lb)
            self.assertEqual(expect, actual)

            expect = x.min(ub)
            actual = x.clamp(max=ub)
            self.assertEqual(expect, actual)

            # Test broadcasting min & max
            expect = x.max(lb[0]).min(ub[..., :1])
            actual = x.clamp(lb[0], ub[..., :1])
            self.assertEqual(expect, actual)

            # Test broadcasting x
            expect = x[..., :1].max(lb).min(ub)
            actual = x[..., :1].clamp(lb, ub)
            self.assertEqual(expect, actual)

    def test_cuda_device_idx(self, device):
        x = torch.zeros(3, device=device)
        y = torch._efficientzerotensor(3, device=device)
        self.assertEqual(x.device, y.device)

# we implemented custom deallocation for subclasses, so it behooves
# us to make sure all of these bits work.  We'll use __del__ to
# track if objects die or not
class Tracker:
    def __init__(self, marker):
        self.marker = marker

    @staticmethod
    def make():
        marker = [False]
        return marker, Tracker(marker)

    def __del__(self):
        self.marker[0] = True

@contextlib.contextmanager
def disable_gc():
    if gc.isenabled():
        try:
            gc.disable()
            yield
        finally:
            gc.enable()
    else:
        yield

class TestTorch(TestCase):
    exact_dtype = True

    def test_dir(self):
        dir(torch)

    def test_wildcard_import(self):
        exec('from torch import *')

    def test_newaxis_numpy_comparison(self):
        def run_test(tensor, *idx):
            npt = tensor.numpy()
            self.assertEqual(tensor[idx], npt[idx])

        # 1D Tensor Tests
        x = torch.arange(0, 10)
        cases = [
            [None],
            [None, None],
            [Ellipsis, None],
            [None, Ellipsis],
            [2, None],
            [None, 2],
            [Ellipsis, None, 2],
            [Ellipsis, 2, None],
            [2, Ellipsis, None],
            [2, None, Ellipsis],
            [None, 2, Ellipsis],
            [None, Ellipsis, 2],
        ]

        for case in cases:
            run_test(x, *case)

        # 2D Tensor Tests
        x = torch.arange(0, 12).view(3, 4)
        cases = [
            [None],
            [None, None],
            [None, None, None],
            [Ellipsis, None],
            [Ellipsis, None, None],
            [None, Ellipsis],
            [None, Ellipsis, None],
            [None, None, Ellipsis],
            [2, None],
            [2, None, Ellipsis],
            [2, Ellipsis, None],
            [None, 2, Ellipsis],
            [Ellipsis, 2, None],
            [Ellipsis, None, 2],
            [None, Ellipsis, 2],
            [1, 2, None],
            [1, 2, Ellipsis, None],
            [1, Ellipsis, 2, None],
            [Ellipsis, 1, None, 2],
            [Ellipsis, 1, 2, None],
            [1, None, 2, Ellipsis],
            [None, 1, Ellipsis, 2],
            [None, 1, 2, Ellipsis],
        ]

        for case in cases:
            run_test(x, *case)

    def _consecutive(self, size, start=1):
        sequence = torch.ones(torch.tensor(size).prod(0)).cumsum(0)
        sequence.add_(start - 1)
        return sequence.resize_(*size)

    def test_newindex(self):
        reference = self._consecutive((3, 3, 3))
        # This relies on __index__() being correct - but we have separate tests for that

        def checkPartialAssign(index):
            reference = torch.zeros(3, 3, 3)
            reference[index] = self._consecutive((3, 3, 3))[index]
            self.assertEqual(reference[index], self._consecutive((3, 3, 3))[index], atol=0, rtol=0)
            reference[index] = 0
            self.assertEqual(reference, torch.zeros(3, 3, 3), atol=0, rtol=0)

        checkPartialAssign(0)
        checkPartialAssign(1)
        checkPartialAssign(2)
        checkPartialAssign((0, 1))
        checkPartialAssign((1, 2))
        checkPartialAssign((0, 2))
        checkPartialAssign(torch.LongTensor((0, 2)))

        with self.assertRaises(IndexError):
            reference[1, 1, 1, 1] = 1
        with self.assertRaises(IndexError):
            reference[1, 1, 1, (1, 1)] = 1
        with self.assertRaises(IndexError):
            reference[3, 3, 3, 3, 3, 3, 3, 3] = 1
        with self.assertRaises(IndexError):
            reference[0.0] = 1
        with self.assertRaises(TypeError):
            reference[0.0:2.0] = 1
        with self.assertRaises(IndexError):
            reference[0.0, 0.0:2.0] = 1
        with self.assertRaises(IndexError):
            reference[0.0, :, 0.0:2.0] = 1
        with self.assertRaises(IndexError):
            reference[0.0, ..., 0.0:2.0] = 1
        with self.assertRaises(IndexError):
            reference[0.0, :, 0.0] = 1

    # FIXME: move to indexing test suite
    def test_index_add(self):
        for device in get_all_device_types():
            for dest_contig, src_contig, index_contig in product([True, False], repeat=3):
                for other_sizes in ((), (4, 5)):
                    for dtype in [torch.int, torch.long]:
                        num_copy, num_dest = 3, 3
                        dest = torch.randn(num_dest, *other_sizes, device=device)
                        if not dest_contig:
                            dest = make_tensor(dest.shape, device=device, dtype=dest.dtype, noncontiguous=True)
                        src = torch.randn(num_copy, *other_sizes, device=device)
                        if not src_contig:
                            src = torch.testing.make_non_contiguous(src)
                        idx = torch.randperm(num_dest, dtype=dtype, device=device).narrow(0, 0, num_copy)
                        if not index_contig:
                            idx = torch.testing.make_non_contiguous(idx)
                        # index_add_ without alpha argument
                        dest2 = dest.clone()
                        dest.index_add_(0, idx, src)
                        for i in range(idx.size(0)):
                            dest2[idx[i]] += src[i]
                        self.assertEqual(dest, dest2)
                        # index_add_ with alpha argument
                        dest2 = dest.clone()
                        dest.index_add_(0, idx, src, alpha=2)
                        for i in range(idx.size(0)):
                            dest2[idx[i]] += src[i] * 2
                        self.assertEqual(dest, dest2)

    # FIXME: resolve comment below and move this to indexing test suite
    # add coverage for issue with atomic add that appeared only for
    # specific dtypes on cuda:
    # https://github.com/pytorch/pytorch/issues/29153
    def test_index_add_all_dtypes(self):
        for device in get_all_device_types():
            for dtype in get_all_math_dtypes(device):
                for idx_dtype in [torch.int, torch.long]:
                    size = [5, 5]
                    if dtype.is_floating_point or dtype.is_complex:
                        tensor = torch.rand(size, dtype=dtype, device=device)
                    elif dtype.is_signed:
                        tensor = torch.randint(-5, 15, size, dtype=dtype, device=device)
                    else:
                        tensor = torch.randint(0, 10, size, dtype=dtype, device=device)

                    # index_add calls atomicAdd on cuda.
                    zeros = torch.zeros(size, dtype=dtype, device=device)

                    added = zeros.index_add(0, torch.arange(0, size[0], dtype=idx_dtype, device=device), tensor)
                    self.assertEqual(added, tensor)

                    added = zeros.index_add(0, torch.arange(0, size[0], dtype=idx_dtype, device=device), tensor, alpha=-1)
                    self.assertEqual(added, -tensor)

    # FIXME: move to shape ops test suite
    def test_unflatten(self):
        # test args: tensor, int, sizes
        self.assertEqual(torch.tensor([]).unflatten(0, (0, 1)), torch.empty(0, 1))
        self.assertEqual(torch.tensor([1]).unflatten(0, (1, 1)), torch.tensor([[1]]))
        self.assertEqual(torch.tensor([1, 2, 3, 4]).unflatten(0, (2, 2)), torch.tensor([[1, 2], [3, 4]]))
        self.assertEqual(torch.tensor([1, 2, 3, 4]).unflatten(0, [2, 2]), torch.tensor([[1, 2], [3, 4]]))
        self.assertEqual(torch.tensor([1, 2, 3, 4]).unflatten(0, torch.Size([2, 2])), torch.tensor([[1, 2], [3, 4]]))
        self.assertEqual(torch.ones(2, 10).unflatten(1, (5, 2)), torch.ones(2, 5, 2))
        self.assertEqual(torch.tensor([1, 2, 3, 4]).unflatten(0, (-1, 2)),
                         torch.tensor([[1, 2], [3, 4]]))
        self.assertEqual(torch.ones(2, 10).unflatten(1, (5, -1)),
                         torch.ones(2, 5, 2))
        self.assertEqual(torch.ones(2, 10).unflatten(1, (-1,)),
                         torch.ones(2, 10))
        self.assertEqual(torch.ones(2, 3 * 4 * 5 * 6).unflatten(1, (3, 4, -1, 6)),
                         torch.ones(2, 3, 4, 5, 6))
        self.assertEqual(torch.ones(2, 0, 2).unflatten(1, (3, -1, 4, 5)),
                         torch.ones(2, 3, 0, 4, 5, 2))

        # test invalid args: tensor, str, sizes
        with self.assertRaisesRegex(TypeError, r"received an invalid combination of arguments"):
            torch.tensor([1]).unflatten('A', (1, 1))

        # test invalid args: tensor, str, namedshape
        with self.assertRaisesRegex(RuntimeError, r"Name 'A' not found in Tensor\[None\]."):
            torch.ones(4).unflatten('A', (('A', 2), ('B', 2)))

        # test other invalid arguments
        with self.assertRaisesRegex(RuntimeError, r"sizes must be non-empty"):
            torch.tensor([1]).unflatten(0, [])
        with self.assertRaisesRegex(RuntimeError, r"Provided sizes \[2, 2\] don't multiply up to the size of dim 0 \(1\)"):
            torch.tensor([1]).unflatten(0, [2, 2])
        with self.assertRaisesRegex(IndexError, r"dimension specified as 0 but tensor has no dimensions"):
            torch.tensor(1).unflatten(0, [0])
        with self.assertRaisesRegex(RuntimeError, r"only one dimension can be inferred"):
            torch.randn(5, 10).unflatten(1, (-1, -1))
        with self.assertRaisesRegex(RuntimeError,
                                    r"Provided sizes \[-1, 4\] don't multiply up to the size of dim 1 \(10\)"):
            torch.randn(5, 10).unflatten(1, (-1, 4))
        with self.assertRaisesRegex(RuntimeError,
                                    r"the unspecified dimension size -1 can be any value and is ambiguous"):
            torch.randn(2, 0).unflatten(1, (2, -1, 0))

    # FIXME: move to test_scatter_gather_ops.py
    def test_scatter_reduce(self):
        dtype = device = None
        output_size = 10
        shape = [5, 10, 20]
        reduces = ["sum", "prod", "mean", "amax", "amin"]
        fills = {"sum": 0, "prod": 1, "mean": 0, "amax": -(2 ** 31), "amin": 2 ** 31 - 1}
        fns = {"sum": lambda t, v: t.add_(v),
               "prod": lambda t, v: t.mul_(v),
               "mean": lambda t, v, n: t.mul_(n).add_(v).div_(n + 1),
               "amax": lambda t, v: torch.max(t, v, out=t),
               "amin": lambda t, v: torch.min(t, v, out=t)}

        index = torch.randint(0, output_size, shape, dtype=torch.long, device=device)
        input = torch.randn(shape, dtype=dtype, device=device)

        for reduce in reduces:
            for dim in range(len(shape)):
                output = input.scatter_reduce(dim, index, reduce, output_size=output_size)

                # Check that output is of the correct size
                output_shape = copy.copy(shape)
                output_shape[dim] = output_size
                self.assertEqual(output.shape, output_shape)

                expected = torch.zeros(output_shape, dtype=dtype, device=device)
                expected.fill_(fills[reduce])
                counts = torch.zeros(output_shape, dtype=dtype, device=device)
                for i, j, k in itertools.product(range(shape[0]), range(shape[1]), range(shape[2])):
                    v = input[i, j, k]
                    m = index[i, j, k]

                    if dim == 0:
                        i = m
                    elif dim == 1:
                        j = m
                    else:
                        k = m

                    op = fns[reduce]
                    if (reduce == "mean"):
                        op(expected[i, j, k], v, counts[i, j, k])
                    else:
                        op(expected[i, j, k], v)
                    counts[i, j, k] += 1

                if (reduce == "amin" or reduce == "amax"):
                    expected.masked_fill_(counts == 0, 0)

                self.assertTrue(torch.allclose(output, expected))

        with self.assertRaisesRegex(RuntimeError, "Expected `dim` to be in range -3 to 2"):
            torch.scatter_reduce(input, 4, index, "sum")

        with self.assertRaisesRegex(RuntimeError, "Shape mismatch"):
            index2 = torch.randint(0, output_size, (10, ), dtype=torch.long, device=device)
            torch.scatter_reduce(input, 0, index2, "sum")

        with self.assertRaisesRegex(RuntimeError, "Expected `index` values to be in range 0 to 2"):
            input2 = torch.randn(10, dtype=dtype, device=device)
            index2 = torch.tensor([0, 1, 0, 1, 2, 3, 3, 4, 4, 3])
            torch.scatter_reduce(input2, 0, index2, "sum", output_size=2)

    def test_structseq_repr(self):
        a = torch.arange(250).reshape(5, 5, 10)
        expected = """
        torch.return_types.max(
        values=tensor([[ 40,  41,  42,  43,  44,  45,  46,  47,  48,  49],
                [ 90,  91,  92,  93,  94,  95,  96,  97,  98,  99],
                [140, 141, 142, 143, 144, 145, 146, 147, 148, 149],
                [190, 191, 192, 193, 194, 195, 196, 197, 198, 199],
                [240, 241, 242, 243, 244, 245, 246, 247, 248, 249]]),
        indices=tensor([[4, 4, 4, 4, 4, 4, 4, 4, 4, 4],
                [4, 4, 4, 4, 4, 4, 4, 4, 4, 4],
                [4, 4, 4, 4, 4, 4, 4, 4, 4, 4],
                [4, 4, 4, 4, 4, 4, 4, 4, 4, 4],
                [4, 4, 4, 4, 4, 4, 4, 4, 4, 4]]))"""
        self.assertEqual(repr(a.max(1)), textwrap.dedent(expected).strip())

    def test_is_same_size(self):
        t1 = torch.empty(3, 4, 9, 10)
        t2 = torch.empty(3, 4)
        t3 = torch.empty(1, 9, 3, 3)
        t4 = torch.empty(3, 4, 9, 10)

        self.assertFalse(t1.is_same_size(t2))
        self.assertFalse(t1.is_same_size(t3))
        self.assertTrue(t1.is_same_size(t4))

    def test_tensor_set(self):
        t1 = torch.tensor([])
        t2 = torch.empty(3, 4, 9, 10).uniform_()
        t1.set_(t2)
        self.assertEqual(t1.storage()._cdata, t2.storage()._cdata)
        size = torch.Size([9, 3, 4, 10])
        t1.set_(t2.storage(), 0, size)
        self.assertEqual(t1.size(), size)
        t1.set_(t2.storage(), 0, tuple(size))
        self.assertEqual(t1.size(), size)
        self.assertEqual(t1.stride(), (120, 40, 10, 1))
        stride = (10, 360, 90, 1)
        t1.set_(t2.storage(), 0, size, stride)
        self.assertEqual(t1.stride(), stride)
        t1.set_(t2.storage(), 0, size=size, stride=stride)
        self.assertEqual(t1.size(), size)
        self.assertEqual(t1.stride(), stride)

        # test argument names
        t1 = torch.tensor([])
        # 1. case when source is tensor
        t1.set_(source=t2)
        self.assertEqual(t1.storage()._cdata, t2.storage()._cdata)
        # 2. case when source is storage
        t1.set_(source=t2.storage())
        self.assertEqual(t1.storage()._cdata, t2.storage()._cdata)
        # 3. case when source is storage, and other args also specified
        t1.set_(source=t2.storage(), storage_offset=0, size=size, stride=stride)
        self.assertEqual(t1.size(), size)
        self.assertEqual(t1.stride(), stride)

        t1 = torch.tensor([True, True], dtype=torch.bool)
        t2 = torch.tensor([False, False], dtype=torch.bool)
        t1.set_(t2)
        self.assertEqual(t1.storage()._cdata, t2.storage()._cdata)

    def test_tensor_set_errors(self):
        f_cpu = torch.randn((2, 3), dtype=torch.float32)
        d_cpu = torch.randn((2, 3), dtype=torch.float64)

        # change dtype
        self.assertRaises(RuntimeError, lambda: f_cpu.set_(d_cpu.storage()))
        self.assertRaises(RuntimeError,
                          lambda: f_cpu.set_(d_cpu.storage(), 0, d_cpu.size(), d_cpu.stride()))
        self.assertRaises(RuntimeError, lambda: f_cpu.set_(d_cpu))

        # change device
        if torch.cuda.is_available():
            f_cuda = torch.randn((2, 3), dtype=torch.float32, device='cuda')

            # cpu -> cuda
            self.assertRaises(RuntimeError, lambda: f_cpu.set_(f_cuda.storage()))
            self.assertRaises(RuntimeError,
                              lambda: f_cpu.set_(f_cuda.storage(), 0, f_cuda.size(), f_cuda.stride()))
            self.assertRaises(RuntimeError, lambda: f_cpu.set_(f_cuda))

            # cuda -> cpu
            self.assertRaises(RuntimeError, lambda: f_cuda.set_(f_cpu.storage()))
            self.assertRaises(RuntimeError,
                              lambda: f_cuda.set_(f_cpu.storage(), 0, f_cpu.size(), f_cpu.stride()))
            self.assertRaises(RuntimeError, lambda: f_cuda.set_(f_cpu))

    # FIXME: move this test test_testing.py (along with allclose testing)
    # NOTE: test_equal will be deprecated in favor of torch.testing.assert_close
    #   once torch.testing is out of beta
    def test_equal(self):
        # Contiguous, 1D
        t1 = torch.tensor((3., 4., 9., 10.))
        t2 = t1.contiguous()
        t3 = torch.tensor((1., 9., 3., 10.))
        t4 = torch.tensor((3., 4., 9.))
        t5 = torch.tensor([])
        self.assertTrue(t1.equal(t2))
        self.assertFalse(t1.equal(t3))
        self.assertFalse(t1.equal(t4))
        self.assertFalse(t1.equal(t5))
        self.assertTrue(torch.equal(t1, t2))
        self.assertFalse(torch.equal(t1, t3))
        self.assertFalse(torch.equal(t1, t4))
        self.assertFalse(torch.equal(t1, t5))

        # Non contiguous, 2D
        s = torch.tensor(((1, 2, 3, 4), (5, 6, 7, 8)))
        s1 = s[:, 1:3]
        s2 = s1.clone()
        s3 = torch.tensor(((2, 3), (6, 7)))
        s4 = torch.tensor(((0, 0), (0, 0)))

        self.assertFalse(s1.is_contiguous())
        self.assertTrue(s1.equal(s2))
        self.assertTrue(s1.equal(s3))
        self.assertFalse(s1.equal(s4))
        self.assertTrue(torch.equal(s1, s2))
        self.assertTrue(torch.equal(s1, s3))
        self.assertFalse(torch.equal(s1, s4))

    def test_element_size(self):
        byte = torch.ByteStorage().element_size()
        char = torch.CharStorage().element_size()
        short = torch.ShortStorage().element_size()
        int = torch.IntStorage().element_size()
        long = torch.LongStorage().element_size()
        float = torch.FloatStorage().element_size()
        double = torch.DoubleStorage().element_size()
        bool = torch.BoolStorage().element_size()
        bfloat16 = torch.BFloat16Storage().element_size()
        complexfloat = torch.ComplexFloatStorage().element_size()
        complexdouble = torch.ComplexDoubleStorage().element_size()

        self.assertEqual(byte, torch.ByteTensor().element_size())
        self.assertEqual(char, torch.CharTensor().element_size())
        self.assertEqual(short, torch.ShortTensor().element_size())
        self.assertEqual(int, torch.IntTensor().element_size())
        self.assertEqual(long, torch.LongTensor().element_size())
        self.assertEqual(float, torch.FloatTensor().element_size())
        self.assertEqual(double, torch.DoubleTensor().element_size())
        self.assertEqual(bool, torch.BoolTensor().element_size())
        self.assertEqual(bfloat16, torch.tensor([], dtype=torch.bfloat16).element_size())
        self.assertEqual(complexfloat, torch.tensor([], dtype=torch.complex64).element_size())
        self.assertEqual(complexdouble, torch.tensor([], dtype=torch.complex128).element_size())

        self.assertGreater(byte, 0)
        self.assertGreater(char, 0)
        self.assertGreater(short, 0)
        self.assertGreater(int, 0)
        self.assertGreater(long, 0)
        self.assertGreater(float, 0)
        self.assertGreater(double, 0)
        self.assertGreater(bool, 0)
        self.assertGreater(bfloat16, 0)
        self.assertGreater(complexfloat, 0)
        self.assertGreater(complexdouble, 0)

        # These tests are portable, not necessarily strict for your system.
        self.assertEqual(byte, 1)
        self.assertEqual(char, 1)
        self.assertEqual(bool, 1)
        self.assertGreaterEqual(short, 2)
        self.assertGreaterEqual(int, 2)
        self.assertGreaterEqual(int, short)
        self.assertGreaterEqual(long, 4)
        self.assertGreaterEqual(long, int)
        self.assertGreaterEqual(double, float)

    def test_permute(self):
        orig = [1, 2, 3, 4, 5, 6, 7]
        perm = torch.randperm(7).tolist()
        x = torch.empty(*orig).fill_(0)
        new = [i - 1 for i in x.permute(*perm).size()]
        self.assertEqual(perm, new)
        self.assertEqual(x.size(), orig)

    def test_reversed(self):
        val = torch.arange(0, 10)
        self.assertEqual(reversed(val), torch.arange(9, -1, -1))

        val = torch.arange(1, 10).view(3, 3)
        self.assertEqual(reversed(val), torch.tensor([[7, 8, 9], [4, 5, 6], [1, 2, 3]]))

        val = torch.tensor(42)
        self.assertEqual(reversed(val), torch.tensor(42))

    def test_contains(self):
        x = torch.arange(0, 10)
        self.assertEqual(4 in x, True)
        self.assertEqual(12 in x, False)

        x = torch.arange(1, 10).view(3, 3)
        val = torch.arange(1, 4)
        self.assertEqual(val in x, True)
        val += 10
        self.assertEqual(val in x, False)

        self.assertRaisesRegex(
            RuntimeError,
            "Tensor.__contains__ only supports Tensor or scalar, but you passed in a {}.".format(type("foo")),
            lambda: "foo" in x)
        self.assertRaisesRegex(
            RuntimeError,
            "Tensor.__contains__ only supports Tensor or scalar, but you passed in a {}.".format(type([1, 2])),
            lambda: [1, 2] in x)

    def test_deepcopy_parameter(self):
        from copy import deepcopy
        l = torch.nn.Linear(10, 1)
        s = l.state_dict(keep_vars=True)
        self.assertEqual(torch.nn.Parameter, type(s['weight']))
        self.assertEqual(torch.nn.Parameter, type(s['bias']))

        s2 = deepcopy(s)
        self.assertEqual(torch.nn.Parameter, type(s2['weight']))
        self.assertEqual(torch.nn.Parameter, type(s2['bias']))

    def test_pickle(self):
        import pickle
        a = torch.randn(5, 5)
        serialized = pickle.dumps(a)
        b = pickle.loads(serialized)
        self.assertEqual(a, b)

    def test_pickle_parameter(self):
        import pickle
        a = torch.nn.Parameter(torch.randn(5, 5))
        serialized = pickle.dumps(a)
        b = pickle.loads(serialized)
        self.assertTrue(isinstance(b, torch.nn.Parameter))
        self.assertEqual(a.requires_grad, b.requires_grad)
        self.assertEqual(a, b)

    def test_pickle_parameter_no_requires_grad(self):
        import pickle
        a = torch.nn.Parameter(torch.randn(5, 5), requires_grad=False)
        serialized = pickle.dumps(a)
        b = pickle.loads(serialized)
        self.assertTrue(isinstance(b, torch.nn.Parameter))
        self.assertEqual(a.requires_grad, b.requires_grad)
        self.assertEqual(a, b)

    def test_pickle_dtype(self):
        t = torch.float32
        serialized = pickle.dumps(t)
        b = pickle.loads(serialized)
        self.assertTrue(isinstance(b, torch.dtype))
        self.assertEqual(id(b), id(t))

    def test_pickle_size(self):
        a = torch.rand(10).size()
        serialized = pickle.dumps(a)
        b = pickle.loads(serialized)
        self.assertTrue(isinstance(b, torch.Size))
        self.assertEqual(a, b)

    def test_pickle_function(self):
        # https://github.com/pytorch/pytorch/issues/37703
        a = torch.tanh
        serialized = pickle.dumps(a)
        b = pickle.loads(serialized)
        self.assertEqual(a, b)

    def test_generator_cpu(self):
        # test default generators are equal
        self.assertEqual(torch.default_generator, torch.default_generator)

        # tests Generator API
        # manual_seed, seed, initial_seed, get_state, set_state
        g1 = torch.Generator()
        g2 = torch.Generator()
        g1.manual_seed(12345)
        g2.manual_seed(12345)
        self.assertEqual(g1.initial_seed(), g2.initial_seed())

        g1.seed()
        g2.seed()
        self.assertNotEqual(g1.initial_seed(), g2.initial_seed())

        g1 = torch.Generator()
        g2_state = g2.get_state()
        g2_randn = torch.randn(1, generator=g2)
        g1.set_state(g2_state)
        g1_randn = torch.randn(1, generator=g1)
        self.assertEqual(g1_randn, g2_randn)

        default_state = torch.default_generator.get_state()
        q = torch.empty(100)
        g1_normal = q.normal_()
        g2 = torch.Generator()
        g2.set_state(default_state)
        g2_normal = q.normal_(generator=g2)
        self.assertEqual(g1_normal, g2_normal)

    def test_invalid_generator_raises(self):
        self.assertRaises(RuntimeError, lambda: torch.Generator('opengl'))

    def _sobol_reference_samples(self, scramble: bool) -> torch.Tensor:
        if not scramble:
            # theoretical values from Joe Kuo 2010
            return torch.tensor(
                [
                    [0., 0.],
                    [0.5, 0.5],
                    [0.75, 0.25],
                    [0.25, 0.75],
                    [0.375, 0.375],
                    [0.875, 0.875],
                    [0.625, 0.125],
                    [0.125, 0.625],
                ],
            )
        else:
            # theoretical values unknown: convergence properties checked
            return torch.tensor(
                [
                    [0.50860737, 0.29320504],
                    [0.07116939, 0.89594537],
                    [0.49354145, 0.11524881],
                    [0.93097717, 0.70244044],
                    [0.87266153, 0.23887917],
                    [0.31021884, 0.57600391],
                    [0.13687253, 0.42054182],
                    [0.69931293, 0.77336788],
                ],
            )

    def test_sobolengine_bounds(self, scramble: bool = False):
        engine = torch.quasirandom.SobolEngine(100, scramble=scramble, seed=123456)
        sample = engine.draw(512)
        self.assertTrue(torch.all(sample >= 0))
        self.assertTrue(torch.all(sample <= 1))

    def test_sobolengine_bounds_scrambled(self):
        self.test_sobolengine_bounds(scramble=True)

    def test_sobolengine_draw(self, scramble: bool = False):
        ref_sample = self._sobol_reference_samples(scramble=scramble)
        engine = torch.quasirandom.SobolEngine(2, scramble=scramble, seed=123456)
        sample = engine.draw(n=len(ref_sample))
        self.assertEqual(sample, ref_sample)
        self.assertEqual(engine.num_generated, len(ref_sample))

    def test_sobolengine_draw_scrambled(self):
        self.test_sobolengine_draw(scramble=True)

    def test_sobolengine_first_point(self):
        for dtype in (torch.float, torch.double):
            engine = torch.quasirandom.SobolEngine(2, scramble=False)
            sample = engine.draw(1, dtype=dtype)
            self.assertTrue(torch.all(sample == 0))
            self.assertEqual(sample.dtype, dtype)
        for dtype in (torch.float, torch.double):
            engine = torch.quasirandom.SobolEngine(2, scramble=True, seed=123456)
            sample = engine.draw(1, dtype=dtype)
            self.assertTrue(torch.all(sample != 0))
            self.assertEqual(sample.dtype, dtype)

    def test_sobolengine_continuing(self, scramble: bool = False):
        ref_sample = self._sobol_reference_samples(scramble=scramble)
        engine = torch.quasirandom.SobolEngine(2, scramble=scramble, seed=123456)
        n_half = len(ref_sample) // 2
        _ = engine.draw(n=n_half)
        sample = engine.draw(n=n_half)
        torch.testing.assert_close(sample, ref_sample[n_half:])

    def test_sobolengine_continuing_scrambled(self):
        self.test_sobolengine_continuing(scramble=True)

    def test_sobolengine_reset(self, scramble: bool = False):
        ref_sample = self._sobol_reference_samples(scramble=scramble)
        engine = torch.quasirandom.SobolEngine(2, scramble=scramble, seed=123456)
        _ = engine.draw(n=len(ref_sample) // 2)
        engine.reset()
        self.assertEqual(engine.num_generated, 0)
        sample = engine.draw(n=len(ref_sample))
        torch.testing.assert_close(sample, ref_sample)

    def test_sobolengine_reset_scrambled(self):
        self.test_sobolengine_reset(scramble=True)

    def test_sobolengine_fast_forward(self, scramble: bool = False):
        ref_sample = self._sobol_reference_samples(scramble=scramble)
        engine = torch.quasirandom.SobolEngine(2, scramble=scramble, seed=123456)
        engine.fast_forward(4)
        sample = engine.draw(n=4)
        torch.testing.assert_close(sample, ref_sample[4:])
        # alternate fast forwarding with sampling
        engine.reset()
        even_draws = []
        for i in range(8):
            if i % 2 == 0:
                even_draws.append(engine.draw())
            else:
                engine.fast_forward(1)
        torch.testing.assert_close(
            ref_sample[[i for i in range(8) if i % 2 == 0]],
            torch.from_numpy(np.concatenate(even_draws)),
        )

    def test_sobolengine_fast_forward_scrambled(self):
        self.test_sobolengine_fast_forward(scramble=True)

    def test_sobolengine_distribution(self, scramble=False):
        d = 50
        engine = torch.quasirandom.SobolEngine(d, scramble=scramble, seed=123456)
        sample = engine.draw(1024)
        torch.testing.assert_close(
            torch.mean(sample, dim=0), torch.full((d,), 0.5), atol=2, rtol=2
        )
        torch.testing.assert_close(
            np.percentile(sample, 25, axis=0), np.repeat(0.25, d), atol=2, rtol=2
        )
        torch.testing.assert_close(
            np.percentile(sample, 75, axis=0), np.repeat(0.75, d), atol=2, rtol=2
        )

    def test_sobolengine_distribution_scrambled(self):
        self.test_sobolengine_distribution(scramble=True)

    def test_sobolengine_draw_base2(self, scramble=False):
        ref_sample = self._sobol_reference_samples(scramble=scramble)
        engine = torch.quasirandom.SobolEngine(2, scramble=scramble, seed=123456)
        sample = engine.draw_base2(2)
        self.assertEqual(ref_sample[:4], sample)
        # resampling still having N=2**n
        sample = engine.draw_base2(2)
        self.assertEqual(ref_sample[4:8], sample)

    def test_sobolengine_draw_base2_scrambled(self):
        self.test_sobolengine_draw_base2(scramble=True)

    def test_sobolengine_raise(self):
        maxdim = torch.quasirandom.SobolEngine.MAXDIM
        with self.assertRaises(ValueError):
            torch.quasirandom.SobolEngine(maxdim + 1)

    def test_sobolengine_high_dim(self):
        engine = torch.quasirandom.SobolEngine(1111, scramble=False, seed=123456)
        samples1 = engine.draw()
        vals1, counts1 = torch.unique(samples1, return_counts=True)
        samples2 = engine.draw()
        vals2, counts2 = torch.unique(samples2, return_counts=True)
        self.assertEqual(vals1.item(), 0.0)
        self.assertEqual(counts1.item(), 1111)
        self.assertEqual(vals2.item(), 0.5)
        self.assertEqual(counts1.item(), 1111)

    def test_parsing_int64(self):
        # accepts integer arguments
        x = torch.cumsum(torch.ones(5, 5), 0)
        self.assertEqual(x, torch.cumsum(torch.ones(5, 5), torch.tensor(0)))
        # doesn't accept floating point variables
        self.assertRaises(TypeError, lambda: torch.cumsum(torch.ones(5, 5), torch.tensor(0.)))

    def test_parsing_double(self):
        # accepts floating point and integer arguments
        x = torch.randn(2, 3)
        torch.isclose(x, x, 1, 1)
        self.assertTrue(torch.isclose(x, x, 1, 1).all())
        self.assertTrue(torch.isclose(x, x, 1.5, 1.).all())
        # accepts floating point and integer tensors
        self.assertTrue(torch.isclose(x, x, torch.tensor(1), torch.tensor(1)).all())
        self.assertTrue(torch.isclose(x, x, torch.tensor(1.5), torch.tensor(1.)).all())
        # doesn't accept variables with requires_grad
        self.assertRaises(TypeError,
                          lambda: torch.isclose(x, x, torch.tensor(1.5), torch.tensor(1., requires_grad=True)).all())

    def test_parsing_intlist(self):
        #  parse with integer variables
        self.assertEqual(torch.Size([3, 4]), torch.ones((torch.tensor(3), torch.tensor(4))).shape)
        self.assertEqual(torch.Size([3, 4]), torch.ones(torch.tensor(3), torch.tensor(4)).shape)
        # parse with numpy integers
        self.assertEqual(torch.Size([3, 4]), torch.ones((np.array(3), np.int64(4))).shape)
        self.assertEqual(torch.Size([3, 4]), torch.ones(np.array(3), np.int64(4)).shape)
        self.assertEqual(torch.Size([3, 4]), torch.ones((np.int64(3), np.array(4))).shape)
        self.assertEqual(torch.Size([3, 4]), torch.ones(np.int64(3), np.array(4)).shape)

        # fail parse with float variables
        self.assertRaises(TypeError, lambda: torch.ones((torch.tensor(3.), torch.tensor(4))))
        # fail parse with numpy floats
        self.assertRaises(TypeError, lambda: torch.ones((np.float(3.), torch.tensor(4))))
        self.assertRaises(TypeError, lambda: torch.ones((np.array(3.), torch.tensor(4))))

        # fail parse with > 1 element variables
        self.assertRaises(TypeError, lambda: torch.ones(torch.tensor(3, 3)))
        self.assertRaises(TypeError, lambda: torch.ones((torch.tensor(3, 3))))
        self.assertRaises(TypeError, lambda: torch.ones(np.array(3, 3)))
        self.assertRaises(TypeError, lambda: torch.ones((np.array(3, 3))))

        # fail parse with additional positional args after intlist arg
        self.assertRaisesRegex(TypeError,
                               "received an invalid combination of arguments",
                               lambda: torch.LongTensor((6, 0), 1, 1, 0))
        self.assertRaisesRegex(TypeError,
                               "missing 1 required positional arguments",
                               lambda: torch.tensor().new_zeros((5, 5), 0))

    def test_from_buffer(self):
        a = bytearray([1, 2, 3, 4])
        self.assertEqual(torch.ByteStorage.from_buffer(a).tolist(), [1, 2, 3, 4])
        shorts = torch.ShortStorage.from_buffer(a, 'big')
        self.assertEqual(shorts.size(), 2)
        self.assertEqual(shorts.tolist(), [258, 772])
        ints = torch.IntStorage.from_buffer(a, 'little')
        self.assertEqual(ints.size(), 1)
        self.assertEqual(ints[0], 67305985)
        f = bytearray([0x40, 0x10, 0x00, 0x00])
        floats = torch.FloatStorage.from_buffer(f, 'big')
        self.assertEqual(floats.size(), 1)
        self.assertEqual(floats[0], 2.25)

        f = bytearray([0x00, 0x01, 0x02, 0x03, 0x04, 0x05, 0x10, 0x40])
        bools = torch.BoolStorage.from_buffer(f, 'big')
        self.assertEqual(bools.size(), 8)
        self.assertEqual(bools.tolist(), [False, True, True, True, True, True, True, True])
        self.assertEqual(bools.type(), 'torch.BoolStorage')

        f = bytearray(b'\x80\x02\x8a\nl\xfc\x9cF\xf9 j\xa8P\x19.\x80\x02M\xe9')
        bools = torch.BoolStorage.from_buffer(f, 'big')
        self.assertEqual(bools.size(), 19)

        f = bytearray(b'\0x4A')
        bools = torch.BoolStorage.from_buffer(f, 'big')
        self.assertEqual(bools.size(), 4)
        self.assertEqual(bools.tolist(), [False, True, True, True])
        bytes = torch.ByteStorage.from_buffer(a)
        self.assertEqual(bytes.nbytes(), 4)
        self.assertEqual(bytes.tolist(), [1, 2, 3, 4])

    def test_storage_casts(self):
        storage = torch.IntStorage([-1, 0, 1, 2, 3, 4])
        self.assertEqual(storage.size(), 6)
        self.assertEqual(storage.tolist(), [-1, 0, 1, 2, 3, 4])
        self.assertEqual(storage.type(), 'torch.IntStorage')
        self.assertIs(storage.dtype, torch.int32)

        floatStorage = storage.float()
        self.assertEqual(floatStorage.size(), 6)
        self.assertEqual(floatStorage.tolist(), [-1, 0, 1, 2, 3, 4])
        self.assertEqual(floatStorage.type(), 'torch.FloatStorage')
        self.assertEqual(floatStorage.int().tolist(), [-1, 0, 1, 2, 3, 4])
        self.assertIs(floatStorage.dtype, torch.float32)

        halfStorage = storage.half()
        self.assertEqual(halfStorage.size(), 6)
        self.assertEqual(halfStorage.tolist(), [-1, 0, 1, 2, 3, 4])
        self.assertEqual(halfStorage.type(), 'torch.HalfStorage')
        self.assertEqual(halfStorage.int().tolist(), [-1, 0, 1, 2, 3, 4])
        self.assertIs(halfStorage.dtype, torch.float16)

        bfloat16Storage = storage.bfloat16()
        self.assertEqual(bfloat16Storage.size(), 6)
        self.assertEqual(bfloat16Storage.tolist(), [-1, 0, 1, 2, 3, 4])
        self.assertEqual(bfloat16Storage.type(), 'torch.BFloat16Storage')
        self.assertEqual(bfloat16Storage.int().tolist(), [-1, 0, 1, 2, 3, 4])
        self.assertIs(bfloat16Storage.dtype, torch.bfloat16)

        longStorage = storage.long()
        self.assertEqual(longStorage.size(), 6)
        self.assertEqual(longStorage.tolist(), [-1, 0, 1, 2, 3, 4])
        self.assertEqual(longStorage.type(), 'torch.LongStorage')
        self.assertEqual(longStorage.int().tolist(), [-1, 0, 1, 2, 3, 4])
        self.assertIs(longStorage.dtype, torch.int64)

        shortStorage = storage.short()
        self.assertEqual(shortStorage.size(), 6)
        self.assertEqual(shortStorage.tolist(), [-1, 0, 1, 2, 3, 4])
        self.assertEqual(shortStorage.type(), 'torch.ShortStorage')
        self.assertEqual(shortStorage.int().tolist(), [-1, 0, 1, 2, 3, 4])
        self.assertIs(shortStorage.dtype, torch.int16)

        doubleStorage = storage.double()
        self.assertEqual(doubleStorage.size(), 6)
        self.assertEqual(doubleStorage.tolist(), [-1.0, 0.0, 1.0, 2.0, 3.0, 4.0])
        self.assertEqual(doubleStorage.type(), 'torch.DoubleStorage')
        self.assertEqual(doubleStorage.int().tolist(), [-1, 0, 1, 2, 3, 4])
        self.assertIs(doubleStorage.dtype, torch.float64)

        charStorage = storage.char()
        self.assertEqual(charStorage.size(), 6)
        self.assertEqual(charStorage.tolist(), [-1.0, 0.0, 1.0, 2.0, 3.0, 4.0])
        self.assertEqual(charStorage.type(), 'torch.CharStorage')
        self.assertEqual(charStorage.int().tolist(), [-1, 0, 1, 2, 3, 4])
        self.assertIs(charStorage.dtype, torch.int8)

        byteStorage = storage.byte()
        self.assertEqual(byteStorage.size(), 6)
        self.assertEqual(byteStorage.tolist(), [255, 0, 1, 2, 3, 4])
        self.assertEqual(byteStorage.type(), 'torch.ByteStorage')
        self.assertEqual(byteStorage.int().tolist(), [255, 0, 1, 2, 3, 4])
        self.assertIs(byteStorage.dtype, torch.uint8)

        boolStorage = storage.bool()
        self.assertEqual(boolStorage.size(), 6)
        self.assertEqual(boolStorage.tolist(), [True, False, True, True, True, True])
        self.assertEqual(boolStorage.type(), 'torch.BoolStorage')
        self.assertEqual(boolStorage.int().tolist(), [1, 0, 1, 1, 1, 1])
        self.assertIs(boolStorage.dtype, torch.bool)

        complexfloat_storage = torch.ComplexFloatStorage([-1, 0, 1 + 2j, 2.5j, 3.5, 4 - 2j])
        self.assertEqual(complexfloat_storage.size(), 6)
        self.assertEqual(complexfloat_storage.tolist(), [-1, 0, 1 + 2j, 2.5j, 3.5, 4 - 2j])
        self.assertEqual(complexfloat_storage.type(), 'torch.ComplexFloatStorage')
        self.assertIs(complexfloat_storage.dtype, torch.complex64)

        complexdouble_storage = complexfloat_storage.complex_double()
        self.assertEqual(complexdouble_storage.size(), 6)
        self.assertEqual(complexdouble_storage.tolist(), [-1, 0, 1 + 2j, 2.5j, 3.5, 4 - 2j])
        self.assertEqual(complexdouble_storage.type(), 'torch.ComplexDoubleStorage')
        self.assertIs(complexdouble_storage.dtype, torch.complex128)

    def test_from_file(self):
        def assert_with_filename(filename):
            size = 10000
            s1 = torch.FloatStorage.from_file(filename, True, size)
            t1 = torch.FloatTensor(s1).copy_(torch.randn(size))
            self.assertEqual(s1.data_ptr(), torch.FloatTensor(s1).data_ptr())

            # check mapping
            s2 = torch.FloatStorage.from_file(filename, True, size)
            t2 = torch.FloatTensor(s2)
            self.assertEqual(t1, t2, atol=0, rtol=0)

            # check changes to t1 from t2
            rnum = random.uniform(-1, 1)
            t1.fill_(rnum)
            self.assertEqual(t1, t2, atol=0, rtol=0)

            # check changes to t2 from t1
            rnum = random.uniform(-1, 1)
            t2.fill_(rnum)
            self.assertEqual(t1, t2, atol=0, rtol=0)

            # release the tensors
            del s1, t1, s2, t2

        with TemporaryFileName() as fname:
            assert_with_filename(fname)

        if IS_FILESYSTEM_UTF8_ENCODING:
            with TemporaryDirectoryName(suffix='中文') as dname, TemporaryFileName(dir=dname) as fname:
                assert_with_filename(fname)

    def test_torch_from_file(self):
        def assert_with_filename(filename):
            size = 10000
            s1 = torch.from_file(filename, True, size, dtype=torch.float)
            t1 = torch.FloatTensor(s1).copy_(torch.randn(size))

            # check mapping
            s2 = torch.from_file(filename, True, size, dtype=torch.float)
            t2 = torch.FloatTensor(s2)
            self.assertEqual(t1, t2, atol=0, rtol=0)

            # check changes to t1 from t2
            rnum = random.uniform(-1, 1)
            t1.fill_(rnum)
            self.assertEqual(t1, t2, atol=0, rtol=0)

            # check changes to t2 from t1
            rnum = random.uniform(-1, 1)
            t2.fill_(rnum)
            self.assertEqual(t1, t2, atol=0, rtol=0)

            # release the tensors
            del s1, t1, s2, t2

        with TemporaryFileName() as fname:
            assert_with_filename(fname)

        if IS_FILESYSTEM_UTF8_ENCODING:
            with TemporaryDirectoryName(suffix='中文') as dname, TemporaryFileName(dir=dname) as fname:
                assert_with_filename(fname)

    def test_print(self):
        default_type = torch.tensor([]).type()
        for t in torch._tensor_classes:
            if t == torch.HalfTensor:
                continue  # HalfTensor does not support fill
            if t.is_sparse:
                continue
            if t.is_cuda and not torch.cuda.is_available():
                continue
            obj = t(100, 100).fill_(1)
            obj.__repr__()
            str(obj)
        # test half tensor
        obj = torch.rand(100, 100, device='cpu').half()
        obj.__repr__()
        str(obj)
        for t in torch._storage_classes:
            if t == torch.BFloat16Storage:
                continue  # Fix once fill is enabled for bfloat16
            if t.is_cuda and not torch.cuda.is_available():
                continue
            if t == torch.BoolStorage or t == torch.cuda.BoolStorage:
                obj = t(100).fill_(True)
            else:
                obj = t(100).fill_(1)
            obj.__repr__()
            str(obj)

        # test complex tensor
        # complex tensor print uses two formatters, one for real values
        # and the other for imag values. this is consistent with numpy
        x = torch.tensor([2.3 + 4j, 7 + 6j])
        self.assertEqual(x.__repr__(), str(x))
        self.assertExpectedInline(str(x), '''tensor([2.3000+4.j, 7.0000+6.j])''')

        # test scientific notation for complex tensors
        x = torch.tensor([1e28 + 2j , -1e-28j])
        self.assertEqual(x.__repr__(), str(x))
        self.assertExpectedInline(str(x), '''tensor([1.0000e+28+2.0000e+00j, -0.0000e+00-1.0000e-28j])''')

        # test big integer
        x = torch.tensor(2341234123412341)
        self.assertEqual(x.__repr__(), str(x))
        self.assertExpectedInline(str(x), '''tensor(2341234123412341)''')

        # test scientific notation
        x = torch.tensor([1e28, 1e-28])
        self.assertEqual(x.__repr__(), str(x))
        self.assertExpectedInline(str(x), '''tensor([1.0000e+28, 1.0000e-28])''')

        # test scientific notation using set_printoptions
        x = torch.tensor([1e2, 1e-2])
        torch.set_printoptions(sci_mode=True)
        self.assertEqual(x.__repr__(), str(x))
        self.assertExpectedInline(str(x), '''tensor([1.0000e+02, 1.0000e-02])''')
        torch.set_printoptions(sci_mode=False)
        self.assertEqual(x.__repr__(), str(x))
        self.assertExpectedInline(str(x), '''tensor([  100.0000,     0.0100])''')
        torch.set_printoptions(sci_mode=None)  # reset to the default value

        # test no leading space if all elements positive
        x = torch.tensor([1, 2])
        self.assertEqual(x.__repr__(), str(x))
        self.assertExpectedInline(str(x), '''tensor([1, 2])''')

        # test for leading space if there are negative elements
        x = torch.tensor([1, -2])
        self.assertEqual(x.__repr__(), str(x))
        self.assertExpectedInline(str(x), '''tensor([ 1, -2])''')

        # test inf and nan
        x = torch.tensor([4, inf, 1.5, -inf, 0, nan, 1])
        self.assertEqual(x.__repr__(), str(x))
        self.assertExpectedInline(str(x), '''tensor([4.0000,    inf, 1.5000,   -inf, 0.0000,    nan, 1.0000])''')

        y = torch.tensor([4, inf, complex(1.5, inf), complex(-inf, 4), 0, complex(nan, inf), complex(3, nan)])
        self.assertEqual(y.__repr__(), str(y))
        expected_str = '''\
tensor([4.0000+0.j,    inf+0.j, 1.5000+infj,   -inf+4.j, 0.0000+0.j,    nan+infj,
        3.0000+nanj])'''
        self.assertExpectedInline(str(y), expected_str)

        # test dtype
        torch.set_default_dtype(torch.float)
        x = torch.tensor([1e-324, 1e-323, 1e-322, 1e307, 1e308, 1e309], dtype=torch.float64)
        self.assertEqual(x.__repr__(), str(x))
        expected_str = '''\
tensor([ 0.0000e+00, 9.8813e-324, 9.8813e-323, 1.0000e+307, 1.0000e+308,
                inf], dtype=torch.float64)'''
        self.assertExpectedInline(str(x), expected_str)

        # test changing default dtype
        torch.set_default_dtype(torch.float64)
        self.assertEqual(x.__repr__(), str(x))
        expected_str = '''\
tensor([ 0.0000e+00, 9.8813e-324, 9.8813e-323, 1.0000e+307, 1.0000e+308,
                inf])'''
        self.assertExpectedInline(str(x), expected_str)

        # test summary
        x = torch.zeros(10000)
        self.assertEqual(x.__repr__(), str(x))
        self.assertExpectedInline(str(x), '''tensor([0., 0., 0.,  ..., 0., 0., 0.])''')

        # test internal summary function
        x = torch.rand(1, 20, 5, 30)
        summary = torch._tensor_str.get_summarized_data(x)
        self.assertEqual(summary.shape, (1, 6, 5, 6))
        first_and_last = [0, 1, 2, -3, -2, -1]
        self.assertEqual(summary, x[:, first_and_last][..., first_and_last])

        # test device
        if torch.cuda.is_available():
            x = torch.tensor([123], device='cuda:0')
            self.assertEqual(x.__repr__(), str(x))
            self.assertExpectedInline(str(x), '''tensor([123], device='cuda:0')''')

            # test changing default to cuda
            torch.set_default_tensor_type(torch.cuda.FloatTensor)
            self.assertEqual(x.__repr__(), str(x))
            self.assertExpectedInline(str(x), '''tensor([123])''')

            # test printing a tensor on a different gpu than current one.
            if torch.cuda.device_count() >= 2:
                with torch.cuda.device(1):
                    self.assertEqual(x.__repr__(), str(x))
                    self.assertExpectedInline(str(x), '''tensor([123], device='cuda:0')''')

            # test printing cpu tensor when default device is cuda
            y = torch.tensor([123], device='cpu')
            self.assertEqual(y.__repr__(), str(y))
            self.assertExpectedInline(str(y), '''tensor([123], device='cpu')''')
        torch.set_default_tensor_type(default_type)


        # test integral floats and requires_grad
        x = torch.tensor([123.], requires_grad=True)
        self.assertEqual(x.__repr__(), str(x))
        self.assertExpectedInline(str(x), '''tensor([123.], requires_grad=True)''')

        # test non-contiguous print
        # sliced tensor should have > PRINT_OPTS.threshold elements
        x = torch.ones(100, 2, 2, 10)
        y = x.as_strided(size=(100, 2, 10), stride=(2 * 2 * 10, 2 * 10, 1))
        self.assertEqual(str(y), y.__repr__())
        expected_str = '''\
tensor([[[1., 1., 1.,  ..., 1., 1., 1.],
         [1., 1., 1.,  ..., 1., 1., 1.]],

        [[1., 1., 1.,  ..., 1., 1., 1.],
         [1., 1., 1.,  ..., 1., 1., 1.]],

        [[1., 1., 1.,  ..., 1., 1., 1.],
         [1., 1., 1.,  ..., 1., 1., 1.]],

        ...,

        [[1., 1., 1.,  ..., 1., 1., 1.],
         [1., 1., 1.,  ..., 1., 1., 1.]],

        [[1., 1., 1.,  ..., 1., 1., 1.],
         [1., 1., 1.,  ..., 1., 1., 1.]],

        [[1., 1., 1.,  ..., 1., 1., 1.],
         [1., 1., 1.,  ..., 1., 1., 1.]]])\
'''

        self.assertExpectedInline(str(y), expected_str)

        x = torch.ones(100, 2, 2, 10) * (1 + 1j)
        y = x.as_strided(size=(100, 2, 10), stride=(2 * 2 * 10, 2 * 10, 1))
        self.assertEqual(str(y), y.__repr__())
        expected_str = '''\
tensor([[[1.+1.j, 1.+1.j, 1.+1.j,  ..., 1.+1.j, 1.+1.j, 1.+1.j],
         [1.+1.j, 1.+1.j, 1.+1.j,  ..., 1.+1.j, 1.+1.j, 1.+1.j]],

        [[1.+1.j, 1.+1.j, 1.+1.j,  ..., 1.+1.j, 1.+1.j, 1.+1.j],
         [1.+1.j, 1.+1.j, 1.+1.j,  ..., 1.+1.j, 1.+1.j, 1.+1.j]],

        [[1.+1.j, 1.+1.j, 1.+1.j,  ..., 1.+1.j, 1.+1.j, 1.+1.j],
         [1.+1.j, 1.+1.j, 1.+1.j,  ..., 1.+1.j, 1.+1.j, 1.+1.j]],

        ...,

        [[1.+1.j, 1.+1.j, 1.+1.j,  ..., 1.+1.j, 1.+1.j, 1.+1.j],
         [1.+1.j, 1.+1.j, 1.+1.j,  ..., 1.+1.j, 1.+1.j, 1.+1.j]],

        [[1.+1.j, 1.+1.j, 1.+1.j,  ..., 1.+1.j, 1.+1.j, 1.+1.j],
         [1.+1.j, 1.+1.j, 1.+1.j,  ..., 1.+1.j, 1.+1.j, 1.+1.j]],

        [[1.+1.j, 1.+1.j, 1.+1.j,  ..., 1.+1.j, 1.+1.j, 1.+1.j],
         [1.+1.j, 1.+1.j, 1.+1.j,  ..., 1.+1.j, 1.+1.j, 1.+1.j]]])\
'''
        self.assertExpectedInline(str(y), expected_str)

        # test print 0-dim tensor: there's no 0-dim in Numpy, we match arrayprint style
        x = torch.tensor(0.00002)
        self.assertEqual(x.__repr__(), str(x))
        self.assertExpectedInline(str(x), '''tensor(2.0000e-05)''')

        # test print boolean tensor
        x = torch.tensor([True])
        self.assertEqual(x.__repr__(), str(x))
        self.assertExpectedInline(str(x), '''tensor([True])''')

        x = torch.tensor(True)
        self.assertEqual(x.__repr__(), str(x))
        self.assertExpectedInline(str(x), '''tensor(True)''')

        # [Numpy] test print float in sci_mode when min < 0.0001.
        x = torch.tensor([0.00002])
        self.assertEqual(x.__repr__(), str(x))
        self.assertExpectedInline(str(x), '''tensor([2.0000e-05])''')

        # [Numpy] test print complex in sci_mode when real_min < 0.0001 and (or) imag_min < 0.0001.
        x = torch.tensor([0.00002]) * (1 + 1j)
        self.assertEqual(x.__repr__(), str(x))
        self.assertExpectedInline(str(x), '''tensor([2.0000e-05+2.0000e-05j])''')

        # [Numpy] test print float in sci_mode when max > 1e8.
        # TODO: Pytorch uses fixed precision to print, while Numpy uses dragon4_scientific
        # to do automatic trimming and padding.
        x = torch.tensor([123456789.])
        self.assertEqual(x.__repr__(), str(x))
        self.assertExpectedInline(str(x), '''tensor([1.2346e+08])''')

        # [Numpy] test print float in sci_mode when max / min > 1000.
        x = torch.tensor([0.01, 11])
        self.assertEqual(x.__repr__(), str(x))
        self.assertExpectedInline(str(x), '''tensor([1.0000e-02, 1.1000e+01])''')

        # [Numpy] test print int max / min > 1000, no sci_mode
        x = torch.tensor([1, 1010])
        self.assertEqual(x.__repr__(), str(x))
        self.assertExpectedInline(str(x), '''tensor([   1, 1010])''')

        # [Numpy] test print int > 1e8, no sci_mode
        x = torch.tensor([1000000000])  # 1e9
        self.assertEqual(x.__repr__(), str(x))
        self.assertExpectedInline(str(x), '''tensor([1000000000])''')

        # [Numpy] test printing float in int_mode
        x = torch.tensor([1., 1000.])
        self.assertEqual(x.__repr__(), str(x))
        self.assertExpectedInline(str(x), '''tensor([   1., 1000.])''')

        # [Numpy] test printing float in int_mode in sci format when max / min > 1000.
        x = torch.tensor([1., 1010.])
        self.assertEqual(x.__repr__(), str(x))
        self.assertExpectedInline(str(x), '''tensor([1.0000e+00, 1.0100e+03])''')

    def test_sizeof(self) -> None:
        sizeof_empty = torch.randn(0).storage().__sizeof__()
        sizeof_10 = torch.randn(10).storage().__sizeof__()
        sizeof_100 = torch.randn(100).storage().__sizeof__()
        self.assertEqual((sizeof_100 - sizeof_empty) // (sizeof_10 - sizeof_empty), 10)
        self.assertEqual((sizeof_100 - sizeof_empty) % (sizeof_10 - sizeof_empty), 0)

        sizeof_empty = torch.randn(0).to(torch.uint8).storage().__sizeof__()
        sizeof_10 = torch.randn(10).to(torch.uint8).storage().__sizeof__()
        sizeof_100 = torch.randn(100).to(torch.uint8).storage().__sizeof__()
        self.assertEqual((sizeof_100 - sizeof_empty) // (sizeof_10 - sizeof_empty), 10)
        self.assertEqual((sizeof_100 - sizeof_empty) % (sizeof_10 - sizeof_empty), 0)

    def test_iter(self) -> None:
        x = torch.randn(5, 5)
        for i, sub in enumerate(x):
            self.assertEqual(sub, x[i])

        x = torch.tensor([])
        self.assertEqual(list(x), [])

    def test_new(self) -> None:
        x = torch.autograd.Variable(torch.tensor([]))
        y = torch.autograd.Variable(torch.randn(4, 4))
        z = torch.autograd.Variable(torch.IntTensor([1, 2, 3]))
        self.assertEqual(x.new().shape, [0])
        self.assertEqual(x.new(), x)
        self.assertEqual(x.new(1, 2).shape, [1, 2])
        self.assertEqual(x.new(torch.Size([3, 4])).shape, [3, 4])
        self.assertEqual(x.new([3, 4]).shape, [2])
        self.assertEqual(x.new([3, 4]).tolist(), [3, 4])
        self.assertEqual(x.new((3, 4)).tolist(), [3, 4])
        self.assertEqual(x.new([np.int32(3), np.float64(4)]).tolist(), [3, 4])
        self.assertEqual(x.new(np.array((3, 4))).tolist(), [3, 4])
        self.assertEqual(x.new([z[2], z[0] + 3]).tolist(), [3, 4])
        self.assertEqual(x.new(size=(3, 4)).shape, [3, 4])
        self.assertEqual(x.new(()).shape, [0])
        self.assertEqual(x.new(y.storage()).data_ptr(), y.data_ptr())
        self.assertEqual(x.new(y).data_ptr(), y.data_ptr())
        self.assertIsNot(x.new(y), y)

        self.assertRaises(TypeError, lambda: x.new(z))
        # TypeError would be better
        self.assertRaises(RuntimeError, lambda: x.new(z.storage()))

    @unittest.skipIf(PYTORCH_CUDA_MEMCHECK, "is_pinned uses failure to detect pointer property")
    def test_pin_memory(self):
        x = torch.randn(3, 5)
        self.assertFalse(x.is_pinned())
        if not torch.cuda.is_available():
            self.assertRaises(RuntimeError, lambda: x.pin_memory())
        else:
            pinned = x.pin_memory()
            self.assertTrue(pinned.is_pinned())
            self.assertEqual(pinned, x)
            self.assertNotEqual(pinned.data_ptr(), x.data_ptr())
            # test that pin_memory on already pinned tensor has no effect
            self.assertIs(pinned, pinned.pin_memory())
            self.assertEqual(pinned.data_ptr(), pinned.pin_memory().data_ptr())

    def test_error_msg_type_translation(self):
        with self.assertRaisesRegex(
                RuntimeError,
                # message includes both Double and Long
                '(?=.*Double)(?=.*Long)'):

            # Calls model with a LongTensor input but DoubleTensor weights
            input = torch.zeros(1, 1, 1, 6, dtype=torch.long)
            weight = torch.nn.Parameter(torch.zeros(1, 1, 1, 3, dtype=torch.double))
            model = torch.nn.Conv2d(1, 1, (1, 3), stride=1, padding=0, bias=False)
            model.weight = weight
            out = model(input)

    def test_apply(self):
        x = torch.arange(1, 6)
        res = x.clone().apply_(lambda k: k + k)
        self.assertEqual(res, x * 2)
        self.assertRaises(TypeError, lambda: x.apply_(lambda k: "str"))

    def test_map(self):
        x = torch.autograd.Variable(torch.randn(3, 3))
        y = torch.autograd.Variable(torch.randn(3))
        res = x.clone()
        res.map_(y, lambda a, b: a + b)
        self.assertEqual(res, x + y)
        self.assertRaisesRegex(TypeError, "not callable", lambda: res.map_(y, "str"))

    def test_map2(self):
        x = torch.autograd.Variable(torch.randn(3, 3))
        y = torch.autograd.Variable(torch.randn(3))
        z = torch.autograd.Variable(torch.randn(1, 3))
        res = x.clone()
        res.map2_(y, z, lambda a, b, c: a + b * c)
        self.assertEqual(res, x + y * z)
        z.requires_grad = True
        self.assertRaisesRegex(
            RuntimeError, "requires grad",
            lambda: res.map2_(y, z, lambda a, b, c: a + b * c))

    def test_Size(self):
        x = torch.Size([1, 2, 3])
        self.assertIsInstance(x, tuple)
        self.assertEqual(x[0], 1)
        self.assertEqual(x[1], 2)
        self.assertEqual(x[2], 3)
        self.assertEqual(len(x), 3)
        self.assertRaises(TypeError, lambda: torch.Size(torch.ones(3)))

        self.assertIsInstance(x * 2, torch.Size)
        self.assertIsInstance(x[:-1], torch.Size)
        self.assertIsInstance(x + x, torch.Size)

    def test_Size_scalar(self):
        three = torch.tensor(3)
        two = torch.tensor(2)
        x = torch.Size([0, 1, two, three, 4])
        for i in range(1, 5):
            self.assertEqual(x[i], i)

    def test_Size_iter(self):
        for sizes in [iter([1, 2, 3, 4, 5]), range(1, 6)]:
            x = torch.Size(sizes)
            for i in range(0, 5):
                self.assertEqual(x[i], i + 1)

    def test_t_not_2d_error(self):
        self.assertRaises(RuntimeError, lambda: torch.randn(2, 3, 4).t())
        self.assertRaises(RuntimeError, lambda: torch.randn(2, 3, 4).t_())

    # skip this test for now as it affects all tests
    @unittest.skipIf(True, "flush_denormal not supported")
    def test_set_flush_denormal(self):
        tiny_float = 1e-42
        tiny_double = 1e-320
        float_tensor = torch.FloatTensor([1.0, tiny_float])
        double_tensor = torch.DoubleTensor([1.0, tiny_float, tiny_double])

        self.assertEqual(float_tensor[0], 1.0, atol=0.0, rtol=0)
        self.assertEqual(float_tensor[1], tiny_float, atol=tiny_float / 16, rtol=0)
        self.assertEqual(double_tensor[0], 1.0, atol=0.0, rtol=0)
        self.assertEqual(double_tensor[1], tiny_float, atol=0.0, rtol=0)
        self.assertEqual(double_tensor[2], tiny_double, atol=0.0, rtol=0)

        torch.set_flush_denormal(True)
        self.assertEqual(float_tensor[0], 1.0, atol=0.0, rtol=0)
        self.assertEqual(float_tensor[1], 0.0, atol=0.0, rtol=0)  # tiny_float to zero
        self.assertEqual(double_tensor[0], 1.0, atol=0.0, rtol=0)
        # tiny_float is not converted to zero in double type
        self.assertEqual(double_tensor[1], tiny_float, atol=0.0, rtol=0)
        self.assertEqual(double_tensor[2], 0.0, atol=0.0, rtol=0)  # tiny_double to zero
        torch.set_flush_denormal(False)

    def test_show_config(self):
        # We can't usefully test the output; just make sure this doesn't crash
        torch.__config__.show()

    @unittest.skipIf(IS_FBCODE, "CXX_FLAGS is only for OSS build.")
    def test_cxx_flags(self):
        torch.__config__._cxx_flags()

    def test_parallel_info(self):
        torch.__config__.parallel_info()

    @slowTest
    def test_slow_test(self):
        # Just a smoketest to make sure our slowTest decorator works.
        pass

    def test_is_nonzero(self):
        with self.assertRaisesRegex(RuntimeError, "Boolean value of Tensor with no values is ambiguous"):
            torch.tensor([]).is_nonzero()
        with self.assertRaisesRegex(RuntimeError, "Boolean value of Tensor with more than one value is ambiguous"):
            torch.tensor([0, 0]).is_nonzero()
        self.assertFalse(torch.tensor(0).is_nonzero())
        self.assertTrue(torch.tensor(1).is_nonzero())
        self.assertFalse(torch.tensor([0]).is_nonzero())
        self.assertTrue(torch.tensor([1]).is_nonzero())
        self.assertFalse(torch.tensor([[0]]).is_nonzero())
        self.assertTrue(torch.tensor([[1]]).is_nonzero())
        self.assertTrue(torch.tensor(0.1).is_nonzero())
        self.assertTrue(torch.tensor(-0.1).is_nonzero())
        self.assertFalse(torch.tensor(0.0).is_nonzero())
        self.assertTrue(torch.tensor(True).is_nonzero())
        self.assertFalse(torch.tensor(False).is_nonzero())
        self.assertFalse(torch.tensor(0 + 0j).is_nonzero())
        self.assertTrue(torch.tensor(0 + 0.1j).is_nonzero())

    def test_assert_async(self):
        with self.assertRaisesRegex(RuntimeError, "Boolean value of Tensor with no values is ambiguous"):
            torch._assert_async(torch.tensor([]))
        with self.assertRaisesRegex(RuntimeError, "Boolean value of Tensor with more than one value is ambiguous"):
            torch._assert_async(torch.tensor([0, 0]))
        with self.assertRaisesRegex(RuntimeError, "Expected Tensor with single nonzero value, but got zero"):
            torch._assert_async(torch.tensor(0))
        torch._assert_async(torch.tensor(1))
        torch._assert_async(torch.tensor(0.1))
        torch._assert_async(torch.tensor(-0.1))
        with self.assertRaisesRegex(RuntimeError, "Expected Tensor with single nonzero value, but got zero"):
            torch._assert_async(torch.tensor(0.0))
        torch._assert_async(torch.tensor(True))
        with self.assertRaisesRegex(RuntimeError, "Expected Tensor with single nonzero value, but got zero"):
            torch._assert_async(torch.tensor(False))
        torch._assert_async(torch.tensor(0 + 0.1j))
        with self.assertRaisesRegex(RuntimeError, "Expected Tensor with single nonzero value, but got zero"):
            torch._assert_async(torch.tensor(0 + 0j))

    # NB: we must not be built with CUDA; if we are built with CUDA but no CUDA
    # is available, we get a different error.
    @unittest.skipIf(torch.backends.cuda.is_built() or IS_SANDCASTLE, "CUDA is built, can't test CUDA not built error")
    def test_cuda_not_built(self):
        msg = "Torch not compiled with CUDA enabled"
        self.assertRaisesRegex(AssertionError, msg, lambda: torch.cuda.current_device())
        self.assertRaisesRegex(AssertionError, msg, lambda: torch.tensor([1], device="cuda"))
        self.assertRaisesRegex(AssertionError, msg, lambda: torch.tensor([1]).cuda())
        self.assertRaisesRegex(TypeError, msg, lambda: torch.cuda.FloatTensor())
        self.assertRaisesRegex(TypeError, msg, lambda: torch.set_default_tensor_type(torch.cuda.FloatTensor))
        self.assertRaisesRegex(AssertionError, msg, lambda: torch.tensor([1]).to(device="cuda"))

    def test_has_internal_overlap(self):
        OVERLAP_NO = 0
        OVERLAP_YES = 1
        OVERLAP_TOO_HARD = 2

        # Check for contiguous tensors
        a = torch.randn(3, 3)
        self.assertEqual(torch._debug_has_internal_overlap(a), OVERLAP_NO)

        # Checks for zero strides
        b = torch.randn(1, 3)
        b_expanded = b.expand(4, 3)
        self.assertEqual(torch._debug_has_internal_overlap(b_expanded), OVERLAP_YES)

        # Check for zero strided, size 1 axis, in non-contiguous storage (gh-33812)
        c = torch.randn(10).as_strided([2, 1, 5], [1, 0, 2])
        self.assertEqual(torch._debug_has_internal_overlap(c), OVERLAP_NO)
        c = torch.randn(2, 1, 10)[::2].as_strided((2, 1, 5), (10, 0, 2))
        self.assertEqual(torch._debug_has_internal_overlap(c), OVERLAP_TOO_HARD)

    def test_allow_tensor_metadata_change(self):
        def do_test(t):
            with self.assertRaisesRegex(
                    RuntimeError,
                    "set_sizes_contiguous is not allowed on a Tensor created from .data or .detach()"):
                t.resize_((2, 1))
            with self.assertRaisesRegex(
                    RuntimeError,
                    "set_storage is not allowed on a Tensor created from .data or .detach()"):
                t.set_()
            with self.assertRaisesRegex(
                    RuntimeError,
                    "set_storage_offset is not allowed on a Tensor created from .data or .detach()"):
                t.set_(t.storage(), 0, t.size(), list(t.stride()))

        do_test(torch.tensor([[1, 2]]).data)
        do_test(torch.tensor([[1, 2]]).detach())

    @skipIfNotRegistered("LayerNorm", "Skipping as LayerNorm is not registered")
    def test_c10_layer_norm(self):
        # test that we can call c10 ops and they return a reasonable result
        X = torch.rand(5, 5, dtype=torch.float)
        weight = torch.rand(*X.size()[1:], dtype=torch.float)
        bias = torch.rand(*X.size()[1:], dtype=torch.float)
        epsilon = 1e-4

        expected_norm = torch.nn.functional.layer_norm(
            X, X.size()[1:], weight=weight, bias=bias, eps=epsilon)
        actual_norm, actual_mean, actual_stdev = \
            torch.ops._caffe2.LayerNorm(torch.tensor(X), torch.tensor(
                weight), torch.tensor(bias), 1, epsilon, True)
        torch.testing.assert_close(expected_norm, actual_norm)

    def test_memory_format(self):
        def test_helper(x, memory_format):
            y = x.contiguous(memory_format=memory_format)
            self.assertFalse(y.is_contiguous())
            self.assertTrue(y.is_contiguous(memory_format=memory_format))
            self.assertEqual(y, x)

        test_helper(torch.randn(4, 3, 8, 8), torch.channels_last)
        test_helper(torch.randn(4, 3, 8, 8, 8), torch.channels_last_3d)

    def test_memory_format_contiguous_returns_same_tensor_if_already_satisfies(self):
        def test_helper(x, memory_format):
            alias = x.contiguous(memory_format=memory_format)
            alias.fill_(7)
            self.assertEqual(x, alias)

        test_helper(torch.randn(4, 8, 8, 3).permute(0, 3, 1, 2), torch.channels_last)
        test_helper(torch.randn(4, 8, 8, 8, 3).permute(0, 4, 1, 2, 3), torch.channels_last_3d)

    def test_memory_format_empty(self):
        def test_helper(dim1, dim2, memory_format):
            with self.assertRaises(RuntimeError):
                x = torch.empty(dim1, memory_format=memory_format)
            x = torch.empty(dim2, memory_format=memory_format)
            self.assertTrue(x.is_contiguous(memory_format=memory_format))

        test_helper((3, 3), (3, 3, 3, 3), torch.channels_last)
        test_helper((3, 3, 3), (3, 3, 3, 3, 3), torch.channels_last_3d)

    def test_subclass_tensors(self):
        # raise an error when trying to subclass FloatTensor
        with self.assertRaisesRegex(TypeError, "type 'torch.FloatTensor' is not an acceptable base type"):
            class Foo1(torch.FloatTensor):
                pass

        # but allow subclassing Tensor:
        class Foo2(torch.Tensor):
            def foo(self):
                return 5
        f = Foo2()
        self.assertEqual(f.foo(), 5)

    def test_ndim(self):
        a = torch.randn(1, 2, 3)
        self.assertEqual(3, a.ndim)
        b = torch.randn(())
        self.assertEqual(0, b.ndim)
        c = torch.randn(1, 0)
        self.assertEqual(2, c.ndim)

    def test_fill_diagonal(self):
        a1 = torch.randn(7, 3)
        a2 = a1.clone()
        v = 1
        for i in range(3):
            a2[i][i] = v
        a1.fill_diagonal_(v)
        self.assertEqual(a1, a2)

        b1 = torch.randn(7, 3)
        b2 = b1.clone()
        for i in range(3):
            b2[i][i] = v
            b2[i + 4][i] = v
        b1.fill_diagonal_(v, wrap=True)
        self.assertEqual(b1, b2)

        c1 = torch.rand(3, 3, 3)
        c2 = c1.clone()
        for i in range(3):
            c2[i][i][i] = v
        c1.fill_diagonal_(v)
        self.assertEqual(c1, c2)

        # non-contiguous tensor
        d1 = torch.rand(3, 3, 3)[:, 1, ...]
        d2 = d1.clone()
        for i in range(3):
            d2[i][i] = v
        d1.fill_diagonal_(v)
        self.assertEqual(d1, d2)

        e1 = torch.rand(7, 3, 3)[:, 1, ...]
        e2 = e1.clone()
        for i in range(3):
            e2[i][i] = v
            e2[i + 4][i] = v
        e1.fill_diagonal_(v, wrap=True)
        self.assertEqual(e1, e2)

    def test_batch_norm_cpu_inference(self):
        # input nchw in (2,1,1,1), (2,2,2,2)
        inputs = [
            torch.tensor([[[[-0.5000]]], [[[0.5000]]]]),
            torch.tensor([
                [
                    [[-0.5000, 0.5000], [-1.0000, 1.0000]],
                    [[-0.2500, -0.5000], [0.2500, 0.5000]]
                ],
                [
                    [[0.1000, 1.0000], [1.0000, 0.1000]],
                    [[1.0000, 0.5000], [1.5000, -1.5000]]
                ]])]
        # output nchw in (2,1,1,1), (2,2,2,2)
        outputs = [
            torch.tensor([
                [[[-0.499997496604919433593750000]]],
                [[[0.499997496604919433593750000]]]]),
            torch.tensor([
                [[[-0.499997496604919433593750000, 0.499997496604919433593750000],
                  [-0.999994993209838867187500000, 0.999994993209838867187500000]],
                 [[-0.249998748302459716796875000, -0.499997496604919433593750000],
                  [0.249998748302459716796875000, 0.499997496604919433593750000]]],
                [[[0.099999502301216125488281250, 0.999994993209838867187500000],
                  [0.999994993209838867187500000, 0.099999502301216125488281250]],
                 [[0.999994993209838867187500000, 0.499997496604919433593750000],
                  [1.499992489814758300781250000, -1.499992489814758300781250000]]]])]


        for i in range(len(inputs)):
            for affine in [False, True]:
                m = torch.nn.BatchNorm2d(inputs[i].size()[1], 1e-05, 0.1, affine=affine)
                m.eval()
                # contiguous case
                input1 = inputs[i].contiguous()
                output1 = m(input1)
                # non-contiguous case
                input2 = input1.permute(0, 1, 3, 2)
                output2 = m(input2).permute(0, 1, 3, 2)
                # channels last case
                input3 = input1.contiguous(memory_format=torch.channels_last)
                output3 = m(input3)
                self.assertEqual(output3, outputs[i])
                self.assertEqual(output3, output1)
                self.assertEqual(output3, output2)

    # FIXME: move these meta tests to their own test suite/class or
    #   distribute them among the appropriate test suites for their ops
    @noarchTest
    def test_empty_meta(self):
        x = torch.empty(2 ** 20, 2 ** 20, device='meta')
        y = torch.empty(2 ** 20, device='meta')
        z = x + y
        self.assertEqual(z.size(), (2 ** 20, 2 ** 20))
        self.assertRaises(RuntimeError, lambda: z[0][0].item())

    @noarchTest
    def test_upsample_nearest1d_meta(self):
        # TODO: this test should be triggered by test_nn.py but right
        # now meta is not enabled (and even if it was, we are probably
        # missing too many meta functions to get through the test unmolested)

        # NB: Can't make the exponent too big, or it will overflow
        # signed 64-bit integer
        x = torch.empty(2 * 10 ** 8, 3, 2 * 10 ** 8, device='meta')
        z = torch.nn.functional.interpolate(x, scale_factor=2)
        self.assertEqual(z.size(), (2 * 10 ** 8, 3, 4 * 10 ** 8))
        self.assertRaises(RuntimeError, lambda: z[0][0][0].item())

        # TODO: the out tests cannot be triggered by test_nn.py because
        # we don't actually do out= arguments for nn functions, so there
        # is no public API by which to get the out version

        # interpolate doesn't seem to support out=
        # (not sure why passing None here doesn't work? How strange...)
        z = torch.empty(0, device='meta')
        torch._C._nn.upsample_nearest1d(x, (4 * 10 ** 8,), 2, out=z)
        self.assertEqual(z.size(), (2 * 10 ** 8, 3, 4 * 10 ** 8))
        self.assertRaises(RuntimeError, lambda: z[0][0][0].item())

    @noarchTest
    def test_upsample_nearest2d_meta(self):
        # TODO: the out tests cannot be triggered by test_nn.py because
        # we don't actually do out= arguments for nn functions, so there
        # is no public API by which to get the out version

        # Make sure we don't clobber strides of out tensor.  NB: this
        # test must be done on 2d/3d, because 1d doesn't have any meaningful
        # layout support
        x = torch.empty(4, 3, 8, 8, device='meta')
        out = torch.empty(4, 3, 16, 16, device='meta', memory_format=torch.channels_last)
        torch._C._nn.upsample_nearest2d(x, (16, 16), out=out)
        self.assertTrue(out.is_contiguous(memory_format=torch.channels_last))

        x = torch.empty(4, 3, 8, 8, device='meta', memory_format=torch.channels_last)
        out = torch.empty(4, 3, 16, 16, device='meta')
        torch._C._nn.upsample_nearest2d(x, (16, 16), out=out)
        self.assertTrue(out.is_contiguous())

        # But if resize occurs, do clobber
        x = torch.empty(4, 3, 8, 8, device='meta', memory_format=torch.channels_last)
        out = torch.empty(0, device='meta')
        torch._C._nn.upsample_nearest2d(x, (16, 16), out=out)
        self.assertTrue(out.is_contiguous(memory_format=torch.channels_last))

        # Complain if out dtype mismatch
        x = torch.empty(4, 3, 8, 8, device='meta', dtype=torch.float)
        out = torch.empty(4, 3, 16, 16, device='meta', dtype=torch.double)
        self.assertExpectedRaisesInline(
            RuntimeError, lambda: torch._C._nn.upsample_nearest2d(x, (16, 16), out=out),
            """Expected out tensor to have dtype float, but got double instead"""
        )

        # Complain if out device mismatch
        x = torch.empty(0, 3, 8, 8, device='meta')
        out = torch.empty(0, 3, 16, 16, device='cpu')
        self.assertExpectedRaisesInline(
            RuntimeError, lambda: torch._C._nn.upsample_nearest2d(x, (16, 16), out=out),
            """Expected out tensor to have device meta, but got cpu instead"""
        )

    @noarchTest
    def test_detach_meta(self):
        x = torch.empty(2, device='meta')
        # This used to segfault
        self.assertRaises(RuntimeError, lambda: x.detach().storage())

    @noarchTest
    def test_add_meta_scalar(self):
        # From https://github.com/pytorch/pytorch/issues/53815
        x = torch.empty(2, device='meta')
        y = x + 2
        self.assertEqual(y.size(), x.size())

    def test_normal_shape(self):
        warned = False
        for device in get_all_device_types():
            tensor1 = torch.rand(1, device=device)
            tensor4 = torch.rand(4, device=device)
            tensor120 = torch.rand(120, device=device)
            tensor2145 = torch.rand(2, 1, 4, 5, device=device)
            tensor2345 = torch.rand(2, 3, 4, 5, device=device)
            tensor2345_non_contiguous = torch.rand(2, 4, 3, 5, device=device).permute(0, 2, 1, 3)
            tensor2345_channels_last = tensor2345.contiguous(memory_format=torch.channels_last)
            output2345 = torch.zeros(2, 3, 4, 5, device=device)
            output345 = torch.zeros(3, 4, 5, device=device)

            # inputs have same size
            self.assertEqual(torch.normal(tensor2345, tensor2345).size(), (2, 3, 4, 5))
            self.assertEqual(torch.normal(tensor2345_non_contiguous, tensor2345).size(), (2, 3, 4, 5))
            self.assertEqual(torch.normal(tensor2345, tensor2345_channels_last).size(), (2, 3, 4, 5))
            self.assertEqual(torch.normal(tensor2345_non_contiguous, tensor2345_channels_last).size(), (2, 3, 4, 5))

            # scalar case
            self.assertEqual(torch.normal(tensor2345, 2).size(), (2, 3, 4, 5))
            self.assertEqual(torch.normal(2, tensor2345).size(), (2, 3, 4, 5))

            # inputs are expandable tensors
            self.assertEqual(torch.normal(tensor2345, tensor1).size(), (2, 3, 4, 5))
            self.assertEqual(torch.normal(tensor2145, tensor2345).size(), (2, 3, 4, 5))

            # inputs are non-expandable tensors, but they have same number of elements
            # TORCH_WARN_ONCE is used in torch.normal, only 1st assertEqual will show warn msg
            if not warned:
                self.assertWarnsRegex(UserWarning, "deprecated and the support will be removed",
                                      lambda: self.assertEqual(torch.normal(tensor120, tensor2345).size(), (120,)))
                warned = True
            else:
                self.assertEqual(torch.normal(tensor120, tensor2345).size(), (120,))
            self.assertEqual(torch.normal(tensor2345, tensor120).size(), (2, 3, 4, 5))

            # inputs are non-expandable tensors and they don't have same number of elements
            with self.assertRaisesRegex(RuntimeError, "inconsistent tensor"):
                torch.normal(tensor2345, tensor4)

            # output and inputs are size compatible
            self.assertEqual(torch.normal(tensor2345, tensor2345, out=output2345).size(), (2, 3, 4, 5))

            # output and inputs are not size compatible
            with self.assertRaisesRegex(RuntimeError, "inconsistent tensor"):
                # inputs are expandable but have different broadcasted size than output
                torch.normal(tensor2345, tensor2145, out=output345)
            with self.assertRaisesRegex(RuntimeError, "inconsistent tensor"):
                # inputs are not expandable but reshapeable, output size is not the same as mean
                torch.normal(tensor2345, tensor120, out=output345)

    def test_tensoriterator_output_setup(self):
        # Test whether the output's memory layout is correct
        def test_memory_layout(x, y, scale, zero_point, out):
            self.assertEqual(x.dim(), 4)
            self.assertEqual(x.size(), y.size())
            self.assertEqual(y.size(), out.size())

            shape = x.size()
            for n in range(shape[0]):
                for c in range(shape[1]):
                    for h in range(shape[2]):
                        for w in range(shape[3]):
                            if scale is not None and zero_point is not None:
                                self.assertEqual(
                                    out[n][c][h][w],
                                    torch.ops.quantized.add(x[n][c][h][w], y[n][c][h][w], scale, zero_point))
                            else:
                                self.assertEqual(out[n][c][h][w], x[n][c][h][w] + y[n][c][h][w])

        xraw = torch.rand(2, 3, 4, 4)
        yraw = torch.rand(2, 3, 4, 4)
        qxraw = torch.quantize_per_tensor(xraw, 0.1, 5, torch.quint8)
        qyraw = torch.quantize_per_tensor(yraw, 0.1, 5, torch.quint8)

        # contiguous case fast setup
        test_memory_layout(xraw, yraw, None, None, xraw + yraw)
        test_memory_layout(qxraw, qyraw, 0.1, 5, torch.ops.quantized.add(qxraw, qyraw, 0.1, 5))

        # channels last case fast setup
        x = xraw.contiguous(memory_format=torch.channels_last)
        y = yraw.contiguous(memory_format=torch.channels_last)
        test_memory_layout(x, y, None, None, x + y)
        qx = qxraw.contiguous(memory_format=torch.channels_last)
        qy = qyraw.contiguous(memory_format=torch.channels_last)
        test_memory_layout(qx, qy, 0.1, 5, torch.ops.quantized.add(qx, qy, 0.1, 5))

        # non contiguous case fast setup (dense, non-overlapping, same shape and strides)
        x = xraw.permute(0, 2, 3, 1)
        y = yraw.permute(0, 2, 3, 1)
        test_memory_layout(x, y, None, None, x + y)
        qx = qxraw.permute(0, 2, 3, 1)
        qy = qyraw.permute(0, 2, 3, 1)
        test_memory_layout(qx, qy, 0.1, 5, torch.ops.quantized.add(qx, qy, 0.1, 5))

        # non contiguous case fast setup (dense, non-overlapping)
        # input tensors have same shape and strides
        # output tensor have same shape as input tensors but different stride
        # output tensor should preserve its strides in this case
        x = xraw.permute(0, 2, 3, 1)
        y = yraw.permute(0, 2, 3, 1)
        out = torch.empty_like(xraw)
        out = out.permute(0, 3, 2, 1)
        expected_stride = out.stride()
        test_memory_layout(x, y, None, None, torch.add(x, y, out=out))
        self.assertEqual(expected_stride, out.stride())

        # non contiguous case non fast setup
        x = xraw.permute(0, 2, 3, 1)
        y = yraw.permute(0, 3, 2, 1)
        test_memory_layout(x, y, None, None, x + y)
        qx = qxraw.permute(0, 2, 3, 1)
        qy = qyraw.permute(0, 3, 2, 1)
        test_memory_layout(qx, qy, 0.1, 5, torch.ops.quantized.add(qx, qy, 0.1, 5))

    # Tests to make sure we still handle .data properly until it is removed
    def test_dot_data_use(self):
        # .data allows to change the Tensors types inplace, check that we still
        # raise a nice error.
        with self.assertRaisesRegex(
                RuntimeError,
                # message includes both Double and Long
                '(?=.*Double)(?=.*Long)'):

            # Calls model with a LongTensor input but DoubleTensor weights
            input = torch.randn(1, 1, 1, 6, dtype=torch.double)
            weight = torch.zeros(1, 1, 1, 3, dtype=torch.long)
            model = torch.nn.Conv2d(1, 1, (1, 3), stride=1, padding=0, bias=False)
            model.weight.data = weight
            out = model(input)

    def test_empty_storage_view(self):
        # we should be able to "modify" slices of a 0-element
        # array without an error being raised due to
        # trying to resize its storage
        t = torch.from_numpy(np.empty((0, 4)))
        t[:, 1::2] *= 1

    def test_has_storage(self):
        self.assertIsNotNone(torch.tensor([]).storage())
        self.assertIsNotNone(torch.empty(0).storage())
        self.assertIsNotNone(torch.tensor([]).clone().storage())
        self.assertIsNotNone(torch.tensor([0, 0, 0]).nonzero().storage())
        self.assertIsNotNone(torch.tensor([]).new().storage())

    # FIXME: Extend this test and put in a TensorProperties test class
    def test_numel(self):
        b = torch.ByteTensor(3, 100, 100)
        self.assertEqual(b.nelement(), 3 * 100 * 100)
        self.assertEqual(b.numel(), 3 * 100 * 100)

    # Verifies that (deep)copies of dtypes are the same objects
    def test_copy_dtypes(self):
        for dtype in get_all_dtypes():
            copied_dtype = copy.deepcopy(dtype)
            self.assertIs(dtype, copied_dtype)

    def test_dtype_is_signed(self):
        for dtype in get_all_dtypes():
            self.assertEqual(dtype.is_signed, torch.is_signed(torch.tensor(0, dtype=dtype)))

        self.assertRaisesRegex(RuntimeError, 'not supported for quantized', lambda: torch.quint8.is_signed)
        self.assertRaisesRegex(RuntimeError, 'not supported for quantized', lambda: torch.qint8.is_signed)
        self.assertRaisesRegex(RuntimeError, 'not supported for quantized', lambda: torch.qint32.is_signed)

    # FIXME: Put the following random tests into their own test class or test suite
    def test_RNGState(self):
        state = torch.get_rng_state()
        stateCloned = state.clone()
        before = torch.rand(1000)

        self.assertEqual(state.ne(stateCloned).long().sum(), 0, atol=0, rtol=0)

        torch.set_rng_state(state)
        after = torch.rand(1000)
        self.assertEqual(before, after, atol=0, rtol=0)

    def test_RNGStateAliasing(self):
        # Fork the random number stream at this point
        gen = torch.Generator()
        gen.set_state(torch.get_rng_state())
        self.assertEqual(gen.get_state(), torch.get_rng_state())

        target_value = torch.rand(1000)
        # Dramatically alter the internal state of the main generator
        _ = torch.rand(100000)
        forked_value = torch.rand(1000, generator=gen)
        self.assertEqual(target_value, forked_value, atol=0, rtol=0, msg="RNG has not forked correctly.")

    def test_RNG_after_pickle(self):
        torch.random.manual_seed(100)
        before = torch.rand(10)

        torch.random.manual_seed(100)
        buf = io.BytesIO()
        tensor = torch.tensor([1, 2, 3])
        ForkingPickler(buf, pickle.HIGHEST_PROTOCOL).dump(tensor)
        after = torch.rand(10)

        self.assertEqual(before, after, atol=0, rtol=0)

    def test_boxMullerState(self):
        torch.manual_seed(123)
        odd_number = 101
        seeded = torch.randn(odd_number)
        state = torch.get_rng_state()
        midstream = torch.randn(odd_number)
        torch.set_rng_state(state)
        repeat_midstream = torch.randn(odd_number)
        torch.manual_seed(123)
        reseeded = torch.randn(odd_number)
        self.assertEqual(midstream, repeat_midstream, atol=0, rtol=0,
                         msg='get_rng_state/set_rng_state not generating same sequence of normally distributed numbers')
        self.assertEqual(seeded, reseeded, atol=0, rtol=0,
                         msg='repeated calls to manual_seed not generating same sequence of normally distributed numbers')

    def test_manual_seed(self):
        rng_state = torch.get_rng_state()
        torch.manual_seed(2)
        x = torch.randn(100)
        self.assertEqual(torch.initial_seed(), 2)
        torch.manual_seed(2)
        y = torch.randn(100)
        self.assertEqual(x, y)

        max_int64 = 0x7fff_ffff_ffff_ffff
        min_int64 = -max_int64 - 1
        max_uint64 = 0xffff_ffff_ffff_ffff
        # Check all boundary cases of valid seed value inputs
        test_cases = [
            # (seed, expected_initial_seed)
            # Positive seeds should be unchanged
            (max_int64, max_int64),
            (max_int64 + 1, max_int64 + 1),
            (max_uint64, max_uint64),
            (0, 0),
            # Negative seeds wrap around starting from the largest seed value
            (-1, max_uint64),
            (min_int64, max_int64 + 1)
        ]
        for seed, expected_initial_seed in test_cases:
            torch.manual_seed(seed)
            actual_initial_seed = torch.initial_seed()
            msg = "expected initial_seed() = %x after calling manual_seed(%x), but got %x instead" % (
                expected_initial_seed, seed, actual_initial_seed)
            self.assertEqual(expected_initial_seed, actual_initial_seed, msg=msg)
        for invalid_seed in [min_int64 - 1, max_uint64 + 1]:
            with self.assertRaisesRegex(RuntimeError, r'Overflow when unpacking long'):
                torch.manual_seed(invalid_seed)

        torch.set_rng_state(rng_state)

    # FIXME: Describe this test and port to the generic device framework in a more
    #   appropriate test suite for the copy operation
    def test_copy_transpose(self):
        x = torch.arange(100 * 100, dtype=torch.float).reshape(100, 100).t()
        y = torch.empty(100, 100, dtype=torch.float)
        y.copy_(x)
        self.assertEqual(y[:, 0], range(100))
        self.assertEqual(y[:, 40], range(4000, 4100))

        y = torch.empty(100, 100, dtype=torch.double)
        y.copy_(x)
        self.assertEqual(y[:, 0], range(100))
        self.assertEqual(y[:, 40], range(4000, 4100))

        # Validates regression reported in https://github.com/pytorch/pytorch/issues/45269
        x = torch.arange(100 * 100).reshape(100, 100).to(dtype=torch.cfloat).t()
        y = torch.empty(100, 100, dtype=torch.cfloat)
        y.copy_(x)
        self.assertEqual(y[:, 0], range(100))
        self.assertEqual(y[:, 40], range(4000, 4100))

    # FIXME: Port to a more appropriate test suite
    def test_copy_broadcast(self):
        torch.zeros(5, 6).copy_(torch.zeros(6))
        self.assertRaises(RuntimeError, lambda: torch.zeros(5, 6).copy_(torch.zeros(30)))

    # FIXME: Port to a more appropriate test suite
    def test_copy_many_to_one(self):
        # Testing in-place copy where it attempt to write from many memory
        # storage to a single storage would cause RuntimeError to be thrown
        self.assertRaises(RuntimeError, lambda: torch.zeros(1, 6).expand(5, 6).copy_(torch.zeros(5, 6)))

    # FIXME: Port to a more appropriate test suite
    def test_to(self):
        def test_copy_behavior(t, non_blocking=False):
            self.assertIs(t, t.to(t, non_blocking=non_blocking))
            self.assertIs(t, t.to(t.dtype, non_blocking=non_blocking))
            self.assertIs(t, t.to(torch.empty_like(t), non_blocking=non_blocking))
            self.assertIsNot(t, t.to(t, non_blocking=non_blocking, copy=True))
            self.assertIsNot(t, t.to(t.dtype, non_blocking=non_blocking, copy=True))
            self.assertIsNot(t, t.to(torch.empty_like(t), non_blocking=non_blocking, copy=True))

            devices = [t.device]
            if t.device.type == 'cuda':
                if t.device.index == -1:
                    devices.append('cuda:{}'.format(torch.cuda.current_device()))
                elif t.device.index == torch.cuda.current_device():
                    devices.append('cuda')
            for device in devices:
                self.assertIs(t, t.to(device, non_blocking=non_blocking))
                self.assertIs(t, t.to(device, t.dtype, non_blocking=non_blocking))
                self.assertIsNot(t, t.to(device, non_blocking=non_blocking, copy=True))
                self.assertIsNot(t, t.to(device, t.dtype, non_blocking=non_blocking, copy=True))

        a = torch.tensor(5)
        test_copy_behavior(a)
        self.assertEqual(a.device, a.to('cpu').device)
        self.assertEqual(a.device, a.to('cpu', dtype=torch.float32).device)
        self.assertIs(torch.float32, a.to('cpu', dtype=torch.float32).dtype)
        self.assertEqual(a.device, a.to(torch.float32).device)
        self.assertIs(torch.float32, a.to(dtype=torch.float32).dtype)
        self.assertEqual(a.data_ptr(), a.to('cpu').data_ptr())
        self.assertEqual(a.data_ptr(), a.to(dtype=a.dtype, device=a.device, copy=False).data_ptr())
        self.assertEqual(a.data_ptr(), a.to('cpu', copy=False).data_ptr())
        self.assertNotEqual(a.data_ptr(), a.to('cpu', copy=True).data_ptr())

        if torch.cuda.is_available():
            for non_blocking in [True, False]:
                for cuda in ['cuda', 'cuda:0' if torch.cuda.device_count() == 1 else 'cuda:1']:
                    b = torch.tensor(5., device=cuda)
                    test_copy_behavior(b, non_blocking)
                    self.assertEqual(b.device, b.to(cuda, non_blocking=non_blocking).device)
                    self.assertEqual(a.device, b.to('cpu', non_blocking=non_blocking).device)
                    self.assertEqual(b.device, a.to(cuda, non_blocking=non_blocking).device)
                    self.assertIs(torch.int32, b.to('cpu', dtype=torch.int32, non_blocking=non_blocking).dtype)
                    self.assertEqual(a.device, b.to('cpu', dtype=torch.int32, non_blocking=non_blocking).device)
                    self.assertIs(torch.int32, b.to(dtype=torch.int32).dtype)
                    self.assertEqual(b.device, b.to(dtype=torch.int32).device)

    # FIXME: describe this test
    def test_as_subclass(self):
        class SubTensor(torch.Tensor):
            member_var = object()

        t0 = torch.tensor(0)
        t1 = torch.tensor([1, 2])
        t2 = torch.tensor([[3, 4], [5, 6]])

        s0 = t0.as_subclass(SubTensor)
        s1 = t1.as_subclass(SubTensor)
        s2 = t2.as_subclass(SubTensor)

        # Check that the correct type is returned.
        self.assertTrue(type(s0) is SubTensor)
        self.assertTrue(type(s1) is SubTensor)
        self.assertTrue(type(s2) is SubTensor)

        # Check that the data is equal.
        self.assertEqual(t0, s0)
        self.assertEqual(t1, s1)
        self.assertEqual(t2, s2)

        t0[()] = 1
        t1[1] = 3
        t2[1, 1] = 7

        # Check that the data is equal even after modification.
        self.assertEqual(t0, s0)
        self.assertEqual(t1, s1)
        self.assertEqual(t2, s2)

        # Check that member variables are passed through.
        self.assertTrue(s0.member_var is SubTensor.member_var)
        self.assertTrue(s1.member_var is SubTensor.member_var)
        self.assertTrue(s2.member_var is SubTensor.member_var)

        # Test that autograd is propagated.
        t = torch.tensor(5, dtype=torch.float32, requires_grad=True)

        # Run a calculation on the tensor.
        exp_t = torch.exp(t)

        # Cast exp_t to a subclass.
        exp_s = exp_t.as_subclass(SubTensor)

        # Make sure that t.grad was initially None
        self.assertTrue(t.grad is None)

        # Run the autograd calculation.
        exp_s.backward()

        # Make sure autograd was propagated to the original tensor
        # declared with requires_grad.
        self.assertTrue(t.grad is not None)

        # Make sure invalid subclasses raise nice errors
        class BadSubTensor():
            member_var = object()

        err_msg = "Creating a Tensor subclass from a class that does not inherit from Tensor"
        with self.assertRaisesRegex(RuntimeError, err_msg):
            s0 = t0.as_subclass(BadSubTensor)

    # FIXME: Port to a test suite that better fits slicing
    def test_slice(self):
        empty = torch.empty(0, 4)
        x = torch.arange(0., 16).view(4, 4)
        self.assertEqual(x[:], x)
        self.assertEqual(x[:4], x)
        # start and stop are clamped to the size of dim
        self.assertEqual(x[:5], x)
        # if start >= stop then the result is empty
        self.assertEqual(x[2:1], empty)
        self.assertEqual(x[2:2], empty)
        # out of bounds is also empty
        self.assertEqual(x[10:12], empty)
        # additional correctness checks
        self.assertEqual(x[:1].tolist(), [[0, 1, 2, 3]])
        self.assertEqual(x[:-3].tolist(), [[0, 1, 2, 3]])
        self.assertEqual(x[:, -2:3].tolist(), [[2], [6], [10], [14]])
        self.assertEqual(x[0:-1:2].tolist(), [[0, 1, 2, 3], [8, 9, 10, 11]])

    def test_type(self):
        x = torch.randn(3, 3).double()
        self.assertEqual(x.type('torch.FloatTensor').dtype, torch.float32)
        self.assertEqual(x.type(torch.FloatTensor).dtype, torch.float32)
        self.assertEqual(x.int().type(torch.Tensor).dtype, torch.get_default_dtype())
        self.assertEqual(x.type(torch.int32).dtype, torch.int32)

    # FIXME: port to a quantization test suite
    def test_qengine(self):
        qengines = torch.backends.quantized.supported_engines
        original_qe = torch.backends.quantized.engine
        for qe in qengines:
            torch.backends.quantized.engine = qe
            assert torch.backends.quantized.engine == qe, 'qengine not set successfully'
        torch.backends.quantized.engine = original_qe

    # FIXME: port to a distributed test suite -- also... how could this be OOMing on Windows CUDA?
    @slowTest
    @unittest.skipIf(NO_MULTIPROCESSING_SPAWN, "Disabled for environments that \
                        don't support multiprocessing with spawn start method")
    @unittest.skipIf(IS_WINDOWS, 'FIXME: CUDA OOM error on Windows')
    def test_multinomial_invalid_probs(self):
        def _spawn_method(self, method, arg):
            try:
                mp.set_start_method('spawn')
            except RuntimeError:
                pass
            with mp.Pool(1) as pool:
                out: list = pool.map(method, [arg])
                self.assertTrue(out[0])

        def _test_multinomial_invalid_probs(probs):
            try:
                # n_sample = 1 is a special case, test n_sample=2 which is more general
                torch.multinomial(probs.to('cpu'), 2)
                return False  # Should not be reached
            except RuntimeError as e:
                return 'probability tensor contains either `inf`, `nan` or element < 0' in str(e)

            _spawn_method(_test_multinomial_invalid_probs, torch.tensor([1., -1., 1.]))
            _spawn_method(_test_multinomial_invalid_probs, torch.tensor([1., inf, 1.]))
            _spawn_method(_test_multinomial_invalid_probs, torch.tensor([1., -inf, 1.]))
            _spawn_method(_test_multinomial_invalid_probs, torch.tensor([1., 1., nan]))

    # FIXME: port to more appropriate test suite
    def test_to_with_tensor(self):
        a = torch.tensor(5)
        self.assertEqual(a.device, a.to(a).device)

        if torch.cuda.is_available():
            for non_blocking in [True, False]:
                for cuda in ['cuda', 'cuda:0' if torch.cuda.device_count() == 1 else 'cuda:1']:
                    b = torch.tensor(5., device=cuda)
                    self.assertEqual(b.device, b.to(b, non_blocking=non_blocking).device)
                    self.assertEqual(a.device, b.to(a, non_blocking=non_blocking).device)
                    self.assertEqual(b.device, a.to(b, non_blocking=non_blocking).device)

    def test_device(self):
        cpu = torch.device('cpu')
        self.assertEqual('cpu', str(cpu))
        self.assertEqual('cpu', cpu.type)
        self.assertEqual(None, cpu.index)

        cpu0 = torch.device('cpu:0')
        self.assertEqual('cpu:0', str(cpu0))
        self.assertEqual('cpu', cpu0.type)
        self.assertEqual(0, cpu0.index)

        cpu0 = torch.device('cpu', 0)
        self.assertEqual('cpu:0', str(cpu0))
        self.assertEqual('cpu', cpu0.type)
        self.assertEqual(0, cpu0.index)

        cuda = torch.device('cuda')
        self.assertEqual('cuda', str(cuda))
        self.assertEqual('cuda', cuda.type)
        self.assertEqual(None, cuda.index)

        cuda1 = torch.device('cuda:1')
        self.assertEqual('cuda:1', str(cuda1))
        self.assertEqual('cuda', cuda1.type)
        self.assertEqual(1, cuda1.index)

        cuda1 = torch.device('cuda', 1)
        self.assertEqual('cuda:1', str(cuda1))
        self.assertEqual('cuda', cuda1.type)
        self.assertEqual(1, cuda1.index)

        cuda90 = torch.device('cuda', 90)
        self.assertEqual('cuda:90', str(cuda90))
        self.assertEqual('cuda', cuda90.type)
        self.assertEqual(90, cuda90.index)

        self.assertRaises(RuntimeError, lambda: torch.device('cpu:-1'))
        self.assertRaises(RuntimeError, lambda: torch.device('cuda:-1'))
        self.assertRaises(RuntimeError, lambda: torch.device('cuda:2 '))
        self.assertRaises(RuntimeError, lambda: torch.device('cuda: 2'))
        self.assertRaises(RuntimeError, lambda: torch.device('cuda:2 2'))
        self.assertRaises(RuntimeError, lambda: torch.device('cuda:2.'))
        self.assertRaises(RuntimeError, lambda: torch.device('cuda:2?'))
        self.assertRaises(RuntimeError, lambda: torch.device('cuda:?2'))
        self.assertRaises(RuntimeError, lambda: torch.device('cuda:'))
        self.assertRaises(RuntimeError, lambda: torch.device('cuda:2.232'))
        self.assertRaises(RuntimeError, lambda: torch.device('cuda:2 cuda:3'))
        self.assertRaises(RuntimeError, lambda: torch.device('cuda:2+cuda:3'))
        self.assertRaises(RuntimeError, lambda: torch.device('cuda:2cuda:3'))
        self.assertRaises(RuntimeError, lambda: torch.device(-1))

        self.assertRaises(RuntimeError, lambda: torch.device('other'))
        self.assertRaises(RuntimeError, lambda: torch.device('other:0'))

        device_set = {'cpu', 'cpu:0', 'cuda', 'cuda:0', 'cuda:1', 'cuda:10', 'cuda:100'}
        device_hash_set = set()
        for device in list(device_set):
            device_hash_set.add(hash(torch.device(device)))
        self.assertEqual(len(device_set), len(device_hash_set))

        def get_expected_device_repr(device):
            if device.index is not None:
                return "device(type='{type}', index={index})".format(
                    type=device.type, index=device.index)

            return "device(type='{type}')".format(type=device.type)

        for device in device_set:
            dev = torch.device(device)
            self.assertEqual(repr(dev), get_expected_device_repr(dev))

    # Tests that the use_deterministic_flag can be set as expected
    @wrapDeterministicFlagAPITest
    def test_deterministic_flag(self):
        for deterministic, warn_only in product([True, False], [True, False]):
            torch.use_deterministic_algorithms(deterministic, warn_only=warn_only)
            self.assertEqual(deterministic, torch.are_deterministic_algorithms_enabled())
            self.assertEqual(warn_only, torch.is_deterministic_algorithms_warn_only_enabled())

            if deterministic:
                if warn_only:
                    debug_mode = 1
                else:
                    debug_mode = 2
            else:
                debug_mode = 0

            self.assertEqual(debug_mode, torch.get_deterministic_debug_mode())

        for debug_mode in [0, 1, 2]:
            torch.set_deterministic_debug_mode(debug_mode)
            self.assertEqual(debug_mode, torch.get_deterministic_debug_mode())
            deterministic = debug_mode in [1, 2]
            warn_only = debug_mode == 1

            self.assertEqual(deterministic, torch.are_deterministic_algorithms_enabled())
            self.assertEqual(warn_only, torch.is_deterministic_algorithms_warn_only_enabled())

        for debug_mode, debug_mode_str in [(0, 'default'), (1, 'warn'), (2, 'error')]:
            torch.set_deterministic_debug_mode(debug_mode_str)
            self.assertEqual(debug_mode, torch.get_deterministic_debug_mode())

        with self.assertRaisesRegex(
                TypeError,
                r"_set_deterministic_algorithms\(\): argument 'mode' \(position 1\) must be bool, not int"):
            torch.use_deterministic_algorithms(1)

        with self.assertRaisesRegex(
                TypeError,
                r"_set_deterministic_algorithms\(\): argument 'warn_only' must be bool, not int"):
            torch.use_deterministic_algorithms(False, warn_only=1)

    def test_type_conversion_via_dtype_name(self):
        x = torch.tensor([1])
        self.assertEqual(x.byte().dtype, torch.uint8)
        self.assertEqual(x.bool().dtype, torch.bool)
        self.assertEqual(x.char().dtype, torch.int8)
        self.assertEqual(x.double().dtype, torch.float64)
        self.assertEqual(x.float().dtype, torch.float32)
        self.assertEqual(x.half().dtype, torch.float16)
        self.assertEqual(x.int().dtype, torch.int32)
        self.assertEqual(x.bfloat16().dtype, torch.bfloat16)
        cfloat = x.cfloat()
        self.assertEqual(cfloat.dtype, torch.complex64)
        self.assertEqual(cfloat.real, x.float())
        self.assertEqual(cfloat.imag, torch.zeros_like(cfloat.imag))
        cdouble = x.cdouble()
        self.assertEqual(cdouble.dtype, torch.complex128)
        self.assertEqual(cdouble.real, x.double())
        self.assertEqual(cdouble.imag, torch.zeros_like(cdouble.imag))

    # FIXME: Describe this test
    def test_doc_template(self) -> None:
        from torch._torch_docs import __file__ as doc_file
        from torch._torch_docs import multi_dim_common, single_dim_common, factory_common_args, factory_like_common_args

        with open(doc_file, "r", encoding="utf-8") as f:
            doc_strs = f.read()

        for doc_str in re.findall(r'add_docstr\((.*?),.*?("""|\'\'\')(.*?)("""|\'\'\')\)', doc_strs, re.MULTILINE | re.DOTALL):
            for common_args in [multi_dim_common, single_dim_common, factory_common_args, factory_like_common_args]:
                for k, v in common_args.items():
                    self.assertNotIn(v, doc_str[2], 'The argument description "{}" in {} can be '
                                                    'replaced by {{{}}}'.format(v, doc_str[0], k))

    def test_doc(self):
        checked_types = (types.MethodType, types.FunctionType,
                         types.BuiltinFunctionType, types.BuiltinMethodType)

        def _test_namespace(ns, *skips):
            if isinstance(ns, object):
                ns_name = ns.__class__.__name__
            else:
                ns_name = ns.__name__
            skip_regexes = []
            for r in skips:
                if isinstance(r, string_classes):
                    skip_regexes.append(re.compile('^{}$'.format(re.escape(r))))
                else:
                    skip_regexes.append(r)

            for name in dir(ns):
                if name.startswith('_'):
                    continue
                if name in ['real', 'imag']:
                    y = torch.randn(1, dtype=torch.cfloat)
                    var = getattr(y, name)
                elif name in ["H", "mT", "mH"]:
                    y = torch.randn(1, 1)
                    var = getattr(y, name)
                else:
                    var = getattr(ns, name)
                if not isinstance(var, checked_types):
                    continue
                doc = var.__doc__
                has_doc = doc is not None and len(doc.strip()) > 0
                full_name = ns_name + '.' + name
                if any(r.match(name) for r in skip_regexes):
                    self.assertFalse(has_doc,
                                     'New docs have been added for {}, please remove '
                                     'it from the skipped list in TestTorch.test_doc'.format(full_name))
                else:
                    self.assertTrue(has_doc, '{} is missing documentation'.format(full_name))

            # FIXME: All of the following should be marked as expected failures
            # so that it is easier to tell when missing has been added.
            # FIXME: fix all the skipped ones below!
            test_namespace(torch.randn(1),
                           'as_strided_',
                           re.compile('^clamp_(min|max)_?$'),
                           'is_distributed',
                           'is_nonzero',
                           'is_same_size',
                           'log_softmax',
                           'map2_',
                           'new',
                           'reinforce',
                           'relu',
                           'relu_',
                           'prelu',
                           'resize',
                           'resize_as',
                           'softmax',
                           'split_with_sizes',
                           'unsafe_split_with_sizes',
                           '_autocast_to_fp16',
                           '_autocast_to_fp32',
                           )

            test_namespace(torch.nn)
            test_namespace(torch.nn.functional, 'assert_int_or_pair')
            # TODO: add torch.* tests when we have proper namespacing on ATen functions
            # test_namespace(torch)

    # FIXME: deprecate torch.Tensor constructor
    def test_tensor_ctor_scalar(self):
        x = torch.Tensor(torch.tensor(1.0))
        self.assertEqual(x, torch.tensor(1.0))

    def test_deepcopy_gradient(self):
        from copy import deepcopy
        a = torch.zeros(10)
        a.grad = torch.ones(10)
        self.assertEqual(a.grad, deepcopy(a).grad)
        s = torch.zeros(10).to_sparse()
        s.grad = torch.ones(10).to_sparse()
        self.assertEqual(s.grad, deepcopy(s).grad)

        # ensure sharing is not broken
        c = deepcopy([a, a.grad])
        self.assertTrue(c[0].grad is c[1])

    def test_tensor_base_init(self):
        # Direct construction not OK
        self.assertRaises(RuntimeError, lambda: torch._C._TensorBase())

        # But construction of subclass is OK
        class T(torch._C._TensorBase):
            pass

        T()

    def test_tensor_base_new(self):

        # OK to call super().__new__, see
        # https://github.com/pytorch/pytorch/issues/57421
        class TestTensor(torch._C._TensorBase):
            @staticmethod
            def __new__(cls, x, *args, **kwargs):
                return super().__new__(cls, x, *args, **kwargs)

        x = torch.ones(5)
        test_tensor = TestTensor(x)

    def test_pyobj_preserved(self):
        x = torch.empty(2)
        x.foo = 2  # put something on __dict__
        y = torch.empty(2)
        y.grad = x
        del x  # x is dead in Python
        self.assertEqual(y.grad.foo, 2)
        z = y.grad  # it's live
        del z  # it's dead again
        self.assertEqual(y.grad.foo, 2)

    def test_subclass_preserved(self):
        class MyTensor(torch.Tensor):
            pass

        x = MyTensor(torch.empty(2))
        y = torch.empty(2)
        y.grad = x
        del x  # x is dead in Python
        self.assertEqual(type(y.grad), MyTensor)
        z = y.grad  # it's live
        del z  # it's dead again
        self.assertEqual(type(y.grad), MyTensor)

    def test_tensor_slot_dealloc(self):

        class SlotTensor1(torch._C._TensorBase):
            __slots__ = ['slot1']

        class SlotTensor2(SlotTensor1):
            __slots__ = ['slot2']

        m1, t1 = Tracker.make()
        m2, t2 = Tracker.make()
        slot_tensor = SlotTensor2(torch.empty(2))
        slot_tensor.slot1 = t1
        slot_tensor.slot2 = t2
        del t1
        del t2
        self.assertFalse(m1[0])
        self.assertFalse(m2[0])
        del slot_tensor
        self.assertTrue(m1[0])
        self.assertTrue(m2[0])

    def test_tensor_dict_dealloc(self):
        m, t = Tracker.make()
        x = torch.empty(2)
        x.arf = t
        del t
        self.assertFalse(m[0])
        del x
        self.assertTrue(m[0])

    def test_tensor_finalizer_dealloc(self):
        m = [False]

        class FinalizerTensor(torch._C._TensorBase):
            def __del__(self):
                m[0] = True

        fin_tensor = FinalizerTensor(torch.empty(2))
        self.assertFalse(m[0])
        del fin_tensor
        self.assertTrue(m[0])

    def test_tensor_weakref_dealloc(self):

        x = torch.empty(2)
        m = [False]

        def cb(r):
            m[0] = True

        wref = weakref.ref(x, cb)
        del x
        self.assertTrue(m[0])
        self.assertEqual(wref(), None)

    def test_tensor_cycle_via_dict(self):
        m1, t1 = Tracker.make()
        x = torch.empty(2)
        x._tracker = t1
        del t1

        m2, t2 = Tracker.make()
        y = torch.empty(2)
        y._tracker = t2
        del t2

        x._loop = y
        y._loop = x

        # C++ reference should keep the cycle live!
        # This exercise THPVariable_subtype_traverse
        # NB: Because z.grad is a reference done entirely in C++, cycles
        # involving it directly are NOT broken by Python GC; you've
        # set up a good old C++ reference cycle which we cannot safely
        # break (because C++ references are allowed to be accessed
        # multithreaded-ly) (TODO: except maybe if you can prove that
        # only Python has access to the C++ object, in which case you can
        # also prove that no multithreaded access occurs)
        z = torch.empty(2)
        z.grad = x

        del x
        del y

        gc.collect()
        self.assertFalse(m1[0])
        self.assertFalse(m2[0])

        with disable_gc():
            del z
            self.assertFalse(m1[0])
            self.assertFalse(m2[0])

        gc.collect()
        self.assertTrue(m1[0])
        self.assertTrue(m2[0])

    def test_tensor_cycle_via_slots(self):
        m1 = [False]
        m2 = [False]

        class SlotTensor1(torch._C._TensorBase):
            __slots__ = ['slot1']

            def __del__(self):
                m1[0] = True

        class SlotTensor2(SlotTensor1):
            __slots__ = ['slot2']

            def __del__(self):
                m2[0] = True

        x = SlotTensor1(torch.empty(2))
        y = SlotTensor2(torch.empty(2))

        x.slot1 = y
        y.slot2 = x

        del x
        with disable_gc():
            del y
            self.assertFalse(m1[0])
            self.assertFalse(m2[0])

        gc.collect()
        self.assertTrue(m1[0])
        self.assertTrue(m2[0])

    # FIXME: move to test_autograd?
    def test_backward_hooks_traverse(self):
        m1, t1 = Tracker.make()
        m2, t2 = Tracker.make()
        x = torch.empty(2, requires_grad=True)
        x._tracker = t1
        y = torch.empty(2, requires_grad=True)
        y._tracker = t2
        del t1
        del t2

        # this hits a special setter, it's not just a __dict__ entry
        x._backward_hooks = y
        y._backward_hooks = x

        del x
        with disable_gc():
            del y
            self.assertFalse(m1[0])
            self.assertFalse(m2[0])

        gc.collect()

        self.assertTrue(m1[0])
        self.assertTrue(m2[0])

    def test_dead_weak_ref(self):
        x = torch.empty(2)
        w_x = weakref.ref(x)
        y = torch.empty(2)
        y.grad = x
        del x

        x = w_x()
        # Ideally, x would keep the tensor live.  But CPython doesn't
        # provide enough hooks to do this.  So it will go dead and x
        # will transmute into an undefined tensor.  Not great, but the
        # best we can do.
        del y

        self.assertRaises(RuntimeError, lambda: x.sigmoid())

    def test_resurrected_weak_ref(self):
        x = torch.empty(2)
        w_x = weakref.ref(x)
        y = torch.empty(2)
        y.grad = x
        del x

        x = w_x()
        # Use this to manually fix weak references after dereferencing them
        x._fix_weakref()
        del y
        x.sigmoid()

    # FIXME: move to test_linalg
    @torch.inference_mode()
    def test_bmm_multithreaded(self):
        device = 'cpu'
        num_threads = torch.get_num_threads()

        torch.set_num_threads(4)
        batch_sizes = [1, 10]
        M, N, O = 23, 8, 12
        dtype = torch.float32
        numpy_dtype = dtype

        def invert_perm(p):
            d = {x: i for i, x in enumerate(p)}
            return (d[0], d[1], d[2])

        def generate_inputs(num_batches):
            # transposed tensors
            for perm1, perm2 in itertools.product(itertools.permutations((0, 1, 2)), repeat=2):
                b1 = make_tensor((num_batches, M, N), dtype=dtype, device=device, low=-1, high=1)
                b2 = make_tensor((num_batches, N, O), dtype=dtype, device=device, low=-1, high=1)
                b1 = b1.permute(perm1).contiguous().permute(invert_perm(perm1))
                b2 = b2.permute(perm2).contiguous().permute(invert_perm(perm2))
                yield b1, b2
            # broadcasting tensors
            for b1, b2, b3, b4, b5, b6 in itertools.product((True, False), repeat=6):
                shape1 = (num_batches if b1 else 1, M if b2 else 1, N if b3 else 1)
                shape2 = (num_batches if b4 else 1, N if b5 else 1, O if b6 else 1)
                b1 = make_tensor(shape1, dtype=dtype, device=device, low=-1, high=1).expand(num_batches, M, N)
                b2 = make_tensor(shape2, dtype=dtype, device=device, low=-1, high=1).expand(num_batches, N, O)
                yield b1, b2
            # zero-sized tensors
            for z1, z2, z3, z4 in itertools.product((True, False), repeat=4):
                shape1 = (num_batches if z1 else 0, M if z2 else 0, N if z3 else 0)
                shape2 = (num_batches if z1 else 0, N if z3 else 0, O if z4 else 0)
                b1 = torch.randn(shape1, dtype=dtype, device=device)
                b2 = torch.randn(shape2, dtype=dtype, device=device)
                yield b1, b2

        try:
            for num_batches in batch_sizes:
                for (b1, b2), perm3 in itertools.product(generate_inputs(num_batches), itertools.permutations((0, 1, 2))):
                    res1 = torch.bmm(b1, b2)
                    res2 = torch.full((num_batches, M, O), math.nan, dtype=dtype, device=device) \
                        .permute(perm3).contiguous().permute(invert_perm(perm3))
                    torch.bmm(b1, b2, out=res2)
                    expect = torch.from_numpy(
                        b1.to(numpy_dtype).cpu().numpy() @ b2.to(numpy_dtype).cpu().numpy()).to(device=device, dtype=dtype)
                    self.assertEqual(expect, res1)
                    self.assertEqual(expect, res2)
        finally:
            torch.set_num_threads(num_threads)

    def test_conj_neg_tolist(self):
        x = torch.randn(2, dtype=torch.cfloat)
        y1 = x.conj()
        y1_expect = x.conj_physical()
        y2 = y1.imag
        self.assertEqual(y1, y1_expect.tolist())
        self.assertEqual(y2, y1_expect.imag.tolist())

# The following block extends TestTorch with negative dim wrapping tests
# FIXME: replace these with OpInfo sample inputs or systemic OpInfo tests
# Functions to test negative dimension wrapping
METHOD = 1
INPLACE_METHOD = 2
FUNCTIONAL = 4
DIM_ARG = None

def make_neg_dim_test(name, tensor_arg, arg_constr, types, extra_dim=0):
    def neg_dim_test(self):
        if isinstance(tensor_arg, list):
            assert METHOD not in types and INPLACE_METHOD not in types
            x = [torch.randn(arg) for arg in tensor_arg]
            ndim = len(tensor_arg[-1])
        else:
            x = torch.randn(*tensor_arg)
            ndim = len(tensor_arg)
        ndim += extra_dim

        n_dim_to_test = sum(e is DIM_ARG for e in arg_constr())

        for dims_val in combinations(range(ndim), n_dim_to_test):
            arg = arg_constr()
            arg_neg = copy.deepcopy(arg)
            idx = 0
            for i, v in enumerate(arg):
                if v is DIM_ARG:
                    arg[i] = dims_val[idx]
                    arg_neg[i] = dims_val[idx] - ndim
                    idx += 1

            if METHOD in types:
                a = getattr(x, name)(*arg)
                b = getattr(x, name)(*arg_neg)
                self.assertEqual(a, b)

            if INPLACE_METHOD in types:
                a = x.clone()
                getattr(a, name + '_')(*arg)
                b = x.clone()
                getattr(b, name + '_')(*arg_neg)
                self.assertEqual(a, b)

            if FUNCTIONAL in types:
                a = getattr(torch, name)(x, *arg)
                b = getattr(torch, name)(x, *arg_neg)
                self.assertEqual(a, b)

    return neg_dim_test

def idx_tensor(size, max_val):
    return torch.LongTensor(*size).random_(0, max_val - 1)

def add_neg_dim_tests():
    neg_dim_tests = [
        ('narrow', (10, 20, 30), lambda: [DIM_ARG, 0, 5], [METHOD]),
        ('transpose', (10, 20, 30), lambda: [DIM_ARG, DIM_ARG], [METHOD, INPLACE_METHOD, FUNCTIONAL]),
        ('size', (10, 20, 30), lambda: [DIM_ARG], [METHOD]),
        ('cat', [(2, 3, 4), (2, 3, 4)], lambda: [DIM_ARG], [FUNCTIONAL]),
        ('chunk', (10, 20, 30), lambda: [5, DIM_ARG], [METHOD, FUNCTIONAL]),
        ('gather', (10, 20), lambda: [DIM_ARG, idx_tensor((10, 20), 10)], [METHOD, FUNCTIONAL]),
        ('index_select', (10, 10), lambda: [DIM_ARG, idx_tensor((10,), 10)], [METHOD, FUNCTIONAL]),
        ('split', (10, 20), lambda: [5, DIM_ARG], [METHOD, FUNCTIONAL]),
        ('squeeze', (10, 1, 20, 1), lambda: [DIM_ARG], [METHOD, INPLACE_METHOD, FUNCTIONAL]),
        ('unbind', (2, 3, 4), lambda: [DIM_ARG], [FUNCTIONAL]),
        ('unsqueeze', (10, 20), lambda: [DIM_ARG], [METHOD, INPLACE_METHOD, FUNCTIONAL], 1),
        ('logcumsumexp', (10, 20), lambda: [DIM_ARG], [METHOD, FUNCTIONAL]),
        ('cumprod', (10, 20), lambda: [DIM_ARG], [METHOD, FUNCTIONAL]),
        ('cumsum', (10, 20), lambda: [DIM_ARG], [METHOD, FUNCTIONAL]),
        ('cummax', (10, 20), lambda: [DIM_ARG], [METHOD, FUNCTIONAL]),
        ('cummin', (10, 20), lambda: [DIM_ARG], [METHOD, FUNCTIONAL]),
        ('mean', (10, 20), lambda: [DIM_ARG], [METHOD, FUNCTIONAL]),
        ('median', (10, 20), lambda: [DIM_ARG], [METHOD, FUNCTIONAL]),
        ('nanmedian', (10, 20), lambda: [DIM_ARG], [METHOD, FUNCTIONAL]),
        ('mode', (10, 20), lambda: [DIM_ARG], [METHOD, FUNCTIONAL]),
        ('norm', (10, 20), lambda: [2, DIM_ARG], [METHOD, FUNCTIONAL]),
        ('prod', (10, 20), lambda: [DIM_ARG], [METHOD, FUNCTIONAL]),
        ('std', (10, 20), lambda: [DIM_ARG], [METHOD, FUNCTIONAL]),
        ('sum', (10, 20), lambda: [DIM_ARG], [METHOD, FUNCTIONAL]),
        ('var', (10, 20), lambda: [DIM_ARG], [METHOD, FUNCTIONAL]),
        ('kthvalue', (10, 20), lambda: [3, DIM_ARG], [METHOD, FUNCTIONAL]),
        ('max', (10, 20), lambda: [DIM_ARG], [METHOD, FUNCTIONAL]),
        ('min', (10, 20), lambda: [DIM_ARG], [METHOD, FUNCTIONAL]),
        ('sort', (10, 20), lambda: [DIM_ARG], [METHOD, FUNCTIONAL]),
        ('topk', (10, 20), lambda: [5, DIM_ARG], [METHOD, FUNCTIONAL]),
        ('renorm', (10, 20), lambda: [2, DIM_ARG, 1], [METHOD, INPLACE_METHOD, FUNCTIONAL]),
        ('index_add', (10, 10), lambda: [DIM_ARG, idx_tensor((10,), 10), torch.randn(10, 10)], [INPLACE_METHOD]),
        ('index_copy', (10, 10), lambda: [DIM_ARG, idx_tensor((10,), 10), torch.randn(10, 10)], [INPLACE_METHOD]),
        ('index_fill', (10, 10), lambda: [DIM_ARG, idx_tensor((10,), 10), 12], [INPLACE_METHOD]),
        ('scatter', (10, 10), lambda: [DIM_ARG, idx_tensor((10, 10), 10), torch.randn(10, 10)], [INPLACE_METHOD]),
        ('select', (10, 20), lambda: [DIM_ARG, 3], [METHOD]),
        ('unfold', (10, 20), lambda: [DIM_ARG, 5, 2], [METHOD]),
    ]

    for decl in neg_dim_tests:
        if len(decl) == 4:
            name, tensor_arg, arg_constr, types = decl
            extra_dim = 0
        elif len(decl) == 5:
            name, tensor_arg, arg_constr, types, extra_dim = decl

        test_name = 'test_' + name + '_neg_dim'

        assert not hasattr(TestTorch, test_name), "Duplicated test name: " + test_name
        setattr(TestTorch, test_name, make_neg_dim_test(name, tensor_arg, arg_constr, types, extra_dim))

# TODO: these empy classes are temporarily instantiated for XLA compatibility
#   once XLA updates their test suite it should be removed
class TestViewOps(TestCase):
    pass

class TestTensorDeviceOps(TestCase):
    pass

# Generates tests
# Note: test generation must be done at file scope, not within main, or
# pytest will fail.
add_neg_dim_tests()
instantiate_device_type_tests(TestViewOps, globals())
instantiate_device_type_tests(TestVitalSignsCuda, globals())
instantiate_device_type_tests(TestTensorDeviceOps, globals())
instantiate_device_type_tests(TestTorchDeviceType, globals())
instantiate_device_type_tests(TestDevicePrecision, globals(), except_for='cpu')

if __name__ == '__main__':
    run_tests()<|MERGE_RESOLUTION|>--- conflicted
+++ resolved
@@ -4651,13 +4651,8 @@
         # the `tensor.__dlpack__` method will insert a synchronization event
         # in the current stream to make sure that it was correctly populated.
         with torch.cuda.stream(stream_a):
-<<<<<<< HEAD
-            x = make_tensor((5,), device, dtype) + 1
+            x = make_tensor((5,), dtype=dtype, device=device) + 1
             z = torch.from_dlpack(x.__dlpack__(stream_b.cuda_stream))
-=======
-            x = make_tensor((5,), dtype=dtype, device=device) + 1
-            z = _from_dlpack(x.__dlpack__(stream_b.cuda_stream))
->>>>>>> e949c7a741 (align signature of make_tensor with other creation ops)
             stream_a.synchronize()
         stream_b.synchronize()
         self.assertEqual(z, x)
