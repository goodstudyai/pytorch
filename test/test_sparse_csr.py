# Owner(s): ["module: sparse"]

import torch
import random
import itertools
import unittest
from torch.testing import get_all_complex_dtypes, get_all_fp_dtypes, floating_and_complex_types, make_tensor
from torch.testing._internal.common_cuda import SM53OrLater, SM80OrLater, TEST_CUSPARSE_GENERIC
from torch.testing._internal.common_utils import \
    (TEST_WITH_ROCM, TEST_SCIPY, TEST_MKL, IS_WINDOWS, TestCase, run_tests, load_tests, coalescedonoff)
from torch.testing._internal.common_device_type import \
    (ops, instantiate_device_type_tests, dtypes, OpDTypes, dtypesIfCUDA, onlyCPU, onlyCUDA, skipCUDAIfNoCusparseGeneric,
     precisionOverride, skipMeta, skipCUDAIf, skipCUDAIfRocm, skipCPUIfNoMklSparse)
from torch.testing._internal.common_methods_invocations import \
    (op_db, sparse_csr_unary_ufuncs, )
from torch.testing._internal.common_cuda import _get_torch_cuda_version, CUDA11OrLater
from torch.testing._internal.common_dtype import floating_types, get_all_dtypes
from test_sparse import CUSPARSE_SPMM_COMPLEX128_SUPPORTED

if TEST_SCIPY:
    import scipy.sparse as sp

# load_tests from torch.testing._internal.common_utils is used to automatically filter tests for
# sharding on sandcastle. This line silences flake warnings
load_tests = load_tests

no_mkl_sparse = IS_WINDOWS or not TEST_MKL

def _check_cusparse_triangular_solve_available():
    version = _get_torch_cuda_version()
    # cusparseSpSM was added in 11.3.1 but we don't have access to patch version
    min_supported_version = (11, 4)
    return version >= min_supported_version

def _check_cusparse_spgemm_available():
    # cusparseSpGEMM was added in 11.0
    version = _get_torch_cuda_version()
    min_supported_version = (11, 0)
    return version >= min_supported_version

def _check_cusparse_sddmm_available():
    version = _get_torch_cuda_version()
    # cusparseSDDMM was added in 11.2.1 but we don't have access to patch version
    min_supported_version = (11, 3)
    return version >= min_supported_version

_sparse_csr_ops = list(filter(lambda op: op.supports_sparse_csr, op_db))
binary_functions_with_dense_output = ['mm', 'mv', ]
binary_ops_with_dense_output = list(filter(lambda op: op.name in binary_functions_with_dense_output, op_db))

# This should be just an import from test_linalg instead of code duplication
# but https://github.com/pytorch/pytorch/pull/63511#discussion_r733989701
def _test_addmm_addmv(test_case, f, t, m, v, *, alpha=None, beta=None, transpose_out=False, layout=torch.strided, all_sparse=False):
    """
    Unified test for checking `f(t, m, v, alpha=alpha, beta=beta)` computation,
    where f is `torch.addmv` or `torch.addmm`.
    `transpose_out` controls whether the out argument is in column-major order.
    `layout` controls whether `m` is converted to specified layout or not.
    Custom behaviour is implemented only for torch.sparse_csr layout.
    """
    dtype = t.dtype
    numpy_dtype = dtype
    if dtype in {torch.bfloat16}:
        numpy_dtype = torch.float
    if dtype.is_complex:
        alpha = 0.9 + 0.3j if alpha is None else alpha
        beta = 0.5 + 0.6j if beta is None else beta
    else:
        alpha = 1.2 if alpha is None else alpha
        beta = 0.8 if beta is None else beta

    def convert_layout(mat):
        if layout == torch.sparse_csr:
            return mat.to_sparse_csr()
        else:
            assert mat.layout == layout
            return mat

    if all_sparse:
        res1 = f(*map(convert_layout, (t, m, v)), alpha=alpha, beta=beta)
        res1 = res1.to_dense()
    else:
        res1 = f(t, convert_layout(m), v, alpha=alpha, beta=beta)
    res2 = torch.full_like(res1, float('nan'))
    if transpose_out:
        res2 = res2.t().clone(memory_format=torch.contiguous_format).t()
    f(t, convert_layout(m), v, alpha=alpha, beta=beta, out=res2)
    res3 = alpha * (m.to(numpy_dtype).cpu().numpy() @ v.to(numpy_dtype).cpu().numpy())
    if beta != 0:
        res3 += (beta * t).to(numpy_dtype).cpu().numpy()
    res3 = torch.from_numpy(res3).to(dtype)
    test_case.assertEqual(res1, res2)
    test_case.assertEqual(res1, res3)


class TestSparseCSRSampler(TestCase):

    def test_make_crow_indices(self):
        # Here we test the correctness of the crow_indices algorithm
        # and testing it on CPU and with int32 dtype will be
        # sufficient.
        device = torch.device('cpu')
        index_dtype = torch.int32
        for n_rows in range(1, 10):
            for n_cols in range(1, 10):
                for nnz in range(0, n_rows * n_cols + 1):
                    crow_indices = self._make_crow_indices(
                        n_rows, n_cols, nnz,
                        device=device, dtype=index_dtype)
                    self.assertEqual(len(crow_indices), n_rows + 1)
                    counts = crow_indices[1:] - crow_indices[:-1]
                    self.assertEqual(counts.sum(), nnz)
                    self.assertGreaterEqual(counts.min(), 0)
                    self.assertLessEqual(counts.max(), n_cols)


class TestSparseCSR(TestCase):

    @onlyCPU
    def test_csr_layout(self):
        self.assertEqual(str(torch.sparse_csr), 'torch.sparse_csr')
        self.assertEqual(type(torch.sparse_csr), torch.layout)

    @dtypes(*get_all_dtypes())
    def test_sparse_csr_constructor_shape_inference(self, device, dtype):
        crow_indices = [0, 2, 4]
        col_indices = [0, 1, 0, 1]
        values = [1, 2, 3, 4]
        sparse = torch.sparse_csr_tensor(torch.tensor(crow_indices, dtype=torch.int64),
                                         torch.tensor(col_indices, dtype=torch.int64),
                                         torch.tensor(values), dtype=dtype, device=device)
        self.assertEqual(torch.tensor(crow_indices, dtype=torch.int64), sparse.crow_indices())
        self.assertEqual((len(crow_indices) - 1, max(col_indices) + 1), sparse.shape)
        self.assertEqual(dtype, sparse.dtype)
        self.assertEqual(torch.device(device), sparse.device)

    @dtypes(*get_all_dtypes())
    def test_sparse_csr_constructor(self, device, dtype):
        crow_indices = [0, 2, 4]
        col_indices = [0, 1, 0, 1]
        values = [1, 2, 3, 4]
        for index_dtype in [torch.int32, torch.int64]:
            sparse = torch.sparse_csr_tensor(torch.tensor(crow_indices, dtype=index_dtype),
                                             torch.tensor(col_indices, dtype=index_dtype),
                                             torch.tensor(values),
                                             size=(2, 10),
                                             dtype=dtype,
                                             device=device)
            self.assertEqual((2, 10), sparse.shape)
            self.assertEqual(torch.tensor(crow_indices, dtype=index_dtype), sparse.crow_indices())
            self.assertEqual(torch.tensor(col_indices, dtype=index_dtype), sparse.col_indices())
            self.assertEqual(torch.tensor(values, dtype=dtype), sparse.values())

    @dtypes(*get_all_dtypes())
    def test_sparse_csr_constructor_from_lists(self, device, dtype):
        # without size
        sparse = torch.sparse_csr_tensor([0, 2, 4],
                                         [0, 1, 0, 1],
                                         [1, 2, 3, 4],
                                         dtype=dtype,
                                         device=device)

        self.assertEqual((2, 2), sparse.shape)
        self.assertEqual(4, sparse.numel())
        self.assertEqual(torch.tensor([0, 2, 4], dtype=torch.int64, device=device), sparse.crow_indices())
        self.assertEqual(torch.tensor([0, 1, 0, 1], dtype=torch.int64, device=device), sparse.col_indices())
        self.assertEqual(torch.tensor([1, 2, 3, 4], dtype=dtype, device=device), sparse.values())

        # with size
        for sparse_csr_tensor in [torch.sparse_csr_tensor, torch._sparse_csr_tensor_unsafe]:
            sparse = sparse_csr_tensor([0, 2, 4],
                                       [0, 1, 0, 1],
                                       [1, 2, 3, 4],
                                       size=(2, 10),
                                       dtype=dtype,
                                       device=device)

            self.assertEqual((2, 10), sparse.shape)
            self.assertEqual(torch.tensor([0, 2, 4], dtype=torch.int64, device=device), sparse.crow_indices())
            self.assertEqual(torch.tensor([0, 1, 0, 1], dtype=torch.int64, device=device), sparse.col_indices())
            self.assertEqual(torch.tensor([1, 2, 3, 4], dtype=dtype, device=device), sparse.values())

    @skipMeta
    @dtypes(*get_all_dtypes())
    def test_empty(self, device, dtype):
        ns = [5, 2, 0]
        for shape in itertools.product(ns, ns):
            result = torch.empty(shape, dtype=dtype, device=device, layout=torch.sparse_csr)
            self.assertEqual(result.shape, shape)
            self.assertEqual(result.dtype, dtype)
            self.assertEqual(result.device, torch.device(device))
            self.assertEqual(result.layout, torch.sparse_csr)
            self.assertEqual(result.crow_indices().shape, (shape[0] + 1,))
            self.assertEqual(result.col_indices().shape, (0,))
            self.assertEqual(result.values().shape, (0,))
            self.assertEqual(result._nnz(), 0)
            self.assertEqual(result.crow_indices().device, torch.device(device))
            self.assertEqual(result.col_indices().device, torch.device(device))
            self.assertEqual(result.values().device, torch.device(device))
            self.assertEqual(result.crow_indices().dtype, torch.int64)
            self.assertEqual(result.col_indices().dtype, torch.int64)
            self.assertEqual(result.values().dtype, dtype)

    @skipMeta
    @dtypes(*get_all_dtypes())
    def test_empty_errors(self, device, dtype):
        with self.assertRaisesRegex(RuntimeError, "torch.empty: Only 2D sparse CSR tensors are supported."):
            torch.empty((5,), dtype=dtype, device=device, layout=torch.sparse_csr)

        with self.assertRaisesRegex(RuntimeError, "torch.empty: Only 2D sparse CSR tensors are supported."):
            torch.empty((2, 3, 4), dtype=dtype, device=device, layout=torch.sparse_csr)

    @skipMeta
    @dtypes(*get_all_dtypes())
    def test_clone(self, device, dtype):
        x = torch.sparse_csr_tensor([0, 2, 4],
                                    [0, 1, 0, 1],
                                    [1, 2, 3, 4],
                                    dtype=dtype,
                                    device=device)
        y = x.clone()

        self.assertEqual(x.shape, y.shape)
        self.assertEqual(x.crow_indices(), y.crow_indices())
        self.assertEqual(x.col_indices(), y.col_indices())
        self.assertEqual(x.values(), y.values())

    @skipMeta
    @dtypes(*get_all_dtypes())
    def test_copy(self, device, dtype):

        def run_test(shape, nnz, index_type):
            a = self.genSparseCSRTensor(shape, nnz, dtype=dtype, device=device, index_dtype=index_dtype)
            b = self.genSparseCSRTensor(shape, nnz, dtype=dtype, device=device, index_dtype=index_dtype)

            a.copy_(b)

            self.assertEqual(a.crow_indices(), b.crow_indices())
            self.assertEqual(a.col_indices(), b.col_indices())
            self.assertEqual(a.values(), b.values())

        ns = [5, 2, 0]
        for shape, index_dtype in zip(itertools.product(ns, ns), [torch.int32, torch.int64]):
            run_test(shape, 0, index_dtype)
            run_test(shape, shape[0] * shape[1], index_dtype)

    @skipMeta
    @dtypes(*get_all_dtypes())
    def test_copy_errors(self, device, dtype):
        for index_dtype in [torch.int32, torch.int64]:
            shape1 = (2, 3)
            shape2 = (3, 2)
            a = self.genSparseCSRTensor(shape1, 0, dtype=dtype, device=device, index_dtype=index_dtype)
            b = self.genSparseCSRTensor(shape2, 0, dtype=dtype, device=device, index_dtype=index_dtype)

            with self.assertRaisesRegex(RuntimeError, "only same size tensors are supported."):
                a.copy_(b)

            with self.assertRaisesRegex(RuntimeError, "copy between different layouts is not supported."):
                a.copy_(torch.empty(a.shape, dtype=dtype, device=device))

            b = self.genSparseCSRTensor(shape1, 1, dtype=dtype, device=device, index_dtype=index_dtype)
            with self.assertRaisesRegex(RuntimeError, "only tensors with the same number of specified elements are supported."):
                a.copy_(b)

    @skipMeta
    @dtypes(*get_all_dtypes())
    def test_resize(self, device, dtype):
        for index_dtype in [torch.int32, torch.int64]:
            shape = (2, 3)
            nnz = 6
            a = self.genSparseCSRTensor(shape, nnz, dtype=dtype, device=device, index_dtype=index_dtype)

            new_shape = (4, 5)
            a.resize_(new_shape)

            self.assertEqual(a.shape, new_shape)
            # resize to larger shape doesn't add specified elements
            self.assertEqual(a._nnz(), nnz)

            new_shape = (1, 5)
            a.resize_(new_shape)

            self.assertEqual(a.shape, new_shape)
            # resize to smaller shape trims specified elements
            self.assertEqual(a._nnz(), 5)

    @skipMeta
    @dtypes(*get_all_dtypes())
    def test_resize_errors(self, device, dtype):
        for index_dtype in [torch.int32, torch.int64]:
            shape = (2, 3)
            nnz = 6
            a = self.genSparseCSRTensor(shape, nnz, dtype=dtype, device=device, index_dtype=index_dtype)

            with self.assertRaisesRegex(RuntimeError, "torch.resize_: Only 2D sparse CSR tensors are supported."):
                new_shape = (4,)
                a.resize_(new_shape)

            # resizing of columns to smaller size is not implemented
            with self.assertRaisesRegex(
                RuntimeError,
                "torch.resize_: Resizing columns of sparse CSR tensors to a smaller value is not supported.",
            ):
                new_shape = (2, 2)
                a.resize_(new_shape)

    def test_factory_type_invariants_check(self, device):
        with self.assertRaisesRegex(RuntimeError, "both crow_indices and col_indices should have the same type."):
            torch.sparse_csr_tensor(torch.tensor([0, 2, 4], dtype=torch.int64),
                                    torch.tensor([0, 1, 0, 1], dtype=torch.int32),
                                    torch.tensor([1, 2, 3, 4]),
                                    device=device)

        with self.assertRaisesRegex(RuntimeError, r"\"csr_construct_check\" not implemented for 'Short'"):
            torch.sparse_csr_tensor(torch.tensor([0, 2, 4], dtype=torch.int16),
                                    torch.tensor([0, 1, 0, 1], dtype=torch.int16),
                                    torch.tensor([1, 2, 3, 4]),
                                    device=device)

    def test_factory_layout_invariants_check(self, device):
        with self.assertRaisesRegex(RuntimeError, "expected values to be a strided and contiguous tensor"):
            values = torch.tensor([1.], device=device).expand(4,)
            torch.sparse_csr_tensor(torch.tensor([0, 2, 4], device=device),
                                    torch.tensor([0, 1, 0, 1], device=device),
                                    values)

        with self.assertRaisesRegex(RuntimeError, "expected col_indices to be a strided and contiguous tensor"):
            col_indices = torch.tensor([0], device=device).expand(4,)
            torch.sparse_csr_tensor(torch.tensor([0, 2, 4]),
                                    col_indices,
                                    torch.tensor([1, 2, 3, 4]))

        with self.assertRaisesRegex(RuntimeError, "expected crow_indices to be a strided and contiguous tensor"):
            crow_indices = torch.arange(6, device=device)
            torch.sparse_csr_tensor(crow_indices[::2],
                                    torch.tensor([0, 1, 0, 1], device=device),
                                    torch.tensor([1, 2, 3, 4]))

    def test_factory_shape_invariants_check(self, device):
        crow_indices = [0, 2, 4]
        col_indices = [0, 1, 0, 1]
        values = [1, 2, 3, 4]
        size = (2, 10)
        torch.sparse_csr_tensor(torch.tensor(crow_indices), torch.tensor(col_indices), torch.tensor(values), size,
                                device=device)

        with self.assertRaisesRegex(RuntimeError, r"size of a CSR tensor must be of length 2, but got: 3"):
            torch.sparse_csr_tensor(torch.tensor(crow_indices), torch.tensor(col_indices), torch.tensor(values),
                                    size=(2, 10, 2),
                                    device=device)

        with self.assertRaisesRegex(RuntimeError, r"crow_indices must have dim\=1 but got crow_indices\.dim\(\)\=2"):
            torch.sparse_csr_tensor(torch.tensor(crow_indices).repeat(2, 1),
                                    torch.tensor(col_indices),
                                    torch.tensor(values),
                                    size,
                                    device=device)

        with self.assertRaisesRegex(RuntimeError, r"col_indices must have dim\=1 but got col_indices\.dim\(\)\=2"):
            torch.sparse_csr_tensor(torch.tensor(crow_indices),
                                    torch.tensor(col_indices).repeat(2, 1),
                                    torch.tensor(values),
                                    size,
                                    device=device)

        with self.assertRaisesRegex(RuntimeError, r"values must have dim\=1 but got values\.dim\(\)\=2"):
            torch.sparse_csr_tensor(torch.tensor(crow_indices),
                                    torch.tensor(col_indices),
                                    torch.tensor(values).repeat(2, 1),
                                    size,
                                    device=device)

        with self.assertRaisesRegex(RuntimeError,
                                    r"crow_indices\.numel\(\) must be size\(0\) \+ 1, but got: 3"):
            torch.sparse_csr_tensor(torch.tensor(crow_indices), torch.tensor(col_indices), torch.tensor(values), (1, 1),
                                    device=device)


        with self.assertRaisesRegex(RuntimeError,
                                    r"col_indices and values must have equal sizes, " +
                                    r"but got col_indices\.numel\(\): 3, values\.numel\(\): 4"):
            torch.sparse_csr_tensor(torch.tensor(crow_indices), torch.tensor([0, 1, 0]), torch.tensor(values), size,
                                    device=device)

    def test_factory_indices_invariants_check(self, device):
        crow_indices = [0, 2, 4]
        col_indices = [0, 1, 0, 1]
        values = [1, 2, 3, 4]
        size = (2, 10)
        with self.assertRaisesRegex(RuntimeError, "0th value of crow_indices must be 0."):
            torch.sparse_csr_tensor(torch.tensor([-1, 0, 4]), torch.tensor(col_indices), torch.tensor(values), size,
                                    device=device)

        with self.assertRaisesRegex(RuntimeError,
                                    "last value of crow_indices should be equal to the length of col_indices."):
            torch.sparse_csr_tensor(torch.tensor([0, 2, 5]), torch.tensor(col_indices), torch.tensor(values), size,
                                    device=device)

        with self.assertRaisesRegex(RuntimeError,
                                    r"at position i \= 2," +
                                    r" this condition crow_indices\[i - 1\] <\= crow_indices\[i\] fails"):
            torch.sparse_csr_tensor(torch.tensor([0, 5, 4]), torch.tensor(col_indices), torch.tensor(values), size,
                                    device=device)

        with self.assertRaisesRegex(RuntimeError, r"col_indices\.min\(\) should be greater or equal to zero"):
            torch.sparse_csr_tensor(torch.tensor(crow_indices), torch.tensor([0, -1, 0, 1]), torch.tensor(values), size,
                                    device=device)

        with self.assertRaisesRegex(RuntimeError, r"size\(1\) should be greater than col_indices\.max\(\)"):
            torch.sparse_csr_tensor(torch.tensor(crow_indices), torch.tensor([0, 11, 0, 1]), torch.tensor(values), size,
                                    device=device)

    @onlyCUDA
    @dtypes(*get_all_dtypes())
    def test_factory_device_type_inference(self, device, dtype):
        cpu_cuda = ('cpu', 'cuda')
        cpu_cuda_none = cpu_cuda + (None,)
        for crow_indices_device, col_indices_device, values_device, device in itertools.product(cpu_cuda,
                                                                                                cpu_cuda,
                                                                                                cpu_cuda,
                                                                                                cpu_cuda_none):
            for index_dtype in [torch.int32, torch.int64]:
                crow_indices = torch.tensor([0, 2, 4], dtype=index_dtype, device=crow_indices_device)
                col_indices = torch.tensor([0, 1, 0, 1], dtype=index_dtype, device=col_indices_device)
                values = torch.tensor([1, 2, 3, 4], dtype=dtype, device=values_device)
                if device is None and (crow_indices_device != col_indices_device or
                                       crow_indices_device != values_device):
                    with self.assertRaises(RuntimeError):
                        torch.sparse_csr_tensor(crow_indices,
                                                col_indices,
                                                values,
                                                size=(2, 10),
                                                device=device)
                else:
                    t = torch.sparse_csr_tensor(crow_indices,
                                                col_indices,
                                                values,
                                                size=(2, 10),
                                                device=device)
                    should_be_cuda = (device == 'cuda' or (device is None and values_device == 'cuda'))
                    self.assertEqual(should_be_cuda, t.is_cuda)
                    t.crow_indices().dtype == index_dtype
                    t.col_indices().dtype == index_dtype
                    t.values().dtype == dtype
                    t.crow_indices().device == t.values().device
                    t.col_indices().device == t.values().device

    def test_sparse_csr_print(self, device):
        orig_maxDiff = self.maxDiff
        self.maxDiff = None
        shape_nnz = [
            ((10, 10), 10),
            ((100, 10), 10),
            ((1000, 10), 10)
        ]
        printed = []
        for shape, nnz in shape_nnz:
            values_shape = torch.Size((nnz,))
            col_indices_shape = torch.Size((nnz,))
            crow_indices_shape = torch.Size((shape[0] + 1,))
            printed.append("# shape: {}".format(torch.Size(shape)))
            printed.append("# nnz: {}".format(nnz))
            printed.append("# crow_indices shape: {}".format(crow_indices_shape))
            printed.append("# col_indices shape: {}".format(col_indices_shape))
            printed.append("# values_shape: {}".format(values_shape))
            for index_dtype in [torch.int32, torch.int64]:
                for dtype in floating_types():
                    printed.append("########## {}/{} ##########".format(dtype, index_dtype))
                    x = torch.sparse_csr_tensor(torch.tensor([0, 2, 4], dtype=index_dtype),
                                                torch.tensor([0, 1, 0, 1], dtype=index_dtype),
                                                torch.tensor([1, 2, 3, 4]), dtype=dtype, device=device)
                    printed.append("# sparse tensor")
                    printed.append(str(x))
                    printed.append("# _crow_indices")
                    printed.append(str(x.crow_indices()))
                    printed.append("# _col_indices")
                    printed.append(str(x.col_indices()))
                    printed.append("# _values")
                    printed.append(str(x.values()))
                    printed.append('')
                printed.append('')
        self.assertExpected('\n'.join(printed))
        self.maxDiff = orig_maxDiff

    @dtypes(*get_all_dtypes())
    def test_sparse_csr_from_dense(self, device, dtype):
        dense = torch.tensor([[4, 5, 0], [0, 0, 0], [1, 0, 0]], dtype=dtype, device=device)
        sparse = dense.to_sparse_csr()
        self.assertEqual(torch.tensor([0, 2, 2, 3], dtype=torch.int64), sparse.crow_indices())
        self.assertEqual(torch.tensor([0, 1, 0], dtype=torch.int64), sparse.col_indices())
        self.assertEqual(torch.tensor([4, 5, 1], dtype=dtype), sparse.values())

        dense = torch.tensor([[0, 0, 0], [0, 0, 1], [1, 0, 0]], dtype=dtype, device=device)
        sparse = dense.to_sparse_csr()
        self.assertEqual(torch.tensor([0, 0, 1, 2], dtype=torch.int64), sparse.crow_indices())
        self.assertEqual(torch.tensor([2, 0], dtype=torch.int64), sparse.col_indices())
        self.assertEqual(torch.tensor([1, 1], dtype=dtype), sparse.values())

        dense = torch.tensor([[2, 2, 2], [2, 2, 2], [2, 2, 2]], dtype=dtype, device=device)
        sparse = dense.to_sparse_csr()
        self.assertEqual(torch.tensor([0, 3, 6, 9], dtype=torch.int64), sparse.crow_indices())
        self.assertEqual(torch.tensor([0, 1, 2] * 3, dtype=torch.int64), sparse.col_indices())
        self.assertEqual(torch.tensor([2] * 9, dtype=dtype), sparse.values())

    @dtypes(*get_all_dtypes())
    def test_sparse_csr_to_dense(self, device, dtype):
        mn = [5, 2, 0]
        for (m, n) in itertools.product(mn, mn):
            size = (m, n)
            dense = make_tensor(size, dtype=dtype, device=device)
            sparse = dense.to_sparse_csr()
            self.assertEqual(sparse.to_dense(), dense)

        crow_indices = torch.tensor([0, 3, 5])
        col_indices = torch.tensor([0, 1, 2, 0, 1])
        values = torch.tensor([1, 2, 1, 3, 4], dtype=dtype)
        csr = torch.sparse_csr_tensor(crow_indices, col_indices,
                                      values, dtype=dtype, device=device)
        dense = torch.tensor([[1, 2, 1], [3, 4, 0]], dtype=dtype, device=device)
        self.assertEqual(csr.to_dense(), dense)

    @skipCPUIfNoMklSparse
    @coalescedonoff
    @dtypes(torch.double)
    def test_coo_to_csr_convert(self, device, dtype, coalesced):
        with self.assertRaisesRegex(RuntimeError, "Input is supposed to be a vector"):
            torch._convert_indices_from_coo_to_csr(
                torch.randint(100, (5, 5), device=device),
                size=100)

        size = (5, 5)
        sparse_dim = 2
        nnz = 10
        sparse_coo, _, _ = self.genSparseTensor(size, sparse_dim, nnz, coalesced, device, dtype)
        sparse_csr = sparse_coo.to_sparse_csr()

        self.assertTrue(sparse_csr.is_sparse_csr)
        self.assertEqual(sparse_csr.to_dense(), sparse_coo.to_dense())

        vec = torch.randn((5, 1), dtype=dtype, device=device)
        coo_product = sparse_coo.matmul(vec)
        csr_product = sparse_csr.matmul(vec)

        self.assertEqual(coo_product, csr_product)

        vec = torch.randn((100, 1), dtype=dtype, device=device)
        index = torch.tensor([
            [1, 0, 35, 14, 39, 6, 71, 66, 40, 27],
            [92, 31, 62, 50, 22, 65, 89, 74, 56, 34],
        ], dtype=torch.int32)
        values = torch.tensor([1, 2, 3, 4, 5, 6, 7, 8, 9, 10], dtype=dtype, device=device)
        coo = torch.sparse_coo_tensor(index, values, torch.Size([100, 100]), dtype=dtype, device=device)
        csr = coo.to_sparse_csr()

        self.assertEqual(coo.matmul(vec), csr.matmul(vec))

        col_indices = torch.tensor([
            31, 92, 65, 50, 34, 62, 22, 56, 74, 89
        ], dtype=torch.int64, device=device)
        self.assertEqual(csr.col_indices(), col_indices)

        values = torch.tensor([2, 1, 6, 4, 10, 3, 5, 9, 8, 7], dtype=dtype, device=device)
        self.assertEqual(csr.values(), values)

    @dtypes(*get_all_dtypes())
    def test_sparse_csr_from_dense_convert_error(self, device, dtype):
        size = (4, 2, 4)
        dense = make_tensor(size, dtype=dtype, device=device)

        with self.assertRaisesRegex(RuntimeError, "Only 2D"):
            sparse = dense.to_sparse_csr()

    # TODO: Support auto generation of device check for sparse tensors
    # See: https://github.com/pytorch/pytorch/issues/59058
    @onlyCUDA
    @dtypes(torch.double)
    def test_matmul_device_mismatch(self, device, dtype):
        cpu = torch.rand((10, 10))
        cuda = cpu.cuda()
        for s, m1, m2 in itertools.product((cpu, cuda), repeat=3):
            csr = m1.to_sparse()
            if s.device == csr.device == m2.device:
                torch.addmm(s, csr, m2)
            else:
                with self.assertRaisesRegex(RuntimeError, "Expected all tensors to be on the same device"):
                    torch.addmm(s, csr, m2)

    @skipCPUIfNoMklSparse
    @skipCUDAIfNoCusparseGeneric
    @dtypes(*floating_and_complex_types())
    @dtypesIfCUDA(*get_all_complex_dtypes(),
                  *get_all_fp_dtypes(include_half=SM53OrLater, include_bfloat16=SM80OrLater))
    def test_csr_matvec(self, device, dtype):
        side = 100
        for index_dtype in [torch.int32, torch.int64]:
            csr = self.genSparseCSRTensor((side, side), 1000, device=device, dtype=dtype, index_dtype=index_dtype)
            vec = torch.randn(side, dtype=dtype, device=device)

            res = csr.matmul(vec)
            expected = csr.to_dense().matmul(vec)

            self.assertEqual(res, expected)

            bad_vec = torch.randn(side + 10, dtype=dtype, device=device)
            err_msg = "size mismatch, got"
            with self.assertRaisesRegex(RuntimeError, err_msg):
                csr.matmul(bad_vec)

    @onlyCUDA
    @unittest.skipIf(not CUDA11OrLater, "Only CUDA 11+ is supported")
    @dtypes(torch.float32, torch.float64, torch.complex64, torch.complex128)
    def test_baddbmm(self, device, dtype):
        def run_test(c, a, a_batched, b, op_b=False, op_out=False, *, dtype=None, device=None):
            alpha = complex(random.random(), random.random()) if dtype.is_complex else random.random()
            beta = complex(random.random(), random.random()) if dtype.is_complex else random.random()
            b = b.mH if (op_b and a.shape == b.shape) else b

            actual = torch.baddbmm(c, a_batched, b, alpha=alpha, beta=beta)

            out = torch.empty_like(c.mH if op_out and a.shape == b.shape else c)
            torch.baddbmm(c, a_batched, b, alpha=alpha, beta=beta, out=out)

            expected = [torch.addmm(c[i], a, b[i], alpha=alpha, beta=beta) for i in range(c.shape[0])]
            expected = torch.stack(expected, 0)

            self.assertEqual(actual, out)
            self.assertEqual(actual, expected)

        for index_dtype in [torch.int32, torch.int64]:
            for (m, n, k), batch_size, noncontiguous in zip(itertools.product([1, 5], repeat=3), [1, 3], [True, False]):
                nnz = random.randint(0, m * k)
                a = self.genSparseCSRTensor((m, k), nnz, dtype=dtype, device=device, index_dtype=index_dtype)

                # a_batched is a regular CSR tensor but with a batch dimension in the shape
                a_batched = torch._sparse_csr_tensor_unsafe(
                    a.crow_indices(), a.col_indices(), a.values(), (batch_size, m, k))

                b = make_tensor((batch_size, k, n), dtype=dtype, device=device, non_contiguous=noncontiguous)
                c = make_tensor((batch_size, m, n), dtype=dtype, device=device, non_contiguous=noncontiguous)
                for op_b, op_out in itertools.product([True, False], repeat=2):
                    run_test(c, a, a_batched, b, op_b, op_out, dtype=dtype, device=device)

    @onlyCUDA
    @unittest.skipIf(not CUDA11OrLater, "Only CUDA 11+ is supported")
    @skipCUDAIfNoCusparseGeneric
    @dtypes(torch.float32, torch.float64, torch.complex64, torch.complex128)
    def test_bmm(self, device, dtype):
        def run_test(a, a_batched, b, op_b=False, op_out=False, *, dtype=None, device=None):
            b = b.mH if (op_b and a.shape == b.shape) else b

            actual = torch.bmm(a_batched, b)

            out = torch.empty_like(actual.mH if op_out and a.shape == b.shape else actual)
            torch.bmm(a_batched, b, out=out)

            expected = [torch.mm(a, b[i]) for i in range(b.shape[0])]
            expected = torch.stack(expected, 0)

            self.assertEqual(actual, out)
            self.assertEqual(actual, expected)

        for index_dtype in [torch.int32, torch.int64]:
            for (m, n, k), batch_size, noncontiguous in zip(itertools.product([1, 5], repeat=3), [1, 3], [True, False]):
                nnz = random.randint(0, m * k)
                a = self.genSparseCSRTensor((m, k), nnz, dtype=dtype, device=device, index_dtype=index_dtype)

                # a_batched is a regular CSR tensor but with a batch dimension in the shape
                a_batched = torch._sparse_csr_tensor_unsafe(
                    a.crow_indices(), a.col_indices(), a.values(), (batch_size, m, k))

                b = make_tensor((batch_size, k, n), dtype=dtype, device=device, non_contiguous=noncontiguous)
                for op_b, op_out in itertools.product([True, False], repeat=2):
                    run_test(a, a_batched, b, op_b, op_out, dtype=dtype, device=device)

    def run_test_block_addmm_addmv(self, addmv_addmm, c, a, b, op_b=False, op_out=False, *, dtype=None, device=None):
        alpha = complex(random.random(), random.random()) if dtype.is_complex else random.random()
        beta = complex(random.random(), random.random()) if dtype.is_complex else random.random()
        b = b.mH if (op_b and a.shape == b.shape) else b

        actual = addmv_addmm(c, a, b, alpha=alpha, beta=beta)

        out = torch.empty_like(c.mH if op_out and a.shape == b.shape else c)
        addmv_addmm(c, a, b, alpha=alpha, beta=beta, out=out)

        a_bsr = sp.bsr_matrix(
            (
                a.values().cpu().numpy(),
                a.col_indices().cpu().numpy(),
                a.crow_indices().cpu().numpy(),
            ),
            shape=a.shape,
        )
        expected = alpha * (a_bsr * b.cpu().resolve_conj().numpy()) + beta * c.cpu().numpy()
        self.assertEqual(actual, out)
        self.assertEqual(actual, expected)

    @skipCPUIfNoMklSparse
    @unittest.skipIf(not TEST_SCIPY, "SciPy not found")
    @dtypes(torch.float32, torch.float64, torch.complex64, torch.complex128)
    def test_block_addmm(self, device, dtype):
        for index_dtype in [torch.int32, torch.int64]:
            for (m, n, k), block_size, noncontiguous in zip(itertools.product([1, 5], repeat=3), [1, 2, 3], [True, False]):
                nnz = random.randint(0, m * k)
                a = self.genSparseCSRTensor((m, k), nnz, dtype=dtype, device=device, index_dtype=index_dtype)
                a_data = make_tensor((nnz, block_size, block_size), dtype=dtype, device=device)
                a_data = a_data.mT if noncontiguous else a_data   # Test column-major blocks
                a = torch._sparse_csr_tensor_unsafe(a.crow_indices(), a.col_indices(), a_data, (m * block_size, k * block_size))
                b = make_tensor((k * block_size, n * block_size), dtype=dtype, device=device, non_contiguous=noncontiguous)
                c = make_tensor((m * block_size, n * block_size), dtype=dtype, device=device, non_contiguous=noncontiguous)
                for op_b, op_out in itertools.product([True, False], repeat=2):
                    self.run_test_block_addmm_addmv(torch.addmm, c, a, b, op_b, op_out, dtype=dtype, device=device)

    @skipCPUIfNoMklSparse
    @unittest.skipIf(not TEST_SCIPY, "SciPy not found")
    @dtypes(torch.float32, torch.float64, torch.complex64, torch.complex128)
    def test_block_addmv(self, device, dtype):
        for index_dtype in [torch.int32, torch.int64]:
            block_sizes = [1, 2, 3]
            if TEST_WITH_ROCM or not TEST_CUSPARSE_GENERIC:
                block_sizes = [2, 3]
            for (m, k), block_size, noncontiguous in zip(itertools.product([1, 5], repeat=2), block_sizes, [True, False]):
                nnz = random.randint(0, m * k)
                a = self.genSparseCSRTensor((m, k), nnz, dtype=dtype, device=device, index_dtype=index_dtype)
                a_data = make_tensor((nnz, block_size, block_size), dtype=dtype, device=device)
                a_data = a_data.mT if noncontiguous else a_data  # Test column-major blocks
                a = torch._sparse_csr_tensor_unsafe(a.crow_indices(), a.col_indices(), a_data, (m * block_size, k * block_size))
                b = make_tensor((k * block_size,), dtype=dtype, device=device, non_contiguous=noncontiguous)
                c = make_tensor((m * block_size,), dtype=dtype, device=device, non_contiguous=noncontiguous)
                self.run_test_block_addmm_addmv(torch.addmv, c, a, b, dtype=dtype, device=device)

    @skipCPUIfNoMklSparse
    @skipCUDAIfRocm
    @unittest.skipIf(not TEST_SCIPY, "SciPy not found")
    @dtypes(torch.float32, torch.float64, torch.complex64, torch.complex128)
    def test_block_triangular_solve(self, device, dtype):
        def run_test(a, b, upper, transpose, unitriangular, op_out):
            actual = torch.triangular_solve(b, a, upper=upper, unitriangular=unitriangular, transpose=transpose)
            actual_X = actual.solution
            actual_A_clone = actual.cloned_coefficient
            self.assertTrue(actual_A_clone.numel() == 0)
            if a._nnz() == 0:
                self.assertTrue(actual_X.isnan().all())
                return

            # TODO: replace with torch method when implemented to_dense() on block sparse tensor
            a_bsr = sp.bsr_matrix(
                (
                    a.values().cpu().numpy(),
                    a.col_indices().cpu().numpy(),
                    a.crow_indices().cpu().numpy(),
                ),
                shape=a.shape,
            )
            expected_X, _ = torch.triangular_solve(
                b,
                torch.tensor(a_bsr.todense(), device=device),
                transpose=transpose,
                upper=upper,
                unitriangular=unitriangular)
            self.assertEqual(actual_X, expected_X)

            out = torch.empty_like(b.mH if op_out and a.shape == b.shape else b)
            torch.triangular_solve(
                b, a,
                upper=upper, unitriangular=unitriangular, transpose=transpose, out=(out, actual_A_clone)
            )
            self.assertEqual(out, actual_X)
            self.assertEqual(out, expected_X)

        for index_dtype in [torch.int32, torch.int64]:
            for (m, k), block_size, noncontiguous in zip(itertools.product([1, 5], repeat=2), [2, 3], [True, False]):
                nnz = random.randint(0, m * m)
                a = self.genSparseCSRTensor((m, m), nnz, dtype=dtype, device=device, index_dtype=index_dtype)
                a_data = make_tensor((nnz, block_size, block_size), dtype=dtype, device=device)
                a_data = a_data.mT if noncontiguous else a_data  # Test column-major blocks
                a = torch._sparse_csr_tensor_unsafe(a.crow_indices(), a.col_indices(), a_data, (m * block_size, m * block_size))
                b = make_tensor((m * block_size, k), dtype=dtype, device=device, non_contiguous=noncontiguous)

                for (upper, unitriangular, transpose, op_out) in itertools.product([True, False], repeat=4):
                    run_test(a, b, upper, unitriangular, transpose, op_out)

    @skipCPUIfNoMklSparse
    @dtypes(torch.double)
    def test_mm(self, device, dtype):
        def test_shape(di, dj, dk, nnz):
            for index_dtype in [torch.int32, torch.int64]:
                x = self.genSparseCSRTensor((di, dj), nnz, device=device, dtype=dtype, index_dtype=index_dtype)
                t = torch.randn(di, dk, dtype=dtype, device=device)
                y = torch.randn(dj, dk, dtype=dtype, device=device)
                alpha = random.random()
                beta = random.random()

                # res = beta * t  + alpha * (x @ y)
                res = torch.addmm(t, x, y, beta=beta, alpha=alpha)
                expected = torch.addmm(t, x.to_dense(), y, beta=beta, alpha=alpha)
                self.assertEqual(res, expected)

                res = torch.addmm(t, x, y)
                expected = torch.addmm(t, x.to_dense(), y)
                self.assertEqual(res, expected)

                res = torch.mm(x, y)
                expected = torch.mm(x.to_dense(), y)
                self.assertEqual(res, expected)

        for i in range(2, 5):
            for j in range(2, 8):
                for k in range(2, 8):
                    test_shape(i, j, k, i * j // 2)
        test_shape(4, 4, 4, 0)

    @skipCPUIfNoMklSparse
    @dtypes(*floating_and_complex_types())
    @dtypesIfCUDA(*get_all_complex_dtypes(),
                  *get_all_fp_dtypes(include_half=SM53OrLater and TEST_CUSPARSE_GENERIC,
                                     include_bfloat16=SM80OrLater and TEST_CUSPARSE_GENERIC))
    @precisionOverride({torch.bfloat16: 1e-2, torch.float16: 1e-2})
    def test_sparse_mm(self, device, dtype):
        def test_shape(d1, d2, d3, nnz, transposed, index_dtype):
            if transposed:
                D = torch.randn(d3, d2, dtype=dtype, device=device).t_()
            else:
                D = torch.randn(d2, d3, dtype=dtype, device=device)
            S = self.genSparseCSRTensor((d1, d2), nnz, device=device, dtype=dtype, index_dtype=index_dtype)
            S_dense = S.to_dense()
            self.assertEqual(torch.sparse.mm(S, D), torch.mm(S_dense, D))

        for index_dtype in [torch.int32, torch.int64]:
            test_shape(7, 8, 9, 20, False, index_dtype)
            test_shape(7, 8, 9, 20, True, index_dtype)

    @dtypes(*floating_and_complex_types())
    @dtypesIfCUDA(*get_all_complex_dtypes(),
                  *get_all_fp_dtypes(include_half=SM53OrLater and TEST_CUSPARSE_GENERIC,
                                     include_bfloat16=SM80OrLater and TEST_CUSPARSE_GENERIC))
    @precisionOverride({torch.bfloat16: 1e-2, torch.float16: 1e-2})
    def test_sparse_addmm(self, device, dtype):
        def test_shape(m, n, p, nnz, broadcast, index_dtype, alpha_beta=None):
            if alpha_beta is None:
                alpha = random.random()
                beta = random.random()
            else:
                alpha, beta = alpha_beta
            if broadcast:
                D1 = make_tensor((), dtype=dtype, device=device)
            else:
                D1 = make_tensor([n, p], dtype=dtype, device=device)
            D2 = make_tensor([m, p], dtype=dtype, device=device)
            S = self.genSparseCSRTensor([n, m], nnz, dtype=dtype, device=device, index_dtype=index_dtype)
            S_dense = S.to_dense()
            Y = torch.sparse.addmm(D1, S, D2, beta=beta, alpha=alpha)
            Y_dense = torch.addmm(D1, S_dense, D2, beta=beta, alpha=alpha)
            self.assertEqual(Y, Y_dense)

        for index_dtype in [torch.int32, torch.int64]:
            test_shape(7, 8, 9, 20, False, index_dtype, None)
            test_shape(7, 8, 9, 20, True, index_dtype, None)
            test_shape(7, 8, 9, 20, False, index_dtype, (1, 0))
            test_shape(7, 8, 9, 20, True, index_dtype, (1, 0))
            test_shape(7, 8, 9, 20, False, index_dtype, (1, 1))
            test_shape(7, 8, 9, 20, True, index_dtype, (1, 1))

    @skipCPUIfNoMklSparse
    @dtypes(*floating_and_complex_types())
    @precisionOverride({torch.double: 1e-8, torch.float: 1e-4, torch.bfloat16: 0.6,
                        torch.half: 1e-1, torch.cfloat: 1e-4, torch.cdouble: 1e-8})
    @dtypesIfCUDA(torch.complex64,
                  *((torch.complex128,) if CUSPARSE_SPMM_COMPLEX128_SUPPORTED else ()),
                  *torch.testing.get_all_fp_dtypes(include_bfloat16=SM80OrLater,
                                                   include_half=SM53OrLater))
    @skipCUDAIf(
        not _check_cusparse_spgemm_available(),
        "cuSparse Generic API SpGEMM is not available"
    )
    def test_addmm_all_sparse_csr(self, device, dtype):
        M = torch.randn(10, 25, device=device).to(dtype)
        m1 = torch.randn(10, 50, device=device).to(dtype)
        m2 = torch.randn(50, 25, device=device).to(dtype)
        _test_addmm_addmv(self, torch.addmm, M, m1, m2, layout=torch.sparse_csr, all_sparse=True)

        # Test 0-strided
        M = torch.randn(10, 1, device=device).to(dtype).expand(10, 25)
        m1 = torch.randn(10, 1, device=device).to(dtype).expand(10, 50)
        m2 = torch.randn(50, 25, device=device).to(dtype)
        _test_addmm_addmv(self, torch.addmm, M, m1, m2, layout=torch.sparse_csr, all_sparse=True)

        # Test beta=0, M=nan
        M = torch.full((10, 25), float('nan'), device=device).to(dtype)
        m1 = torch.randn(10, 50, device=device).to(dtype)
        m2 = torch.randn(50, 25, device=device).to(dtype)
        _test_addmm_addmv(self, torch.addmm, M, m1, m2, beta=0, layout=torch.sparse_csr, all_sparse=True)

        # Test transpose
        for t1, t2, t3, t4 in itertools.product([True, False], repeat=4):
            def maybe_transpose(cond, m):
                if not cond:
                    return m
                return m.t().clone(memory_format=torch.contiguous_format).t()

            M = maybe_transpose(t1, torch.randn(10, 25, device=device).to(dtype))
            m1 = maybe_transpose(t2, torch.randn(10, 50, device=device).to(dtype))
            m2 = maybe_transpose(t3, torch.randn(50, 25, device=device).to(dtype))
            _test_addmm_addmv(self, torch.addmm, M, m1, m2, transpose_out=t4, layout=torch.sparse_csr, all_sparse=True)

    @skipCPUIfNoMklSparse
    @dtypes(*floating_and_complex_types())
    @dtypesIfCUDA(torch.complex64,
                  *((torch.complex128,) if CUSPARSE_SPMM_COMPLEX128_SUPPORTED else ()),
                  *torch.testing.get_all_fp_dtypes(include_bfloat16=SM80OrLater,
                                                   include_half=SM53OrLater))
    @skipCUDAIf(
        not _check_cusparse_spgemm_available(),
        "cuSparse Generic API SpGEMM is not available"
    )
    @precisionOverride({torch.double: 1e-8, torch.float: 1e-4, torch.bfloat16: 0.6,
                        torch.half: 1e-1, torch.cfloat: 1e-4, torch.cdouble: 1e-8})
    def test_addmm_sizes_all_sparse_csr(self, device, dtype):
        for m in [0, 1, 25]:
            for n in [0, 1, 10]:
                for k in [0, 1, 8]:
                    M = torch.randn(n, m, device=device).to(dtype)
                    m1 = torch.randn(n, k, device=device).to(dtype)
                    m2 = torch.randn(k, m, device=device).to(dtype)
                    _test_addmm_addmv(self, torch.addmm, M, m1, m2, layout=torch.sparse_csr, all_sparse=True)

                    M = torch.randn(n, m, device=device).to(dtype).to_sparse_csr()
                    m1 = torch.randn(n, k + 1, device=device).to(dtype).to_sparse_csr()
                    m2 = torch.randn(k, m, device=device).to(dtype).to_sparse_csr()
                    self.assertRaisesRegex(RuntimeError, f"{n}x{k + 1}.*{k}x{m}", lambda: torch.addmm(M, m1, m2))
                    self.assertRaisesRegex(RuntimeError, f"{n}x{k + 1}.*{k}x{m}", lambda: torch.mm(m1, m2))

    @skipCPUIfNoMklSparse
    @dtypes(torch.float)
    def test_addmm_errors(self, device, dtype):
        # test that the errors are the same for dense and sparse versions
        import re

        def test1(*, is_sparse):
            # shapes must be compatible for matrix multiplication
            a = make_tensor((2, 3), dtype=dtype, device=device)
            if is_sparse:
                a_sparse = a.to_sparse_csr()
                return torch.addmm(a, a_sparse, a)
            else:
                return torch.addmm(a, a, a)

        def test2(*, is_sparse):
            # mat2 must be a matrix
            a = make_tensor((2, 3), dtype=dtype, device=device)
            if is_sparse:
                a_sparse = a.to_sparse_csr()
                return torch.addmm(a, a_sparse, a.unsqueeze(0))
            else:
                return torch.addmm(a, a, a.unsqueeze(0))

        def test3(*, is_sparse):
            # the first input needs to be 1D or 2D
            a = make_tensor((3, 3), dtype=dtype, device=device)
            if is_sparse:
                a_sparse = a.to_sparse_csr()
                return torch.addmm(a.unsqueeze(0), a_sparse, a)
            else:
                return torch.addmm(a.unsqueeze(0), a, a)

        for test in (test1, test2, test3):
            try:
                test(is_sparse=False)
            except RuntimeError as msg:
                with self.assertRaisesRegex(RuntimeError, re.escape(str(msg))):
                    test(is_sparse=True)

    @skipCPUIfNoMklSparse
    @dtypes(torch.float)
    def test_mm_errors(self, device, dtype):
        # test that the errors are the same for dense and sparse versions
        import re

        def test1(*, is_sparse):
            # shapes must be compatible for matrix multiplication
            a = make_tensor((2, 3), dtype=dtype, device=device)
            if is_sparse:
                a_sparse = a.to_sparse_csr()
                return torch.mm(a_sparse, a)
            else:
                return torch.mm(a, a)

        def test2(*, is_sparse):
            # mat2 must be a matrix
            a = make_tensor((2, 3), dtype=dtype, device=device)
            if is_sparse:
                a_sparse = a.to_sparse_csr()
                return torch.mm(a_sparse, a.unsqueeze(0))
            else:
                return torch.mm(a, a.unsqueeze(0))

        for test in (test1, test2):
            try:
                test(is_sparse=False)
            except RuntimeError as msg:
                with self.assertRaisesRegex(RuntimeError, re.escape(str(msg))):
                    test(is_sparse=True)

    @dtypes(torch.float, torch.double)
    def test_add(self, device, dtype):
        def _test_spadd_shape(nnz, shape):
            x = self.genSparseCSRTensor(shape, nnz, dtype=dtype, device=device, index_dtype=torch.int32)
            y = torch.randn(*shape, dtype=dtype, device=device)
            r = random.random()

            res = torch.add(y, x, alpha=r)
            expected = y + r * x.to_dense()
            self.assertEqual(res, expected)

            # Non contiguous dense tensor
            s = list(shape)
            s[0] = shape[-1]
            s[-1] = shape[0]
            y = torch.randn(*s, dtype=torch.double, device=device)
            y.transpose_(0, len(s) - 1)
            r = random.random()

            res = torch.add(y, x, alpha=r)
            expected = y + r * x.to_dense()

            self.assertEqual(res, expected)

        _test_spadd_shape(10, [100, 100])
        _test_spadd_shape(0, [100, 100])
        _test_spadd_shape(10, [100, 1])
        _test_spadd_shape(10, [1, 100])

    @skipCPUIfNoMklSparse
    @dtypes(torch.float32, torch.float64, torch.complex64, torch.complex128)
    def test_sparse_add(self, device, dtype):
        def run_test(m, n, index_dtype):

            if TEST_WITH_ROCM and dtype.is_complex:
                self.skipTest("ROCm doesn't work with complex dtype correctly.")

            alpha = random.random()
            nnz1 = random.randint(0, m * n)
            nnz2 = random.randint(0, m * n)
            nnz3 = random.randint(0, m * n)

            if TEST_WITH_ROCM:
                # ROCm fails when nnz = 0
                nnz1, nnz2, nnz3 = max(1, nnz1), max(1, nnz2), max(1, nnz3)

            S1 = self.genSparseCSRTensor([m, n], nnz1, dtype=dtype, device=device, index_dtype=index_dtype)
            S2 = self.genSparseCSRTensor([m, n], nnz2, dtype=dtype, device=device, index_dtype=index_dtype)
            S3 = self.genSparseCSRTensor([m, n], nnz3, dtype=dtype, device=device, index_dtype=index_dtype)

            expected = torch.add(S1.to_dense(), S2.to_dense(), alpha=alpha)
            actual = torch.add(S1, S2, alpha=alpha, out=S3)

            self.assertEqual(actual.to_dense(), expected)
            self.assertEqual(S3.to_dense(), expected)

        for index_dtype in [torch.int32, torch.int64]:
            for m, n in itertools.product([3, 5], [3, 5]):
                run_test(m, n, index_dtype)

    @dtypes(torch.float32, torch.float64, torch.complex64, torch.complex128)
    def test_sparse_add_errors(self, device, dtype):
        def run_test(index_type):
            a = self.genSparseCSRTensor((2, 2), 3, dtype=dtype, device=device, index_dtype=index_dtype)
            b = self.genSparseCSRTensor((2, 1), 2, dtype=dtype, device=device, index_dtype=index_dtype)
            with self.assertRaisesRegex(RuntimeError, "Expected input tensors to have the same shape"):
                torch.add(a, b)

        for index_dtype in [torch.int32, torch.int64]:
            run_test(index_dtype)

    @skipCPUIfNoMklSparse
    @skipCUDAIf(
        not _check_cusparse_triangular_solve_available(),
        "cuSparse Generic API SpSV is not available"
    )
    @dtypes(torch.float32, torch.float64, torch.complex64, torch.complex128)
    @precisionOverride({torch.float32: 1e-3, torch.complex64: 1e-3,
                        torch.float64: 1e-8, torch.complex128: 1e-8})
    def test_sparse_triangular_solve(self, device, dtype):

        def run_test(n, k, upper, unitriangular, transpose, zero):
            triangle_function = torch.triu if upper else torch.tril
            make_A = torch.zeros if zero else make_tensor
            A = make_A((n, n), dtype=dtype, device=device)
            A = triangle_function(A)
            A_sparse = A.to_sparse_csr()
            B = make_tensor((n, k), dtype=dtype, device=device)

            expected = torch.triangular_solve(B, A, upper=upper, unitriangular=unitriangular, transpose=transpose)
            expected_X = expected.solution

            actual = torch.triangular_solve(B, A_sparse, upper=upper, unitriangular=unitriangular, transpose=transpose)
            actual_X = actual.solution
            actual_A_clone = actual.cloned_coefficient
            self.assertTrue(actual_A_clone.numel() == 0)
            if A_sparse._nnz() == 0:
                self.assertTrue(actual_X.isnan().all())
                return
            self.assertEqual(actual_X, expected_X)

            # test out with C contiguous strides
            out = torch.empty_strided((n, k), (k, 1), dtype=dtype, device=device)
            torch.triangular_solve(
                B, A_sparse,
                upper=upper, unitriangular=unitriangular, transpose=transpose, out=(out, actual_A_clone)
            )
            self.assertEqual(out, expected_X)

            # test out with F contiguous strides
            out = torch.empty_strided((n, k), (1, n), dtype=dtype, device=device)
            torch.triangular_solve(
                B, A_sparse,
                upper=upper, unitriangular=unitriangular, transpose=transpose, out=(out, actual_A_clone)
            )
            self.assertEqual(out, expected_X)
            self.assertEqual(out.stride(), (1, n))

            # test out with discontiguous strides
            out = torch.empty_strided((2 * n, k), (1, 2 * n), dtype=dtype, device=device)[::2]
            if n > 0 and k > 0:
                self.assertFalse(out.is_contiguous())
                self.assertFalse(out.t().is_contiguous())
            before_stride = out.stride()
            torch.triangular_solve(
                B, A_sparse,
                upper=upper, unitriangular=unitriangular, transpose=transpose, out=(out, actual_A_clone)
            )
            self.assertEqual(out, expected_X)
            self.assertEqual(out.stride(), before_stride)

        ks = [0, 1, 3]
        ns = [5, 3, 0]
        for (k, n), (upper, unitriangular, transpose, zero) in itertools.product(itertools.product(ks, ns),
                                                                                 itertools.product([True, False], repeat=4)):
            run_test(n, k, upper, unitriangular, transpose, zero)

    @skipCUDAIfRocm
    @onlyCUDA
    @skipCUDAIf(
        not _check_cusparse_sddmm_available(),
        "cuSparse Generic API SDDMM is not available"
    )
    @dtypes(torch.float32, torch.float64, torch.complex64, torch.complex128)
    @precisionOverride({torch.float32: 1e-3, torch.complex64: 1e-3,
                        torch.float64: 1e-8, torch.complex128: 1e-8})
    def test_sampled_addmm(self, device, dtype):
        def run_test(c, a, b, op_a, op_b, *, alpha=None, beta=None):
            if dtype.is_complex:
                alpha = random.random() + 0.3j if alpha is None else alpha
                beta = random.random() + 0.6j if beta is None else beta
            else:
                alpha = random.random() if alpha is None else alpha
                beta = random.random() if beta is None else beta

            if op_a and a.shape == b.shape:
                a = a.mH
            if op_b and a.shape == b.shape:
                b = b.mH

            actual = torch.sparse.sampled_addmm(c, a, b, alpha=alpha, beta=beta)

            out = torch.sparse_csr_tensor(
                *map(torch.clone, (actual.crow_indices(), actual.col_indices())),
                torch.empty_like(actual.values()),
                size=c.shape
            )
            torch.sparse.sampled_addmm(c, a, b, alpha=alpha, beta=beta, out=out)

            spy_c = torch.sparse_csr_tensor(c.crow_indices(), c.col_indices(), torch.ones_like(c.values()), size=c.shape)
            expected = alpha * (a @ b) * spy_c.to_dense() + beta * c.to_dense()
            self.assertEqual(actual.to_dense(), out.to_dense())
            self.assertEqual(actual.to_dense(), expected)

        for index_dtype in [torch.int32, torch.int64]:
            for (m, n, k), noncontiguous in zip(itertools.product([1, 5], repeat=3), [True, False]):
                nnz = random.randint(0, m * n)
                c = self.genSparseCSRTensor((m, n), nnz, dtype=dtype, device=device, index_dtype=index_dtype)
                a = make_tensor((m, k), dtype=dtype, device=device, non_contiguous=noncontiguous)
                b = make_tensor((k, n), dtype=dtype, device=device, non_contiguous=noncontiguous)
                for op_a, op_b in itertools.product([True, False], repeat=2):
                    run_test(c, a, b, op_a, op_b)

    @skipCUDAIfRocm
    @onlyCUDA
    @skipCUDAIf(True, "Causes CUDA memory exception, see https://github.com/pytorch/pytorch/issues/72177")
    @skipCUDAIf(
        not _check_cusparse_sddmm_available(),
        "cuSparse Generic API SDDMM is not available"
    )
    @dtypes(torch.float32, torch.float64, torch.complex64, torch.complex128)
    @precisionOverride({torch.float32: 1e-3, torch.complex64: 1e-3,
                        torch.float64: 1e-8, torch.complex128: 1e-8})
    def test_sampled_addmm_zero_sized(self, device, dtype):
        def run_test(c, a, b):
            actual = torch.sparse.sampled_addmm(c, a, b)
            self.assertEqual(actual.shape, c.shape)

        for m, n, k in itertools.product([0, 5], repeat=3):
            c = torch.empty(m, n, dtype=dtype, device=device, layout=torch.sparse_csr)
            a = make_tensor((m, k), dtype=dtype, device=device)
            b = make_tensor((k, n), dtype=dtype, device=device)
            run_test(c, a, b)

    @skipCUDAIfRocm
    @onlyCUDA
    @skipCUDAIf(
        not _check_cusparse_sddmm_available(),
        "cuSparse Generic API SDDMM is not available"
    )
    @dtypes(torch.float32, torch.float64, torch.complex64, torch.complex128)
    def test_sampled_addmm_errors(self, device, dtype):
        # test that the errors are the same for dense and sparse sampled versions
        # import re

        # shapes must be compatible for matrix multiplication
        a = make_tensor((2, 3), dtype=dtype, device=device)
        a_sparse = a.to_sparse_csr()
        with self.assertRaisesRegex(RuntimeError, r"cannot be multiplied"):
            torch.sparse.sampled_addmm(a_sparse, a, a)

        # mat1 must be a matrix
        with self.assertRaisesRegex(RuntimeError, r"Expected mat1 to be a matrix"):
            torch.sparse.sampled_addmm(a_sparse, a.unsqueeze(0), a)

        # mat2 must be a matrix
        with self.assertRaisesRegex(RuntimeError, r"Expected mat2 to be a matrix"):
            torch.sparse.sampled_addmm(a_sparse, a, a.unsqueeze(0))

        a = make_tensor((2, 2), dtype=dtype, device=device)
        b = make_tensor((3, 3), dtype=dtype, device=device)
        b_sparse = b.to_sparse_csr()
        with self.assertRaisesRegex(RuntimeError, r"self dim 0 must match mat1 dim 0"):
            torch.sparse.sampled_addmm(b_sparse, a, a)

        b = make_tensor((2, 3), dtype=dtype, device=device)
        b_sparse = b.to_sparse_csr()
        with self.assertRaisesRegex(RuntimeError, r"self dim 1 must match mat2 dim 1"):
            torch.sparse.sampled_addmm(b_sparse, a, a)

        a = make_tensor((2, 2), dtype=dtype, device=device)
        a_sparse = a.to_sparse_csr()
        with self.assertRaisesRegex(RuntimeError, r"Expected mat1 to have strided layout"):
            torch.sparse.sampled_addmm(a_sparse, a_sparse, a_sparse)

        with self.assertRaisesRegex(RuntimeError, r"Expected mat2 to have strided layout"):
            torch.sparse.sampled_addmm(a_sparse, a, a_sparse)

    @dtypes(*get_all_dtypes())
    def test_coo_csr_conversion(self, device, dtype):
        for m, n in itertools.product([5, 2, 0], [5, 2, 0]):
            size = (m, n)
            dense = make_tensor(size, dtype=dtype, device=device)
            coo_sparse = dense.to_sparse()
            csr_sparse = coo_sparse.to_sparse_csr()

            self.assertEqual(csr_sparse.to_dense(), dense)

    @ops(_sparse_csr_ops)
    def test_sparse_csr_consistency(self, device, dtype, op):
        samples = list(op.sample_inputs(device, dtype))

        # Fail early to prevent silent success with this test
        ndims_equals_2d = (s.input.ndim == 2 for s in samples)
        if not any(ndims_equals_2d):
            raise ValueError("Expected at least one 2D tensor in samples.")

        for sample in samples:
            assert torch.is_tensor(sample.input)
            # Sparse CSR only supports 2D tensors as inputs
            if sample.input.ndim != 2:
                continue

            expected = op(sample.input)
            assert torch.is_tensor(expected)
            output = op(sample.input.to_sparse_csr())
            assert torch.is_tensor(output)

            self.assertEqual(output.to_dense(), expected)

    # Currently, there is no rule in PyTorch for filling zeros in the outputs
    #   from operations on Sparse CSR tensors. Hence only those operators are supported
    #   which have 0->0 correspondence, example: sin(0) = 0, tan(0) = 0 but
    #   cos(0) = 1 (and hence it's not supported).
    # Note: here, we do this test only for unary operators
    @ops(sparse_csr_unary_ufuncs)
    def test_zero_to_zero_correspondence_unary(self, device, dtype, op):
        zero = torch.zeros((1, 2), dtype=dtype, device=device)
        tensor_explicit_zeros = torch.sparse_csr_tensor([0, 1], [1], [0], dtype=dtype, device=device)

        output_zero = op(zero)
        expected_zero = zero.to(output_zero.dtype)

        output_explicit_zeros = op(tensor_explicit_zeros).to_dense()
        expected_explicit_zeros = tensor_explicit_zeros.to_dense().to(output_explicit_zeros.dtype)

        for (output, expected) in [
                (output_zero, expected_zero),
                (output_explicit_zeros, expected_explicit_zeros)
        ]:
            self.assertEqual(output, expected, f"This operator ({op.name}) should not be supported for "
                             "Sparse CSR as it breaks 0->0 correspondence.")

        for inp in [zero.to_sparse_csr(), tensor_explicit_zeros]:
            self.assertEqual(op(inp).values().numel(), inp.values().numel(),
                             f"{op.name} fails to preserve sparsity pattern.")

    @ops(sparse_csr_unary_ufuncs)
    def test_sparse_csr_unary_out(self, device, dtype, op):
        samples = op.sample_inputs(device, dtype)

        if not op.supports_out:
            self.skipTest("Skipped! Out not supported")

        for sample in samples:
            assert torch.is_tensor(sample.input)
            # Sparse CSR only supports 2D tensors as inputs
            # Fail early to prevent silent success with this test
            if sample.input.ndim != 2:
                raise ValueError("Expected 2D tensor but got tensor with dimension: {sample.input.ndim}.")

            sample.input = sample.input.to_sparse_csr()
            expect = op(sample.input, *sample.args, **sample.kwargs)

            out = self.genSparseCSRTensor(sample.input.size(), sample.input._nnz(),
                                          device=sample.input.device, dtype=expect.dtype,
                                          index_dtype=sample.input.crow_indices().dtype)
            op(sample.input, *sample.args, **sample.kwargs, out=out)

            self.assertEqual(out.values(), expect.values())
            self.assertEqual(out.crow_indices(), expect.crow_indices())
            self.assertEqual(out.col_indices(), expect.col_indices())
            self.assertEqual(out._nnz(), expect._nnz())

    @ops(sparse_csr_unary_ufuncs)
    def test_sparse_csr_unary_inplace(self, device, dtype, op):
        samples = op.sample_inputs(device, dtype)

        if op.inplace_variant is None:
            self.skipTest("Skipped! Inplace variant not supported!")

        for sample in samples:
            assert torch.is_tensor(sample.input)
            # Sparse CSR only supports 2D tensors as inputs
            # Fail early to prevent silent success with this test
            if sample.input.ndim != 2:
                raise ValueError("Expected 2D tensor but got tensor with dimension: {sample.input.ndim}.")

            sample.input = sample.input.to_sparse_csr()
            expect = op(sample.input, *sample.args, **sample.kwargs)

            if not torch.can_cast(expect.dtype, dtype):
                with self.assertRaisesRegex(RuntimeError, "result type"):
                    op.inplace_variant(sample.input, *sample.args, **sample.kwargs)
                continue

            if sample.input.is_complex() and op.name == "abs":
                with self.assertRaisesRegex(RuntimeError, "not supported"):
                    op.inplace_variant(sample.input, *sample.args, **sample.kwargs)
                continue

            actual = op.inplace_variant(sample.input, *sample.args, **sample.kwargs)

            self.assertIs(actual, sample.input)
            self.assertEqual(actual.values(), expect.values())
            self.assertEqual(actual.crow_indices(), expect.crow_indices())
            self.assertEqual(actual.col_indices(), expect.col_indices())
            self.assertEqual(actual._nnz(), expect._nnz())

    @unittest.expectedFailure
    @ops(sparse_csr_unary_ufuncs, dtypes=OpDTypes.supported, allowed_dtypes=[torch.double, torch.cdouble])
    def test_autograd_sparse_csr_unary(self, device, dtype, op):
        samples = list(op.sample_inputs(device, dtype))

        # Fail early to prevent silent success with this test
        ndims_equals_2d = (s.input.ndim == 2 for s in samples)
        if not any(ndims_equals_2d):
            raise ValueError("Expected at least one 2D tensor in samples.")

        for sample in samples:
            sparse_input = sample.input.to_sparse_csr().requires_grad_(True)

            def fn(input):
                output = op.gradcheck_wrapper(op.get_op(), input, *sample.args, **sample.kwargs)
                output = output.to_dense()
                if sample.output_process_fn_grad is not None:
                    return sample.output_process_fn_grad(output)
                return output

            # NotImplementedError inside gradcheck when computing numerical Jacobian
            self.assertTrue(torch.autograd.gradcheck(fn, (sparse_input,), fast_mode=False, check_sparse_nnz=True))

            # RuntimeError: Unsupported input layout: SparseCsr
            output = fn(sparse_input)
            output.backward(torch.ones_like(output))
            assert torch.is_tensor(sparse_input.grad)

    @dtypes(torch.float64)
    def test_autograd_dense_output_addmm(self, device, dtype):
        from torch.testing._internal.common_methods_invocations import sample_inputs_addmm

        samples = list(sample_inputs_addmm(None, device, dtype, requires_grad=True))

        # Fail early to prevent silent success with this test
        ndims_equals_2d = (s.args[0].ndim == 2 for s in samples)
        if not any(ndims_equals_2d):
            raise ValueError("Expected at least one 2D tensor in samples to convert to sparse.")

        for sample in samples:
            a = sample.args[0].to_sparse_csr()

            for addmm in [torch.addmm, torch.sparse.addmm]:

                def fn(c, b):
                    output = addmm(c, a, b, **sample.kwargs)
                    if sample.output_process_fn_grad is not None:
                        return sample.output_process_fn_grad(output)
                    return output

<<<<<<< HEAD
            # noncontiguous
            c = make_tensor(sample.input.shape, device=device, dtype=dtype, non_contiguous=True, requires_grad=True)
            b = make_tensor(sample.args[1].shape, device=device, dtype=dtype, non_contiguous=True, requires_grad=True)
            self.assertTrue(torch.autograd.gradcheck(fn, [c, b], fast_mode=True))
=======
                self.assertTrue(torch.autograd.gradcheck(fn, [sample.input, sample.args[1]], fast_mode=True))

                # noncontiguous
                c = make_tensor(sample.input.shape, device=device, dtype=dtype, noncontiguous=True, requires_grad=True)
                b = make_tensor(sample.args[1].shape, device=device, dtype=dtype, noncontiguous=True, requires_grad=True)
                self.assertTrue(torch.autograd.gradcheck(fn, [c, b], fast_mode=True))
>>>>>>> fffb97f3

    @skipCUDAIfRocm
    @skipCPUIfNoMklSparse
    @dtypes(torch.float64)
    def test_autograd_dense_output_addmv(self, device, dtype):
        from torch.testing._internal.common_methods_invocations import sample_inputs_addmv

        samples = list(sample_inputs_addmv(None, device, dtype, requires_grad=True))

        # Fail early to prevent silent success with this test
        ndims_equals_2d = (s.args[0].ndim == 2 for s in samples)
        if not any(ndims_equals_2d):
            raise ValueError("Expected at least one 2D tensor in samples to convert to sparse.")

        for sample in samples:
            a = sample.args[0].to_sparse_csr()

            def fn(c, b):
                output = torch.addmv(c, a, b, **sample.kwargs)
                if sample.output_process_fn_grad is not None:
                    return sample.output_process_fn_grad(output)
                return output

            self.assertTrue(torch.autograd.gradcheck(fn, [sample.input, sample.args[1]], fast_mode=True))

            # noncontiguous
            c = make_tensor(sample.input.shape, device=device, dtype=dtype, non_contiguous=True, requires_grad=True)
            b = make_tensor(sample.args[1].shape, device=device, dtype=dtype, non_contiguous=True, requires_grad=True)
            self.assertTrue(torch.autograd.gradcheck(fn, [c, b], fast_mode=True))

    @ops(binary_ops_with_dense_output, dtypes=OpDTypes.supported, allowed_dtypes=[torch.double, ])
    def test_autograd_dense_output(self, device, dtype, op):
        if op.name == "mv" and no_mkl_sparse and self.device_type == 'cpu':
            self.skipTest("MKL Sparse is not available")
        if op.name == "mv" and TEST_WITH_ROCM and self.device_type == 'cuda':
            # mv currently work only on CUDA
            self.skipTest("ROCm is not supported")

        samples = list(op.sample_inputs(device, dtype, requires_grad=True))

        # Fail early to prevent silent success with this test
        ndims_equals_2d = (s.input.ndim == 2 for s in samples)
        if not any(ndims_equals_2d):
            raise ValueError("Expected at least one 2D tensor in samples.")

        # Here we assume that the signature is op(sparse_input, dense_input) -> dense_output
        for sample in samples:
            sparse_input = sample.input.to_sparse_csr()

            def fn(*args):
                output = op.gradcheck_wrapper(op.get_op(), sparse_input, *args, **sample.kwargs)
                if sample.output_process_fn_grad is not None:
                    return sample.output_process_fn_grad(output)
                return output

            self.assertTrue(torch.autograd.gradcheck(fn, sample.args, fast_mode=True))

            # noncontiguous
            args = [make_tensor(a.shape, device=device, dtype=dtype, noncontiguous=True, requires_grad=True) for a in sample.args]
            self.assertTrue(torch.autograd.gradcheck(fn, args, fast_mode=True))

    @dtypes(*get_all_dtypes(include_bool=False))
    def test_direct_coo_csr_conversion(self, device, dtype):
        for m, n in itertools.product([5, 2, 0], [5, 2, 0]):
            size = (m, n)
            dense = make_tensor(size, dtype=dtype, device=device)
            coo_sparse = dense.to_sparse_coo()

            self.assertEqual(coo_sparse.to_sparse_csr().to_sparse_coo(), coo_sparse)

    @skipMeta
    @dtypes(*get_all_dtypes())
    def test_transpose(self, device, dtype):

        def run_test(shape, nnz, index_type, dim0, dim1):
            a = self.genSparseCSRTensor(shape, nnz, dtype=dtype, device=device, index_dtype=index_dtype)

            t = a.transpose(dim0, dim1)

            self.assertEqual(t.to_dense(), a.to_dense().transpose(dim0, dim1))

        for shape, index_dtype, (dim0, dim1) in itertools.product(
                [(10, 5), (10, 10)],
                [torch.int32, torch.int64],
                [(0, 0), (0, 1)]):
            run_test(shape, 0, index_dtype, dim0, dim1)
            run_test(shape, max(shape), index_dtype, dim0, dim1)
            run_test(shape, shape[0] * shape[1], index_dtype, dim0, dim1)

    # TODO: This is a stopgap for a rigorous extension of our autograd tests
    # to test the functionality of detach
    @skipMeta
    @dtypes(*get_all_dtypes())
    def test_exercise_detach(self, device, dtype):
        shape = (3, 3)
        nnz = 4
        for index_dtype in [torch.int32, torch.int64]:
            inp = self.genSparseCSRTensor(shape, nnz, dtype=dtype, device=device, index_dtype=index_dtype)
            detached_inp = inp.detach()
            self.assertEqual(inp.values(), detached_inp.values())
            self.assertEqual(inp.crow_indices(), detached_inp.crow_indices())
            self.assertEqual(inp.col_indices(), detached_inp.col_indices())



# e.g., TestSparseCSRCPU and TestSparseCSRCUDA
instantiate_device_type_tests(TestSparseCSR, globals())

if __name__ == '__main__':
    run_tests()<|MERGE_RESOLUTION|>--- conflicted
+++ resolved
@@ -636,8 +636,8 @@
                 a_batched = torch._sparse_csr_tensor_unsafe(
                     a.crow_indices(), a.col_indices(), a.values(), (batch_size, m, k))
 
-                b = make_tensor((batch_size, k, n), dtype=dtype, device=device, non_contiguous=noncontiguous)
-                c = make_tensor((batch_size, m, n), dtype=dtype, device=device, non_contiguous=noncontiguous)
+                b = make_tensor((batch_size, k, n), dtype=dtype, device=device, noncontiguous=noncontiguous)
+                c = make_tensor((batch_size, m, n), dtype=dtype, device=device, noncontiguous=noncontiguous)
                 for op_b, op_out in itertools.product([True, False], repeat=2):
                     run_test(c, a, a_batched, b, op_b, op_out, dtype=dtype, device=device)
 
@@ -669,7 +669,7 @@
                 a_batched = torch._sparse_csr_tensor_unsafe(
                     a.crow_indices(), a.col_indices(), a.values(), (batch_size, m, k))
 
-                b = make_tensor((batch_size, k, n), dtype=dtype, device=device, non_contiguous=noncontiguous)
+                b = make_tensor((batch_size, k, n), dtype=dtype, device=device, noncontiguous=noncontiguous)
                 for op_b, op_out in itertools.product([True, False], repeat=2):
                     run_test(a, a_batched, b, op_b, op_out, dtype=dtype, device=device)
 
@@ -706,8 +706,8 @@
                 a_data = make_tensor((nnz, block_size, block_size), dtype=dtype, device=device)
                 a_data = a_data.mT if noncontiguous else a_data   # Test column-major blocks
                 a = torch._sparse_csr_tensor_unsafe(a.crow_indices(), a.col_indices(), a_data, (m * block_size, k * block_size))
-                b = make_tensor((k * block_size, n * block_size), dtype=dtype, device=device, non_contiguous=noncontiguous)
-                c = make_tensor((m * block_size, n * block_size), dtype=dtype, device=device, non_contiguous=noncontiguous)
+                b = make_tensor((k * block_size, n * block_size), dtype=dtype, device=device, noncontiguous=noncontiguous)
+                c = make_tensor((m * block_size, n * block_size), dtype=dtype, device=device, noncontiguous=noncontiguous)
                 for op_b, op_out in itertools.product([True, False], repeat=2):
                     self.run_test_block_addmm_addmv(torch.addmm, c, a, b, op_b, op_out, dtype=dtype, device=device)
 
@@ -725,8 +725,8 @@
                 a_data = make_tensor((nnz, block_size, block_size), dtype=dtype, device=device)
                 a_data = a_data.mT if noncontiguous else a_data  # Test column-major blocks
                 a = torch._sparse_csr_tensor_unsafe(a.crow_indices(), a.col_indices(), a_data, (m * block_size, k * block_size))
-                b = make_tensor((k * block_size,), dtype=dtype, device=device, non_contiguous=noncontiguous)
-                c = make_tensor((m * block_size,), dtype=dtype, device=device, non_contiguous=noncontiguous)
+                b = make_tensor((k * block_size,), dtype=dtype, device=device, noncontiguous=noncontiguous)
+                c = make_tensor((m * block_size,), dtype=dtype, device=device, noncontiguous=noncontiguous)
                 self.run_test_block_addmm_addmv(torch.addmv, c, a, b, dtype=dtype, device=device)
 
     @skipCPUIfNoMklSparse
@@ -775,7 +775,7 @@
                 a_data = make_tensor((nnz, block_size, block_size), dtype=dtype, device=device)
                 a_data = a_data.mT if noncontiguous else a_data  # Test column-major blocks
                 a = torch._sparse_csr_tensor_unsafe(a.crow_indices(), a.col_indices(), a_data, (m * block_size, m * block_size))
-                b = make_tensor((m * block_size, k), dtype=dtype, device=device, non_contiguous=noncontiguous)
+                b = make_tensor((m * block_size, k), dtype=dtype, device=device, noncontiguous=noncontiguous)
 
                 for (upper, unitriangular, transpose, op_out) in itertools.product([True, False], repeat=4):
                     run_test(a, b, upper, unitriangular, transpose, op_out)
@@ -1179,8 +1179,8 @@
             for (m, n, k), noncontiguous in zip(itertools.product([1, 5], repeat=3), [True, False]):
                 nnz = random.randint(0, m * n)
                 c = self.genSparseCSRTensor((m, n), nnz, dtype=dtype, device=device, index_dtype=index_dtype)
-                a = make_tensor((m, k), dtype=dtype, device=device, non_contiguous=noncontiguous)
-                b = make_tensor((k, n), dtype=dtype, device=device, non_contiguous=noncontiguous)
+                a = make_tensor((m, k), dtype=dtype, device=device, noncontiguous=noncontiguous)
+                b = make_tensor((k, n), dtype=dtype, device=device, noncontiguous=noncontiguous)
                 for op_a, op_b in itertools.product([True, False], repeat=2):
                     run_test(c, a, b, op_a, op_b)
 
@@ -1420,19 +1420,12 @@
                         return sample.output_process_fn_grad(output)
                     return output
 
-<<<<<<< HEAD
-            # noncontiguous
-            c = make_tensor(sample.input.shape, device=device, dtype=dtype, non_contiguous=True, requires_grad=True)
-            b = make_tensor(sample.args[1].shape, device=device, dtype=dtype, non_contiguous=True, requires_grad=True)
-            self.assertTrue(torch.autograd.gradcheck(fn, [c, b], fast_mode=True))
-=======
                 self.assertTrue(torch.autograd.gradcheck(fn, [sample.input, sample.args[1]], fast_mode=True))
 
                 # noncontiguous
                 c = make_tensor(sample.input.shape, device=device, dtype=dtype, noncontiguous=True, requires_grad=True)
                 b = make_tensor(sample.args[1].shape, device=device, dtype=dtype, noncontiguous=True, requires_grad=True)
                 self.assertTrue(torch.autograd.gradcheck(fn, [c, b], fast_mode=True))
->>>>>>> fffb97f3
 
     @skipCUDAIfRocm
     @skipCPUIfNoMklSparse
@@ -1459,8 +1452,8 @@
             self.assertTrue(torch.autograd.gradcheck(fn, [sample.input, sample.args[1]], fast_mode=True))
 
             # noncontiguous
-            c = make_tensor(sample.input.shape, device=device, dtype=dtype, non_contiguous=True, requires_grad=True)
-            b = make_tensor(sample.args[1].shape, device=device, dtype=dtype, non_contiguous=True, requires_grad=True)
+            c = make_tensor(sample.input.shape, device=device, dtype=dtype, noncontiguous=True, requires_grad=True)
+            b = make_tensor(sample.args[1].shape, device=device, dtype=dtype, noncontiguous=True, requires_grad=True)
             self.assertTrue(torch.autograd.gradcheck(fn, [c, b], fast_mode=True))
 
     @ops(binary_ops_with_dense_output, dtypes=OpDTypes.supported, allowed_dtypes=[torch.double, ])
