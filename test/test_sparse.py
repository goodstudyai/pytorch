--- conflicted
+++ resolved
@@ -661,15 +661,12 @@
         test_shape(3, 10, [100, 100, 100, 5, 5, 5, 0])
         test_shape(3, 0, [0, 0, 100, 5, 5, 5, 0])
 
-    @coalescedonoff
-<<<<<<< HEAD
+    # TODO: remove skipIf when https://github.com/pytorch/pytorch/pull/73428 lands
+    @coalescedonoff
+    @skipIfRocm
+    @unittest.skipIf(IS_LINUX, "See https://github.com/pytorch/pytorch/issues/72892")
     @dtypes(torch.double, torch.cdouble, torch.bfloat16)
     @precisionOverride({torch.bfloat16: 2e-2})
-=======
-    @dtypes(torch.double, torch.cdouble)
-    @skipIfRocm
-    @unittest.skipIf(IS_LINUX, "See https://github.com/pytorch/pytorch/issues/72892")
->>>>>>> 590685dc
     def test_Sparse_to_Sparse_copy_(self, device, dtype, coalesced):
         # This is for testing torch.copy_(SparseTensor, SparseTensor)
         sparse_dims = 3
@@ -1245,13 +1242,10 @@
         true_result = (bias.to_dense() + torch.matmul(weight.to_dense(), x)).to_sparse()
         self.assertEqual(self.safeToDense(res), self.safeToDense(true_result))
 
-    @coalescedonoff
-<<<<<<< HEAD
+    # TODO: remove skipIf when https://github.com/pytorch/pytorch/pull/73428 lands
+    @coalescedonoff
+    @unittest.skipIf(IS_WINDOWS or IS_LINUX, "See https://github.com/pytorch/pytorch/issues/73145")
     @dtypes(torch.double, torch.cdouble, torch.bfloat16)
-=======
-    @dtypes(torch.double, torch.cdouble)
-    @unittest.skipIf(IS_WINDOWS or IS_LINUX, "See https://github.com/pytorch/pytorch/issues/73145")
->>>>>>> 590685dc
     def test_sparse_addmm(self, device, dtype, coalesced):
         def test_shape(m, n, p, nnz, broadcast, alpha_beta=None):
             if alpha_beta is None:
