#ifndef THC_DEVICE_ALLOCATOR_INC
#define THC_DEVICE_ALLOCATOR_INC
<<<<<<< HEAD
#include <c10/cuda/CUDAGraphsC10Utils.h>
#include <c10/cuda/CUDAStream.h>
=======
>>>>>>> 078fadaa
#include <c10/core/Allocator.h>
#include <c10/cuda/CUDAGraphsC10Utils.h>
#include <c10/cuda/CUDAMacros.h>
#include <c10/cuda/CUDAStream.h>
#include <c10/util/Registry.h>

#include <array>
#include <mutex>

namespace c10 {

class C10_CUDA_API CUDAOutOfMemoryError : public c10::Error {
  using Error::Error;
};

// Caching allocator will execute every registered callback if it unable to find
// block inside of already allocated area.
class C10_CUDA_API FreeMemoryCallback {
 public:
  virtual ~FreeMemoryCallback(){};
  virtual bool Execute() = 0;
};

C10_DECLARE_REGISTRY(FreeCudaMemoryCallbacksRegistry, FreeMemoryCallback);
#define REGISTER_FREE_MEMORY_CALLBACK(name, ...) \
  C10_REGISTER_CLASS(FreeCudaMemoryCallbacksRegistry, name, __VA_ARGS__);

namespace cuda {

// TODO: Turn this into an honest to goodness class. I briefly attempted to do
// this, but it was a bit irritating to figure out how to also correctly
// apply pimpl pattern so I didn't have to leak any internal implementation
// details in the header (CUDACachingAllocator could be made a pimpl, but
// you also need to appropriately define a class which is a subclass
// of Allocator. Not impossible, but required a bit more surgery than
// I wanted to do at the time.)
//
// Why is this using a namespace rather than old-style THCCachingAllocator_
// prefix?  Mostly because it made the HIPify rules easier to write; _ is
// not counted as a word boundary, so you would otherwise have to list each
// of these functions.

namespace CUDACachingAllocator {

struct Stat {
  int64_t current = 0;
  int64_t peak = 0;
  int64_t allocated = 0;
  int64_t freed = 0;
};

enum struct StatType : uint64_t {
  AGGREGATE = 0,
  SMALL_POOL = 1,
  LARGE_POOL = 2,
  NUM_TYPES = 3 // remember to update this whenever a new stat type is added
};

typedef std::array<Stat, static_cast<size_t>(StatType::NUM_TYPES)> StatArray;

// Struct containing memory allocator summary statistics for a device.
struct DeviceStats {
  // COUNT: allocations requested by client code
  StatArray allocation;
  // COUNT: number of allocated segments from cudaMalloc().
  StatArray segment;
  // COUNT: number of active memory blocks (allocated or used by stream)
  StatArray active;
  // COUNT: number of inactive, split memory blocks (unallocated but can't be
  // released via cudaFree)
  StatArray inactive_split;

  // SUM: bytes requested by client code
  StatArray allocated_bytes;
  // SUM: bytes reserved by this memory allocator (both free and used)
  StatArray reserved_bytes;
  // SUM: bytes within active memory blocks
  StatArray active_bytes;
  // SUM: bytes within inactive, split memory blocks
  StatArray inactive_split_bytes;

  // COUNT: total number of failed calls to CUDA malloc necessitating cache
  // flushes.
  int64_t num_alloc_retries = 0;

  // COUNT: total number of OOMs (i.e. failed calls to CUDA after cache flush)
  int64_t num_ooms = 0;
};

// Struct containing info of an allocation block (i.e. a fractional part of a
// cudaMalloc)..
struct BlockInfo {
  int64_t size = 0;
  bool allocated = false;
  bool active = false;
};

// Struct containing info of a memory segment (i.e. one contiguous cudaMalloc).
struct SegmentInfo {
  int64_t device = 0;
  int64_t address = 0;
  int64_t total_size = 0;
  int64_t allocated_size = 0;
  int64_t active_size = 0;
  bool is_large = false;
  std::vector<BlockInfo> blocks;
};

C10_CUDA_API void* raw_alloc(size_t nbytes);
C10_CUDA_API void* raw_alloc_with_stream(size_t nbytes, cudaStream_t stream);
C10_CUDA_API void raw_delete(void* ptr);

C10_CUDA_API Allocator* get();
C10_CUDA_API void init(int device_count);
C10_CUDA_API void setMemoryFraction(double fraction, int device);
C10_CUDA_API void emptyCache();
C10_CUDA_API void cacheInfo(
    int dev_id,
    size_t* cachedAndFree,
    size_t* largestBlock);
C10_CUDA_API void* getBaseAllocation(void* ptr, size_t* size);
C10_CUDA_API void recordStream(const DataPtr&, CUDAStream stream);
C10_CUDA_API DeviceStats getDeviceStats(int device);
C10_CUDA_API void resetAccumulatedStats(int device);
C10_CUDA_API void resetPeakStats(int device);
C10_CUDA_API std::vector<SegmentInfo> snapshot();

// CUDAGraph interactions
<<<<<<< HEAD
C10_CUDA_API void notifyCaptureBegin(int device,
                                     CaptureId_t graph_id,
                                     MempoolId_t mempool_id);
=======
C10_CUDA_API void notifyCaptureBegin(
    int device,
    CaptureId_t graph_id,
    MempoolId_t mempool_id);
>>>>>>> 078fadaa
C10_CUDA_API void notifyCaptureEnd(int device, CaptureId_t graph_id);
C10_CUDA_API void notifyCaptureDestroy(int device, MempoolId_t mempool_id);

C10_CUDA_API std::mutex* getFreeMutex();

C10_CUDA_API std::shared_ptr<void> getIpcDevPtr(std::string handle);
} // namespace CUDACachingAllocator

} // namespace cuda
} // namespace c10

#endif<|MERGE_RESOLUTION|>--- conflicted
+++ resolved
@@ -1,10 +1,5 @@
 #ifndef THC_DEVICE_ALLOCATOR_INC
 #define THC_DEVICE_ALLOCATOR_INC
-<<<<<<< HEAD
-#include <c10/cuda/CUDAGraphsC10Utils.h>
-#include <c10/cuda/CUDAStream.h>
-=======
->>>>>>> 078fadaa
 #include <c10/core/Allocator.h>
 #include <c10/cuda/CUDAGraphsC10Utils.h>
 #include <c10/cuda/CUDAMacros.h>
@@ -133,16 +128,10 @@
 C10_CUDA_API std::vector<SegmentInfo> snapshot();
 
 // CUDAGraph interactions
-<<<<<<< HEAD
-C10_CUDA_API void notifyCaptureBegin(int device,
-                                     CaptureId_t graph_id,
-                                     MempoolId_t mempool_id);
-=======
 C10_CUDA_API void notifyCaptureBegin(
     int device,
     CaptureId_t graph_id,
     MempoolId_t mempool_id);
->>>>>>> 078fadaa
 C10_CUDA_API void notifyCaptureEnd(int device, CaptureId_t graph_id);
 C10_CUDA_API void notifyCaptureDestroy(int device, MempoolId_t mempool_id);
 
