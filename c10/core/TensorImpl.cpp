--- conflicted
+++ resolved
@@ -148,13 +148,7 @@
       numel_(0),
       data_type_(data_type),
       device_opt_(storage_.device()),
-<<<<<<< HEAD
       key_set_(key_set - c10::python_ks) { // See [Note: Python key removal]
-=======
-      key_set_(key_set.remove(
-          DispatchKey::Python).remove(
-          DispatchKey::PythonTLSSnapshot)) { // See [Note: Python key removal]
->>>>>>> 8c199590
   init_bitfields();
   // Inference tensor doesn't have version counter.
   if (!is_inference()) {
@@ -199,13 +193,8 @@
 
   key_set = key_set | getAutocastRelatedKeySetFromBackend(k);
 
-<<<<<<< HEAD
   // See [Note: Python key removal]
   key_set = key_set - c10::python_ks;
-=======
-  key_set =
-      key_set.remove(DispatchKey::Python).remove(DispatchKey::PythonTLSSnapshot); // See [Note: Python key removal]
->>>>>>> 8c199590
 
   // Inference tensor doesn't have autograd related keys.
   if (inference_mode) {
