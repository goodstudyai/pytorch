#!/usr/bin/env python3

from dataclasses import asdict, dataclass, field
from pathlib import Path
from typing import Dict, Set, List, Iterable

import jinja2
import json
import os
import sys
from typing_extensions import Literal

YamlShellBool = Literal["''", 1]
Arch = Literal["windows", "linux", "macos"]

DOCKER_REGISTRY = "308535385114.dkr.ecr.us-east-1.amazonaws.com"
GITHUB_DIR = Path(__file__).resolve().parent.parent

WINDOWS_CPU_TEST_RUNNER = "windows.4xlarge"
# contains 1 gpu
WINDOWS_CUDA_TEST_RUNNER = "windows.8xlarge.nvidia.gpu"
WINDOWS_RUNNERS = {
    WINDOWS_CPU_TEST_RUNNER,
    WINDOWS_CUDA_TEST_RUNNER,
}

LINUX_CPU_TEST_RUNNER = "linux.2xlarge"
# contains 1 gpu
LINUX_CUDA_TEST_RUNNER = "linux.4xlarge.nvidia.gpu"
LINUX_RUNNERS = {
    LINUX_CPU_TEST_RUNNER,
    LINUX_CUDA_TEST_RUNNER,
}

MACOS_TEST_RUNNER_10_15 = "macos-10.15"
MACOS_TEST_RUNNER_11 = "macos-11"

MACOS_RUNNERS = {
    MACOS_TEST_RUNNER_10_15,
    MACOS_TEST_RUNNER_11,
}

CUDA_RUNNERS = {
    WINDOWS_CUDA_TEST_RUNNER,
    LINUX_CUDA_TEST_RUNNER,
}
CPU_RUNNERS = {
    WINDOWS_CPU_TEST_RUNNER,
    LINUX_CPU_TEST_RUNNER,
}

LABEL_CIFLOW_ALL = "ciflow/all"
LABEL_CIFLOW_BAZEL = "ciflow/bazel"
LABEL_CIFLOW_CPU = "ciflow/cpu"
LABEL_CIFLOW_CUDA = "ciflow/cuda"
LABEL_CIFLOW_DOCS = "ciflow/docs"
LABEL_CIFLOW_DEFAULT = "ciflow/default"
LABEL_CIFLOW_LIBTORCH = "ciflow/libtorch"
LABEL_CIFLOW_LINUX = "ciflow/linux"
LABEL_CIFLOW_MOBILE = "ciflow/mobile"
LABEL_CIFLOW_ANDROID = "ciflow/android"
LABEL_CIFLOW_SANITIZERS = "ciflow/sanitizers"
LABEL_CIFLOW_ONNX = "ciflow/onnx"
LABEL_CIFLOW_SCHEDULED = "ciflow/scheduled"
LABEL_CIFLOW_SLOW = "ciflow/slow"
LABEL_CIFLOW_WIN = "ciflow/win"
LABEL_CIFLOW_XLA = "ciflow/xla"
LABEL_CIFLOW_NOARCH = "ciflow/noarch"
LABEL_CIFLOW_VULKAN = "ciflow/vulkan"
LABEL_CIFLOW_PREFIX = "ciflow/"
LABEL_CIFLOW_SLOW_GRADCHECK = "ciflow/slow-gradcheck"
LABEL_CIFLOW_DOCKER = "ciflow/docker"
LABEL_CIFLOW_IOS = "ciflow/ios"
LABEL_CIFLOW_MACOS = "ciflow/macos"
LABEL_CIFLOW_TRUNK = "ciflow/trunk"


@dataclass
class CIFlowConfig:
    # For use to enable workflows to run on pytorch/pytorch-canary
    run_on_canary: bool = False
    labels: Set[str] = field(default_factory=set)
    trigger_action: str = 'unassigned'
    trigger_actor: str = 'pytorchbot'
    root_job_condition: str = ''
    label_conditions: str = ''

    def gen_root_job_condition(self) -> None:
        # CIFlow conditions:
        #  - Workflow should always run on push
        #  - CIFLOW_DEFAULT workflows should run on PRs even if no `ciflow/` labels on PR
        #  - Otherwise workflow should be scheduled on all qualifying events
        label_conditions = [f"contains(github.event.pull_request.labels.*.name, '{label}')" for label in sorted(self.labels)]
        self.label_conditions = ' || '.join(label_conditions)
        repo_condition = "github.repository_owner == 'pytorch'" if self.run_on_canary else "github.repository == 'pytorch/pytorch'"
        push_event = "github.event_name == 'push'"
        scheduled_event = "github.event_name == 'schedule'"
        pr_updated_event = f"github.event_name == 'pull_request' && github.event.action != '{self.trigger_action}'"
        if LABEL_CIFLOW_DEFAULT in self.labels:
            run_with_no_labels = f"({pr_updated_event}) && " \
                                 f"!contains(join(github.event.pull_request.labels.*.name), '{LABEL_CIFLOW_PREFIX}')"
        else:
            run_with_no_labels = "false"
        self.root_job_condition = f"${{{{ ({repo_condition}) && (\n" \
                                  f"            ({push_event}) ||\n" \
                                  f"            ({scheduled_event}) ||\n" \
                                  f"            ({self.label_conditions}) ||\n" \
                                  f"            ({run_with_no_labels}))\n"\
                                  f"         }}}}"

    def reset_root_job(self) -> None:
        self.root_job_condition = ''

    def __post_init__(self) -> None:
        self.labels.add(LABEL_CIFLOW_ALL)
        if LABEL_CIFLOW_SCHEDULED not in self.labels:
            self.labels.add(LABEL_CIFLOW_TRUNK)
        assert all(label.startswith(LABEL_CIFLOW_PREFIX) for label in self.labels)
        self.gen_root_job_condition()


@dataclass
class CIFlowRuleset:
    version = 'v1'
    output_file = f'{GITHUB_DIR}/generated-ciflow-ruleset.json'
    label_rules: Dict[str, Set[str]] = field(default_factory=dict)

    def add_label_rule(self, labels: Set[str], workflow_name: str) -> None:
        for label in labels:
            if label in self.label_rules:
                self.label_rules[label].add(workflow_name)
            else:
                self.label_rules[label] = {workflow_name}

    def generate_json(self) -> None:
        GENERATED = "generated"  # Note that please keep the variable GENERATED otherwise phabricator will hide the whole file
        output = {
            "__comment": f"@{GENERATED} DO NOT EDIT MANUALLY, Generation script: .github/scripts/generate_ci_workflows.py",
            "version": self.version,
            "label_rules": {
                label: sorted(list(workflows))
                for label, workflows in self.label_rules.items()
            }
        }
        with open(self.output_file, 'w') as outfile:
            json.dump(output, outfile, indent=2, sort_keys=True)
            outfile.write('\n')


@dataclass
class CIWorkflow:
    # Required fields
    arch: Arch
    build_environment: str

    # Optional fields
    test_runner_type: str = ''
    ciflow_config: CIFlowConfig = field(default_factory=CIFlowConfig)
    cuda_version: str = ''
    docker_image_base: str = ''
    enable_doc_jobs: bool = False
    exclude_test: bool = False
    build_generates_artifacts: bool = True
    build_with_debug: bool = False
    is_scheduled: str = ''
    num_test_shards: int = 1
    only_run_smoke_tests_on_pull_request: bool = False
    num_test_shards_on_pull_request: int = -1
    distributed_test: bool = True
    fx2trt_test: bool = False
    timeout_after: int = 240
    xcode_version: str = ''

    # The following variables will be set as environment variables,
    # so it's easier for both shell and Python scripts to consume it if false is represented as the empty string.
    enable_jit_legacy_test: YamlShellBool = "''"
    enable_distributed_test: YamlShellBool = "''"
    enable_fx2trt_test: YamlShellBool = "''"
    enable_multigpu_test: YamlShellBool = "''"
    enable_nogpu_no_avx_test: YamlShellBool = "''"
    enable_nogpu_no_avx2_test: YamlShellBool = "''"
    enable_slow_test: YamlShellBool = "''"
    enable_docs_test: YamlShellBool = "''"
    enable_backwards_compat_test: YamlShellBool = "''"
    enable_xla_test: YamlShellBool = "''"
    enable_noarch_test: YamlShellBool = "''"
    enable_force_on_cpu_test: YamlShellBool = "''"

    def __post_init__(self) -> None:
        if not self.build_generates_artifacts:
            self.exclude_test = True

        if self.distributed_test:
            self.enable_distributed_test = 1

        if self.fx2trt_test:
            self.enable_fx2trt_test = 1

        # If num_test_shards_on_pull_request is not user-defined, default to num_test_shards unless we are
        # only running smoke tests on the pull request.
        if self.num_test_shards_on_pull_request == -1:
            # Don't run the default if we are only running smoke tests
            if self.only_run_smoke_tests_on_pull_request:
                self.num_test_shards_on_pull_request = 0
            else:
                self.num_test_shards_on_pull_request = self.num_test_shards
        self.assert_valid()

    def assert_valid(self) -> None:
        err_message = f"invalid test_runner_type for {self.arch}: {self.test_runner_type}"
        if self.arch == 'linux':
            assert self.test_runner_type in LINUX_RUNNERS, err_message
        if self.arch == 'windows':
            assert self.test_runner_type in WINDOWS_RUNNERS, err_message

        assert LABEL_CIFLOW_ALL in self.ciflow_config.labels
        assert LABEL_CIFLOW_ALL in self.ciflow_config.label_conditions
        if self.arch == 'linux':
            assert LABEL_CIFLOW_LINUX in self.ciflow_config.labels
        if self.arch == 'windows':
            assert LABEL_CIFLOW_WIN in self.ciflow_config.labels
        if self.arch == 'macos':
            assert LABEL_CIFLOW_MACOS in self.ciflow_config.labels
        # Make sure that jobs with tests have a test_runner_type
        if not self.exclude_test:
            assert self.test_runner_type != ''
        if self.test_runner_type in CUDA_RUNNERS:
            assert LABEL_CIFLOW_CUDA in self.ciflow_config.labels
        if self.test_runner_type in CPU_RUNNERS and not self.exclude_test:
            assert LABEL_CIFLOW_CPU in self.ciflow_config.labels
        if self.is_scheduled:
            assert LABEL_CIFLOW_DEFAULT not in self.ciflow_config.labels
            assert LABEL_CIFLOW_TRUNK not in self.ciflow_config.labels
            assert LABEL_CIFLOW_SCHEDULED in self.ciflow_config.labels
        if self.build_with_debug:
            assert self.build_environment.endswith("-debug")

    def generate_workflow_file(self, workflow_template: jinja2.Template) -> None:
        output_file_path = GITHUB_DIR / f"workflows/generated-{self.build_environment}.yml"
        with open(output_file_path, "w") as output_file:
            GENERATED = "generated"  # Note that please keep the variable GENERATED otherwise phabricator will hide the whole file
            output_file.writelines([f"# @{GENERATED} DO NOT EDIT MANUALLY\n"])
            try:
                content = workflow_template.render(asdict(self))
            except Exception as e:
                print(f"Failed on template: {workflow_template}", file=sys.stderr)
                raise e
            output_file.write(content)
            if content[-1] != "\n":
                output_file.write("\n")
        print(output_file_path)

@dataclass
class DockerWorkflow:
    build_environment: str
    docker_images: List[str]

    # Optional fields
    ciflow_config: CIFlowConfig = field(default_factory=CIFlowConfig)
    cuda_version: str = ''
    is_scheduled: str = ''

    def generate_workflow_file(self, workflow_template: jinja2.Template) -> None:
        output_file_path = GITHUB_DIR / "workflows/generated-docker-builds.yml"
        with open(output_file_path, "w") as output_file:
            GENERATED = "generated"  # Note that please keep the variable GENERATED otherwise phabricator will hide the whole file
            output_file.writelines([f"# @{GENERATED} DO NOT EDIT MANUALLY\n"])
            try:
                content = workflow_template.render(asdict(self))
            except Exception as e:
                print(f"Failed on template: {workflow_template}", file=sys.stderr)
                raise e
            output_file.write(content)
            if content[-1] != "\n":
                output_file.write("\n")
        print(output_file_path)

WINDOWS_WORKFLOWS = [
    CIWorkflow(
        arch="windows",
        build_environment="win-vs2019-cpu-py3",
        cuda_version="cpu",
        test_runner_type=WINDOWS_CPU_TEST_RUNNER,
        num_test_shards=2,
        ciflow_config=CIFlowConfig(
            run_on_canary=True,
            labels={LABEL_CIFLOW_DEFAULT, LABEL_CIFLOW_CPU, LABEL_CIFLOW_WIN}
        ),
    ),
    CIWorkflow(
        arch="windows",
        build_environment="win-vs2019-cuda11.3-py3",
        cuda_version="11.3",
        test_runner_type=WINDOWS_CUDA_TEST_RUNNER,
        num_test_shards=2,
        only_run_smoke_tests_on_pull_request=True,
        enable_force_on_cpu_test=1,
        ciflow_config=CIFlowConfig(
            run_on_canary=True,
            labels={LABEL_CIFLOW_DEFAULT, LABEL_CIFLOW_CUDA, LABEL_CIFLOW_WIN}
        ),
    ),
    CIWorkflow(
        arch="windows",
        build_environment="periodic-win-vs2019-cuda11.5-py3",
        cuda_version="11.5",
        test_runner_type=WINDOWS_CUDA_TEST_RUNNER,
        num_test_shards=2,
        enable_force_on_cpu_test=1,
        is_scheduled="45 4,10,16,22 * * *",
        ciflow_config=CIFlowConfig(
            run_on_canary=True,
            labels={LABEL_CIFLOW_SCHEDULED, LABEL_CIFLOW_CUDA, LABEL_CIFLOW_WIN}
        ),
    ),
    CIWorkflow(
        arch="windows",
        build_environment="periodic-win-vs2019-cuda11.1-py3",
        cuda_version="11.1",
        test_runner_type=WINDOWS_CUDA_TEST_RUNNER,
        num_test_shards=2,
        is_scheduled="45 0,4,8,12,16,20 * * *",
        ciflow_config=CIFlowConfig(
            labels={LABEL_CIFLOW_SCHEDULED, LABEL_CIFLOW_WIN, LABEL_CIFLOW_CUDA}
        ),
    ),
]

LINUX_WORKFLOWS = [
    CIWorkflow(
        arch="linux",
        build_environment="linux-xenial-py3.7-gcc5.4",
        docker_image_base=f"{DOCKER_REGISTRY}/pytorch/pytorch-linux-xenial-py3.7-gcc5.4",
        test_runner_type=LINUX_CPU_TEST_RUNNER,
        enable_jit_legacy_test=1,
        enable_backwards_compat_test=1,
        enable_docs_test=1,
        num_test_shards=2,
        ciflow_config=CIFlowConfig(
            run_on_canary=True,
            labels={LABEL_CIFLOW_DEFAULT, LABEL_CIFLOW_LINUX, LABEL_CIFLOW_CPU}
        ),
    ),
    CIWorkflow(
        arch="linux",
        build_environment="linux-docs",
        docker_image_base=f"{DOCKER_REGISTRY}/pytorch/pytorch-linux-xenial-py3.7-gcc5.4",
        test_runner_type=LINUX_CPU_TEST_RUNNER,
        enable_doc_jobs=True,
        exclude_test=True,
        ciflow_config=CIFlowConfig(
            labels={LABEL_CIFLOW_DEFAULT, LABEL_CIFLOW_DOCS, LABEL_CIFLOW_LINUX, LABEL_CIFLOW_CPU}
        ),
    ),
    CIWorkflow(
        arch="linux",
        build_environment="linux-docs-push",
        docker_image_base=f"{DOCKER_REGISTRY}/pytorch/pytorch-linux-xenial-py3.7-gcc5.4",
        test_runner_type=LINUX_CPU_TEST_RUNNER,
        enable_doc_jobs=True,
        exclude_test=True,
        is_scheduled="0 0 * * *",  # run pushes only on a nightly schedule
        # NOTE: This is purposefully left without LABEL_CIFLOW_DOCS so that you can run
        #       docs builds on your PR without the fear of anything pushing
        ciflow_config=CIFlowConfig(
            labels={LABEL_CIFLOW_SCHEDULED, LABEL_CIFLOW_LINUX, LABEL_CIFLOW_CPU}
        ),
    ),
    CIWorkflow(
        arch="linux",
        build_environment="linux-xenial-py3.7-gcc7",
        docker_image_base=f"{DOCKER_REGISTRY}/pytorch/pytorch-linux-xenial-py3.7-gcc7",
        test_runner_type=LINUX_CPU_TEST_RUNNER,
        num_test_shards=2,
        ciflow_config=CIFlowConfig(
            run_on_canary=True,
            labels={LABEL_CIFLOW_DEFAULT, LABEL_CIFLOW_LINUX, LABEL_CIFLOW_CPU}
        ),
    ),
    # ParallelTBB does not have a maintainer and is currently flaky
    # CIWorkflow(
    #    arch="linux",
    #    build_environment="paralleltbb-linux-xenial-py3.6-gcc5.4",
    #    docker_image_base=f"{DOCKER_REGISTRY}/pytorch/pytorch-linux-xenial-py3.6-gcc5.4",
    #    test_runner_type=LINUX_CPU_TEST_RUNNER,
    #    ciflow_config=CIFlowConfig(
    #        labels={LABEL_CIFLOW_LINUX, LABEL_CIFLOW_CPU},
    #    ),
    # ),
    CIWorkflow(
        arch="linux",
        build_environment="parallelnative-linux-xenial-py3.7-gcc5.4",
        docker_image_base=f"{DOCKER_REGISTRY}/pytorch/pytorch-linux-xenial-py3.7-gcc5.4",
        test_runner_type=LINUX_CPU_TEST_RUNNER,
        ciflow_config=CIFlowConfig(
            labels={LABEL_CIFLOW_LINUX, LABEL_CIFLOW_CPU},
        ),
    ),
    # Build PyTorch with BUILD_CAFFE2=ON
    CIWorkflow(
        arch="linux",
        build_environment="caffe2-linux-xenial-py3.7-gcc5.4",
        docker_image_base=f"{DOCKER_REGISTRY}/pytorch/pytorch-linux-xenial-py3.7-gcc5.4",
        test_runner_type=LINUX_CPU_TEST_RUNNER,
        exclude_test=True,
        ciflow_config=CIFlowConfig(
            labels={LABEL_CIFLOW_LINUX, LABEL_CIFLOW_CPU},
        ),
    ),
    CIWorkflow(
        arch="linux",
        build_environment="linux-xenial-py3-clang5-mobile-build",
        docker_image_base=f"{DOCKER_REGISTRY}/pytorch/pytorch-linux-xenial-py3-clang5-asan",
        test_runner_type=LINUX_CPU_TEST_RUNNER,
        build_generates_artifacts=False,
        exclude_test=True,
        ciflow_config=CIFlowConfig(
            labels={LABEL_CIFLOW_LINUX, LABEL_CIFLOW_MOBILE, LABEL_CIFLOW_DEFAULT},
        ),
    ),
    CIWorkflow(
        arch="linux",
        build_environment="linux-xenial-py3-clang5-mobile-custom-build-static",
        docker_image_base=f"{DOCKER_REGISTRY}/pytorch/pytorch-linux-xenial-py3-clang5-android-ndk-r19c",
        test_runner_type=LINUX_CPU_TEST_RUNNER,
        build_generates_artifacts=False,
        exclude_test=True,
        ciflow_config=CIFlowConfig(
            labels={LABEL_CIFLOW_LINUX, LABEL_CIFLOW_MOBILE, LABEL_CIFLOW_DEFAULT},
        ),
    ),
    CIWorkflow(
        arch="linux",
        build_environment="linux-xenial-py3.7-clang7-asan",
        docker_image_base=f"{DOCKER_REGISTRY}/pytorch/pytorch-linux-xenial-py3-clang7-asan",
        test_runner_type=LINUX_CPU_TEST_RUNNER,
        num_test_shards=3,
        distributed_test=False,
        ciflow_config=CIFlowConfig(
            labels={LABEL_CIFLOW_DEFAULT, LABEL_CIFLOW_LINUX, LABEL_CIFLOW_SANITIZERS, LABEL_CIFLOW_CPU},
        ),
    ),
    CIWorkflow(
        arch="linux",
        build_environment="linux-xenial-py3.7-clang7-onnx",
        docker_image_base=f"{DOCKER_REGISTRY}/pytorch/pytorch-linux-xenial-py3-clang7-onnx",
        test_runner_type=LINUX_CPU_TEST_RUNNER,
        num_test_shards=2,
        distributed_test=False,
        ciflow_config=CIFlowConfig(
            labels={LABEL_CIFLOW_DEFAULT, LABEL_CIFLOW_LINUX, LABEL_CIFLOW_ONNX, LABEL_CIFLOW_CPU},
        ),
    ),
    CIWorkflow(
        arch="linux",
        build_environment="linux-bionic-cuda10.2-py3.9-gcc7",
        docker_image_base=f"{DOCKER_REGISTRY}/pytorch/pytorch-linux-bionic-cuda10.2-cudnn7-py3.9-gcc7",
        test_runner_type=LINUX_CUDA_TEST_RUNNER,
        enable_jit_legacy_test=1,
        enable_multigpu_test=1,
        enable_nogpu_no_avx_test=1,
        enable_nogpu_no_avx2_test=1,
        enable_slow_test=1,
        num_test_shards=2,
        ciflow_config=CIFlowConfig(
            run_on_canary=True,
            labels={LABEL_CIFLOW_SLOW, LABEL_CIFLOW_LINUX, LABEL_CIFLOW_CUDA}
        ),
    ),
    CIWorkflow(
        arch="linux",
        build_environment="libtorch-linux-xenial-cuda10.2-py3.7-gcc7",
        docker_image_base=f"{DOCKER_REGISTRY}/pytorch/pytorch-linux-xenial-cuda10.2-cudnn7-py3-gcc7",
        test_runner_type=LINUX_CUDA_TEST_RUNNER,
        build_generates_artifacts=False,
        exclude_test=True,
        ciflow_config=CIFlowConfig(
            labels=set([LABEL_CIFLOW_LIBTORCH, LABEL_CIFLOW_LINUX, LABEL_CIFLOW_CUDA]),
        ),
    ),
    CIWorkflow(
        arch="linux",
        build_environment="periodic-linux-bionic-cuda11.5-py3.7-gcc7",
        docker_image_base=f"{DOCKER_REGISTRY}/pytorch/pytorch-linux-bionic-cuda11.5-cudnn8-py3-gcc7",
        test_runner_type=LINUX_CUDA_TEST_RUNNER,
        num_test_shards=2,
        is_scheduled="45 4,10,16,22 * * *",
        ciflow_config=CIFlowConfig(
            labels=set([LABEL_CIFLOW_SCHEDULED, LABEL_CIFLOW_LINUX, LABEL_CIFLOW_CUDA]),
        ),
    ),
    CIWorkflow(
        arch="linux",
        build_environment="periodic-libtorch-linux-bionic-cuda11.5-py3.7-gcc7",
        docker_image_base=f"{DOCKER_REGISTRY}/pytorch/pytorch-linux-bionic-cuda11.5-cudnn8-py3-gcc7",
        test_runner_type=LINUX_CUDA_TEST_RUNNER,
        build_generates_artifacts=False,
        is_scheduled="45 4,10,16,22 * * *",
        exclude_test=True,
        ciflow_config=CIFlowConfig(
            labels=set([LABEL_CIFLOW_SCHEDULED, LABEL_CIFLOW_LIBTORCH, LABEL_CIFLOW_LINUX, LABEL_CIFLOW_CUDA]),
        ),
    ),
    CIWorkflow(
        arch="linux",
        build_environment="linux-xenial-cuda11.3-py3.7-gcc7",
        docker_image_base=f"{DOCKER_REGISTRY}/pytorch/pytorch-linux-xenial-cuda11.3-cudnn8-py3-gcc7",
        test_runner_type=LINUX_CUDA_TEST_RUNNER,
        num_test_shards=2,
        fx2trt_test=True,
        ciflow_config=CIFlowConfig(
            labels=set([LABEL_CIFLOW_DEFAULT, LABEL_CIFLOW_LINUX, LABEL_CIFLOW_CUDA]),
        ),
    ),
    # no-ops builds test USE_PER_OPERATOR_HEADERS=0 where ATen/ops is not generated
    CIWorkflow(
        arch="linux",
<<<<<<< HEAD
=======
        build_environment="linux-xenial-cuda11.3-py3.7-gcc7-no-ops",
        docker_image_base=f"{DOCKER_REGISTRY}/pytorch/pytorch-linux-xenial-cuda11.3-cudnn8-py3-gcc7",
        test_runner_type=LINUX_CUDA_TEST_RUNNER,
        exclude_test=True,
        ciflow_config=CIFlowConfig(
            labels=set([LABEL_CIFLOW_LINUX, LABEL_CIFLOW_CUDA]),
        ),
    ),
    CIWorkflow(
        arch="linux",
        build_environment="linux-xenial-py3.7-gcc7-no-ops",
        docker_image_base=f"{DOCKER_REGISTRY}/pytorch/pytorch-linux-xenial-py3.7-gcc7",
        test_runner_type=LINUX_CPU_TEST_RUNNER,
        exclude_test=True,
        ciflow_config=CIFlowConfig(
            labels=set([LABEL_CIFLOW_DEFAULT, LABEL_CIFLOW_LINUX, LABEL_CIFLOW_CPU]),
        ),
    ),
    CIWorkflow(
        arch="linux",
>>>>>>> 08074c8f
        build_environment="libtorch-linux-xenial-cuda11.3-py3.7-gcc7",
        docker_image_base=f"{DOCKER_REGISTRY}/pytorch/pytorch-linux-xenial-cuda11.3-cudnn8-py3-gcc7",
        test_runner_type=LINUX_CUDA_TEST_RUNNER,
        build_generates_artifacts=False,
        exclude_test=True,
        ciflow_config=CIFlowConfig(
            labels=set([LABEL_CIFLOW_LIBTORCH, LABEL_CIFLOW_LINUX, LABEL_CIFLOW_CUDA]),
        ),
    ),
    CIWorkflow(
        arch="linux",
        build_environment="periodic-linux-xenial-cuda11.1-py3.7-gcc7-debug",
        docker_image_base=f"{DOCKER_REGISTRY}/pytorch/pytorch-linux-xenial-cuda11.1-cudnn8-py3-gcc7",
        test_runner_type=LINUX_CUDA_TEST_RUNNER,
        num_test_shards=2,
        build_with_debug=True,
        is_scheduled="45 0,4,8,12,16,20 * * *",
        ciflow_config=CIFlowConfig(
            labels={LABEL_CIFLOW_SCHEDULED, LABEL_CIFLOW_LINUX, LABEL_CIFLOW_CUDA}
        ),
    ),
    CIWorkflow(
        arch="linux",
        build_environment="periodic-libtorch-linux-xenial-cuda11.1-py3.7-gcc7",
        docker_image_base=f"{DOCKER_REGISTRY}/pytorch/pytorch-linux-xenial-cuda11.1-cudnn8-py3-gcc7",
        test_runner_type=LINUX_CUDA_TEST_RUNNER,
        build_generates_artifacts=False,
        exclude_test=True,
        is_scheduled="45 0,4,8,12,16,20 * * *",
        ciflow_config=CIFlowConfig(
            labels={LABEL_CIFLOW_SCHEDULED, LABEL_CIFLOW_LINUX, LABEL_CIFLOW_LIBTORCH, LABEL_CIFLOW_CUDA},
        ),
    ),
    CIWorkflow(
        arch="linux",
        build_environment="linux-bionic-py3.7-clang9",
        docker_image_base=f"{DOCKER_REGISTRY}/pytorch/pytorch-linux-bionic-py3.7-clang9",
        test_runner_type=LINUX_CPU_TEST_RUNNER,
        num_test_shards=2,
        distributed_test=False,
        enable_noarch_test=1,
        ciflow_config=CIFlowConfig(
            labels={LABEL_CIFLOW_DEFAULT, LABEL_CIFLOW_LINUX, LABEL_CIFLOW_CPU, LABEL_CIFLOW_NOARCH},
        ),
    ),
    CIWorkflow(
        arch="linux",
        build_environment="linux-vulkan-bionic-py3.7-clang9",
        docker_image_base=f"{DOCKER_REGISTRY}/pytorch/pytorch-linux-bionic-py3.7-clang9",
        test_runner_type=LINUX_CPU_TEST_RUNNER,
        num_test_shards=1,
        distributed_test=False,
        ciflow_config=CIFlowConfig(
            labels={LABEL_CIFLOW_DEFAULT, LABEL_CIFLOW_LINUX, LABEL_CIFLOW_CPU, LABEL_CIFLOW_VULKAN},
        ),
    ),
    CIWorkflow(
        arch="linux",
        build_environment="periodic-linux-xenial-cuda10.2-py3-gcc7-slow-gradcheck",
        docker_image_base=f"{DOCKER_REGISTRY}/pytorch/pytorch-linux-xenial-cuda10.2-cudnn7-py3-gcc7",
        test_runner_type=LINUX_CUDA_TEST_RUNNER,
        num_test_shards=2,
        distributed_test=False,
        timeout_after=360,
        # Only run this on master 4 times per day since it does take a while
        is_scheduled="0 */4 * * *",
        ciflow_config=CIFlowConfig(
            labels={LABEL_CIFLOW_LINUX, LABEL_CIFLOW_CUDA, LABEL_CIFLOW_SLOW_GRADCHECK, LABEL_CIFLOW_SLOW, LABEL_CIFLOW_SCHEDULED},
        ),
    ),
]

ANDROID_SHORT_WORKFLOWS = [
    CIWorkflow(
        arch="linux",
        build_environment="pytorch-linux-xenial-py3-clang5-android-ndk-r19c-gradle-custom-build-single",
        docker_image_base=f"{DOCKER_REGISTRY}/pytorch/pytorch-linux-xenial-py3-clang5-android-ndk-r19c",
        test_runner_type=LINUX_CPU_TEST_RUNNER,
        exclude_test=True,
        ciflow_config=CIFlowConfig(
            labels={LABEL_CIFLOW_LINUX, LABEL_CIFLOW_CPU, LABEL_CIFLOW_ANDROID, LABEL_CIFLOW_DEFAULT},
        ),
    ),
    CIWorkflow(
        arch="linux",
        build_environment="pytorch-linux-xenial-py3-clang5-android-ndk-r19c-gradle-custom-build-single-full-jit",
        docker_image_base=f"{DOCKER_REGISTRY}/pytorch/pytorch-linux-xenial-py3-clang5-android-ndk-r19c",
        test_runner_type=LINUX_CPU_TEST_RUNNER,
        exclude_test=True,
        ciflow_config=CIFlowConfig(
            labels={LABEL_CIFLOW_LINUX, LABEL_CIFLOW_CPU, LABEL_CIFLOW_ANDROID, LABEL_CIFLOW_DEFAULT},
        ),
    ),
]

ANDROID_WORKFLOWS = [
    CIWorkflow(
        arch="linux",
        build_environment="pytorch-linux-xenial-py3-clang5-android-ndk-r19c-build",
        docker_image_base=f"{DOCKER_REGISTRY}/pytorch/pytorch-linux-xenial-py3-clang5-android-ndk-r19c",
        test_runner_type=LINUX_CPU_TEST_RUNNER,
        exclude_test=True,
        ciflow_config=CIFlowConfig(
            labels={LABEL_CIFLOW_LINUX, LABEL_CIFLOW_CPU, LABEL_CIFLOW_ANDROID},
        ),
    ),
]

BAZEL_WORKFLOWS = [
    CIWorkflow(
        arch="linux",
        build_environment="linux-xenial-cuda11.3-py3.7-gcc7-bazel-test",
        docker_image_base=f"{DOCKER_REGISTRY}/pytorch/pytorch-linux-xenial-cuda11.3-cudnn8-py3-gcc7",
        test_runner_type=LINUX_CPU_TEST_RUNNER,
        ciflow_config=CIFlowConfig(
            labels={LABEL_CIFLOW_DEFAULT, LABEL_CIFLOW_BAZEL, LABEL_CIFLOW_CPU, LABEL_CIFLOW_LINUX},
        ),
    ),
]

IOS_WORKFLOWS = [
    CIWorkflow(
        arch="macos",
        build_environment="ios-12-5-1-arm64",
        test_runner_type=MACOS_TEST_RUNNER_10_15,
        exclude_test=True,
        ciflow_config=CIFlowConfig(
            labels={LABEL_CIFLOW_IOS, LABEL_CIFLOW_MACOS},
        ),
    ),
    CIWorkflow(
        arch="macos",
        build_environment="ios-12-5-1-arm64-coreml",
        test_runner_type=MACOS_TEST_RUNNER_10_15,
        exclude_test=True,
        ciflow_config=CIFlowConfig(
            labels={LABEL_CIFLOW_IOS, LABEL_CIFLOW_MACOS},
        ),
    ),
    CIWorkflow(
        arch="macos",
        build_environment="ios-12-5-1-arm64-full-jit",
        test_runner_type=MACOS_TEST_RUNNER_10_15,
        exclude_test=True,
        ciflow_config=CIFlowConfig(
            labels={LABEL_CIFLOW_IOS, LABEL_CIFLOW_MACOS},
        ),
    ),
    CIWorkflow(
        arch="macos",
        build_environment="ios-12-5-1-arm64-custom-ops",
        test_runner_type=MACOS_TEST_RUNNER_10_15,
        exclude_test=True,
        ciflow_config=CIFlowConfig(
            labels={LABEL_CIFLOW_IOS, LABEL_CIFLOW_MACOS},
        ),
    ),
    CIWorkflow(
        arch="macos",
        build_environment="ios-12-5-1-arm64-metal",
        test_runner_type=MACOS_TEST_RUNNER_10_15,
        exclude_test=True,
        ciflow_config=CIFlowConfig(
            labels={LABEL_CIFLOW_IOS, LABEL_CIFLOW_MACOS},
        ),
    ),
    CIWorkflow(
        arch="macos",
        build_environment="ios-12-5-1-x86-64",
        test_runner_type=MACOS_TEST_RUNNER_10_15,
        exclude_test=True,
        ciflow_config=CIFlowConfig(
            labels={LABEL_CIFLOW_IOS, LABEL_CIFLOW_MACOS},
        ),
    ),
    CIWorkflow(
        arch="macos",
        build_environment="ios-12-5-1-x86-64-coreml",
        test_runner_type=MACOS_TEST_RUNNER_10_15,
        exclude_test=True,
        ciflow_config=CIFlowConfig(
            labels={LABEL_CIFLOW_IOS, LABEL_CIFLOW_MACOS},
        ),
    ),
    CIWorkflow(
        arch="macos",
        build_environment="ios-12-5-1-x86-64-full-jit",
        test_runner_type=MACOS_TEST_RUNNER_10_15,
        exclude_test=True,
        ciflow_config=CIFlowConfig(
            labels={LABEL_CIFLOW_IOS, LABEL_CIFLOW_MACOS},
        ),
    ),
]

MACOS_WORKFLOWS = [
    # Distributed tests are still run on MacOS, but part of regular shards
    CIWorkflow(
        arch="macos",
        build_environment="macos-11-py3-x86-64",
        xcode_version="12.4",
        test_runner_type=MACOS_TEST_RUNNER_11,
        num_test_shards=2,
        distributed_test=False,
        ciflow_config=CIFlowConfig(
            labels={LABEL_CIFLOW_MACOS},
        ),
    ),
    CIWorkflow(
        arch="macos",
        build_environment="macos-10-15-py3-lite-interpreter-x86-64",
        xcode_version="12",
        test_runner_type=MACOS_TEST_RUNNER_10_15,
        exclude_test=True,
        build_generates_artifacts=False,
        ciflow_config=CIFlowConfig(
            labels={LABEL_CIFLOW_MACOS},
        ),
    ),
    CIWorkflow(
        arch="macos",
        build_environment="macos-10-15-py3-arm64",
        test_runner_type=MACOS_TEST_RUNNER_10_15,
        exclude_test=True,
        ciflow_config=CIFlowConfig(
            labels={LABEL_CIFLOW_MACOS},
        ),
    ),
]

DOCKER_IMAGES = {
    f"{DOCKER_REGISTRY}/pytorch/pytorch-linux-bionic-cuda10.2-cudnn7-py3.7-clang9",  # for pytorch/xla
<<<<<<< HEAD
    f"{DOCKER_REGISTRY}/pytorch/pytorch-linux-bionic-rocm4.1-py3.7",                 # for rocm
    f"{DOCKER_REGISTRY}/pytorch/pytorch-linux-bionic-rocm4.2-py3.7",                 # for rocm
    f"{DOCKER_REGISTRY}/pytorch/pytorch-linux-bionic-rocm4.3.1-py3.7",               # for rocm
=======
    f"{DOCKER_REGISTRY}/pytorch/pytorch-linux-bionic-rocm4.3.1-py3.7",               # for rocm
    f"{DOCKER_REGISTRY}/pytorch/pytorch-linux-bionic-rocm4.5-py3.7",                 # for rocm
>>>>>>> 08074c8f
}

DOCKER_IMAGES.update({
    workflow.docker_image_base
    for workflow in [*LINUX_WORKFLOWS, *BAZEL_WORKFLOWS, *ANDROID_WORKFLOWS]
    if workflow.docker_image_base
})

DOCKER_WORKFLOWS = [
    DockerWorkflow(
        build_environment="docker-builds",
        docker_images=sorted(DOCKER_IMAGES),
        # Run weekly to ensure they can build
        is_scheduled="1 * */7 * *",
    ),
]

def main() -> None:
    jinja_env = jinja2.Environment(
        variable_start_string="!{{",
        loader=jinja2.FileSystemLoader(str(GITHUB_DIR.joinpath("templates"))),
        undefined=jinja2.StrictUndefined,
    )
    template_and_workflows = [
        (jinja_env.get_template("linux_ci_workflow.yml.j2"), LINUX_WORKFLOWS),
        (jinja_env.get_template("windows_ci_workflow.yml.j2"), WINDOWS_WORKFLOWS),
        (jinja_env.get_template("bazel_ci_workflow.yml.j2"), BAZEL_WORKFLOWS),
        (jinja_env.get_template("ios_ci_workflow.yml.j2"), IOS_WORKFLOWS),
        (jinja_env.get_template("macos_ci_workflow.yml.j2"), MACOS_WORKFLOWS),
        (jinja_env.get_template("docker_builds_ci_workflow.yml.j2"), DOCKER_WORKFLOWS),
        (jinja_env.get_template("android_ci_full_workflow.yml.j2"), ANDROID_WORKFLOWS),
        (jinja_env.get_template("android_ci_workflow.yml.j2"), ANDROID_SHORT_WORKFLOWS),
    ]
    # Delete the existing generated files first, this should align with .gitattributes file description.
    existing_workflows = GITHUB_DIR.glob("workflows/generated-*")
    for w in existing_workflows:
        try:
            os.remove(w)
        except Exception as e:
            print(f"Error occurred when deleting file {w}: {e}")

    ciflow_ruleset = CIFlowRuleset()
    for template, workflows in template_and_workflows:
        # added Iterable check to appease the mypy gods
        if not isinstance(workflows, Iterable):
            raise Exception(f"How is workflows not iterable? {workflows}")
        for workflow in workflows:
            workflow.generate_workflow_file(workflow_template=template)
            ciflow_ruleset.add_label_rule(workflow.ciflow_config.labels, workflow.build_environment)
    ciflow_ruleset.generate_json()


if __name__ == "__main__":
    main()<|MERGE_RESOLUTION|>--- conflicted
+++ resolved
@@ -515,8 +515,6 @@
     # no-ops builds test USE_PER_OPERATOR_HEADERS=0 where ATen/ops is not generated
     CIWorkflow(
         arch="linux",
-<<<<<<< HEAD
-=======
         build_environment="linux-xenial-cuda11.3-py3.7-gcc7-no-ops",
         docker_image_base=f"{DOCKER_REGISTRY}/pytorch/pytorch-linux-xenial-cuda11.3-cudnn8-py3-gcc7",
         test_runner_type=LINUX_CUDA_TEST_RUNNER,
@@ -537,7 +535,6 @@
     ),
     CIWorkflow(
         arch="linux",
->>>>>>> 08074c8f
         build_environment="libtorch-linux-xenial-cuda11.3-py3.7-gcc7",
         docker_image_base=f"{DOCKER_REGISTRY}/pytorch/pytorch-linux-xenial-cuda11.3-cudnn8-py3-gcc7",
         test_runner_type=LINUX_CUDA_TEST_RUNNER,
@@ -770,14 +767,8 @@
 
 DOCKER_IMAGES = {
     f"{DOCKER_REGISTRY}/pytorch/pytorch-linux-bionic-cuda10.2-cudnn7-py3.7-clang9",  # for pytorch/xla
-<<<<<<< HEAD
-    f"{DOCKER_REGISTRY}/pytorch/pytorch-linux-bionic-rocm4.1-py3.7",                 # for rocm
-    f"{DOCKER_REGISTRY}/pytorch/pytorch-linux-bionic-rocm4.2-py3.7",                 # for rocm
-    f"{DOCKER_REGISTRY}/pytorch/pytorch-linux-bionic-rocm4.3.1-py3.7",               # for rocm
-=======
     f"{DOCKER_REGISTRY}/pytorch/pytorch-linux-bionic-rocm4.3.1-py3.7",               # for rocm
     f"{DOCKER_REGISTRY}/pytorch/pytorch-linux-bionic-rocm4.5-py3.7",                 # for rocm
->>>>>>> 08074c8f
 }
 
 DOCKER_IMAGES.update({
