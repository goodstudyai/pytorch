--- conflicted
+++ resolved
@@ -55,10 +55,7 @@
 CREATE_UNARY_FLOAT_META_FUNC(log1p)
 CREATE_UNARY_FLOAT_META_FUNC(log2)
 CREATE_UNARY_FLOAT_META_FUNC(reciprocal)
-<<<<<<< HEAD
-=======
 CREATE_UNARY_FLOAT_META_FUNC(rsqrt)
->>>>>>> ea75b1ee
 CREATE_UNARY_FLOAT_META_FUNC(sigmoid)
 CREATE_UNARY_FLOAT_META_FUNC(sin)
 CREATE_UNARY_FLOAT_META_FUNC(sinc)
@@ -68,8 +65,6 @@
 CREATE_UNARY_FLOAT_META_FUNC(sqrt)
 CREATE_UNARY_FLOAT_META_FUNC(tan)
 CREATE_UNARY_FLOAT_META_FUNC(tanh)
-<<<<<<< HEAD
-=======
 
 TORCH_META_FUNC(polygamma)(int64_t n, const Tensor& self) {
   TORCH_CHECK(n >= 0, "polygamma(n, x) does not support negative n.");
@@ -119,7 +114,6 @@
     "ceil is not supported for complex inputs");
   build_unary_op(maybe_get_output(), self);
 }
->>>>>>> ea75b1ee
 
 } // namespace meta
 
@@ -140,11 +134,8 @@
 CREATE_UNARY_TORCH_IMPL_FUNC(asinh)
 CREATE_UNARY_TORCH_IMPL_FUNC(atan)
 CREATE_UNARY_TORCH_IMPL_FUNC(atanh)
-<<<<<<< HEAD
-=======
 CREATE_UNARY_TORCH_IMPL_FUNC(bitwise_not)
 CREATE_UNARY_TORCH_IMPL_FUNC(ceil)
->>>>>>> ea75b1ee
 CREATE_UNARY_TORCH_IMPL_FUNC(cos)
 CREATE_UNARY_TORCH_IMPL_FUNC(cosh)
 CREATE_UNARY_TORCH_IMPL_FUNC(digamma)
@@ -154,28 +145,20 @@
 CREATE_UNARY_TORCH_IMPL_FUNC(exp)
 CREATE_UNARY_TORCH_IMPL_FUNC(exp2)
 CREATE_UNARY_TORCH_IMPL_FUNC(expm1)
-<<<<<<< HEAD
-=======
 CREATE_UNARY_TORCH_IMPL_FUNC(floor)
 CREATE_UNARY_TORCH_IMPL_FUNC(frac)
 CREATE_UNARY_TORCH_IMPL_FUNC(i0)
->>>>>>> ea75b1ee
 CREATE_UNARY_TORCH_IMPL_FUNC(lgamma)
 CREATE_UNARY_TORCH_IMPL_FUNC(log)
 CREATE_UNARY_TORCH_IMPL_FUNC(log10)
 CREATE_UNARY_TORCH_IMPL_FUNC(log1p)
 CREATE_UNARY_TORCH_IMPL_FUNC(log2)
-<<<<<<< HEAD
-CREATE_UNARY_TORCH_IMPL_FUNC(reciprocal)
-CREATE_UNARY_TORCH_IMPL_FUNC(sigmoid)
-=======
 CREATE_UNARY_TORCH_IMPL_FUNC(neg)
 CREATE_UNARY_TORCH_IMPL_FUNC(reciprocal)
 CREATE_UNARY_TORCH_IMPL_FUNC(round)
 CREATE_UNARY_TORCH_IMPL_FUNC(rsqrt)
 CREATE_UNARY_TORCH_IMPL_FUNC(sigmoid)
 CREATE_UNARY_TORCH_IMPL_FUNC(sign)
->>>>>>> ea75b1ee
 CREATE_UNARY_TORCH_IMPL_FUNC(sin)
 CREATE_UNARY_TORCH_IMPL_FUNC(sinc)
 CREATE_UNARY_TORCH_IMPL_FUNC(sinh)
@@ -184,8 +167,6 @@
 CREATE_UNARY_TORCH_IMPL_FUNC(sqrt)
 CREATE_UNARY_TORCH_IMPL_FUNC(tan)
 CREATE_UNARY_TORCH_IMPL_FUNC(tanh)
-<<<<<<< HEAD
-=======
 CREATE_UNARY_TORCH_IMPL_FUNC(trunc)
 
 TORCH_IMPL_FUNC(polygamma_out)
@@ -199,7 +180,6 @@
 Tensor& polygamma_(Tensor& self, int64_t n) {
   return at::polygamma_out(self, n, self);
 }
->>>>>>> ea75b1ee
 
 template <typename Stub>
 static inline Tensor& unary_op_impl_out(Tensor& result, const Tensor& self, Stub& stub) {
@@ -407,23 +387,6 @@
   return at::_conj(self);
 }
 
-<<<<<<< HEAD
-Tensor& bitwise_not_out(const Tensor& self, Tensor& result) { return unary_op_impl_out(result, self, bitwise_not_stub); }
-Tensor bitwise_not(const Tensor& self) { return unary_op_impl(self, at::bitwise_not_out); }
-Tensor& bitwise_not_(Tensor& self) { return unary_op_impl_(self, at::bitwise_not_out); }
-
-Tensor& ceil_out(const Tensor& self, Tensor& result) {
-  // Note: this is consistent with NumPy
-  TORCH_CHECK(!self.is_complex(),
-    "ceil is not supported for complex inputs");
-
-  return unary_op_impl_out(result, self, ceil_stub);
-}
-Tensor ceil(const Tensor& self) { return unary_op_impl(self, at::ceil_out); }
-Tensor& ceil_(Tensor& self) { return unary_op_impl_(self, at::ceil_out); }
-
-=======
->>>>>>> ea75b1ee
 // special_exp2, alias for exp2
 Tensor& special_exp2_out(const Tensor& self, Tensor& result) { return at::exp2_out(result, self); }
 Tensor special_exp2(const Tensor& self) { return self.exp2(); }
@@ -444,47 +407,6 @@
 Tensor& special_erfinv_out(const Tensor& self, Tensor& result) { return at::erfinv_out(result, self); }
 Tensor special_erfinv(const Tensor& self) { return self.erfinv(); }
 
-<<<<<<< HEAD
-Tensor& frac_out(const Tensor& self, Tensor& result) { return unary_op_impl_out(result, self, frac_stub); }
-Tensor frac(const Tensor& self) { return unary_op_impl(self, at::frac_out); }
-Tensor& frac_(Tensor& self) { return unary_op_impl_(self, at::frac_out); }
-
-Tensor& floor_out(const Tensor& self, Tensor& result) {
-  // Note: this is consistent with NumPy
-  TORCH_CHECK(!self.is_complex(),
-    "floor is not supported for complex inputs");
-
-  return unary_op_impl_out(result, self, floor_stub);
-}
-Tensor floor(const Tensor& self) { return unary_op_impl(self, at::floor_out); }
-Tensor& floor_(Tensor& self) { return unary_op_impl_(self, at::floor_out); }
-
-Tensor& i0_out(const Tensor& self, Tensor& result) { return unary_op_impl_out(result, self, i0_stub); }
-Tensor i0(const Tensor& self) { return unary_op_impl(self, at::i0_out); }
-Tensor& i0_(Tensor& self) { return unary_op_impl_(self, at::i0_out); }
-
-Tensor& round_out(const Tensor& self, Tensor& result) { return unary_op_impl_out(result, self, round_stub); }
-Tensor round(const Tensor& self) { return unary_op_impl(self, at::round_out); }
-Tensor& round_(Tensor& self) { return unary_op_impl_(self, at::round_out); }
-
-Tensor& rsqrt_out(const Tensor& self, Tensor& result) {
-  return unary_op_impl_float_out(result, self, rsqrt_stub);
-}
-Tensor rsqrt(const Tensor& self) {
-  return unary_op_impl_float(self, rsqrt_stub);
-}
-Tensor& rsqrt_(Tensor& self) { return unary_op_impl_(self, at::rsqrt_out); }
-
-Tensor& sign_out(const Tensor& self, Tensor& result) {
-  TORCH_CHECK(!self.is_complex(),
-              "Unlike NumPy, torch.sign is not intended to support complex numbers. Please use torch.sgn instead.");
-  return unary_op_impl_out(result, self, sign_stub);
-}
-Tensor sign(const Tensor& self) { return unary_op_impl(self, at::sign_out); }
-Tensor& sign_(Tensor& self) { return unary_op_impl_(self, at::sign_out); }
-
-=======
->>>>>>> ea75b1ee
 Tensor& sgn_out(const Tensor& self, Tensor& result) {
   if (self.is_complex()) {
     return unary_op_impl_out(result, self, sgn_stub);
@@ -584,19 +506,6 @@
   return at::nan_to_num_out(self, self, nan, pos_inf, neg_inf);
 }
 
-<<<<<<< HEAD
-Tensor& trunc_out(const Tensor& self, Tensor& result) {
-  // Note: this is consistent with NumPy
-  TORCH_CHECK(!self.is_complex(),
-    "trunc is not supported for complex inputs");
-
-  return unary_op_impl_out(result, self, trunc_stub);
-}
-Tensor trunc(const Tensor& self) { return unary_op_impl(self, at::trunc_out); }
-Tensor& trunc_(Tensor& self) { return unary_op_impl_(self, at::trunc_out); }
-
-=======
->>>>>>> ea75b1ee
 // Alias for trunc
 Tensor& fix_out(const Tensor& self, Tensor& result) { return at::trunc_out(result, self); }
 Tensor fix(const Tensor& self) { return self.trunc(); }
