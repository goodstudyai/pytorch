--- conflicted
+++ resolved
@@ -37,8 +37,6 @@
 }
 
 template <typename scalar_t>
-<<<<<<< HEAD
-=======
 void apply_geqrf_batched(const Tensor& input, const Tensor& tau) {
 // AMD ROCm backend is implemented via rewriting all CUDA calls to HIP
 // rocBLAS does not implement BLAS-like extensions of cuBLAS, they're in rocSOLVER
@@ -74,7 +72,6 @@
 }
 
 template <typename scalar_t>
->>>>>>> 078fadaa
 static void apply_triangular_solve(Tensor& A, Tensor& B, bool upper, bool transpose, bool conjugate_transpose, bool unitriangular) {
   cublasFillMode_t uplo = upper ? CUBLAS_FILL_MODE_UPPER : CUBLAS_FILL_MODE_LOWER;
   cublasOperation_t trans = transpose ? CUBLAS_OP_T : CUBLAS_OP_N;
@@ -87,16 +84,10 @@
   auto A_mat_stride = matrixStride(A);
   auto B_mat_stride = matrixStride(B);
   auto batch_size = batchCount(A);
-<<<<<<< HEAD
-  auto n = cuda_int_cast(A.size(-2), "n");
-  auto nrhs = cuda_int_cast(B.size(-1), "nrhs");
-  auto lda = std::max<int>(1, n);
-=======
   auto m = cuda_int_cast(A.size(-2), "m");
   auto n = cuda_int_cast(A.size(-1), "n");
   auto nrhs = cuda_int_cast(B.size(-1), "nrhs");
   auto lda = std::max<int>(1, m);
->>>>>>> 078fadaa
 
   auto alpha = scalar_t{1};
 
@@ -128,16 +119,10 @@
   auto A_mat_stride = matrixStride(A);
   auto B_mat_stride = matrixStride(B);
   auto batch_size = cuda_int_cast(batchCount(A), "batch_size");
-<<<<<<< HEAD
-  auto n = cuda_int_cast(A.size(-2), "n");
-  auto nrhs = cuda_int_cast(B.size(-1), "nrhs");
-  auto lda = std::max<int>(1, n);
-=======
   auto m = cuda_int_cast(A.size(-2), "m");
   auto n = cuda_int_cast(A.size(-1), "n");
   auto nrhs = cuda_int_cast(B.size(-1), "nrhs");
   auto lda = std::max<int>(1, m);
->>>>>>> 078fadaa
 
   auto alpha = scalar_t{1};
 
@@ -158,8 +143,6 @@
   });
 }
 
-<<<<<<< HEAD
-=======
 template <typename scalar_t>
 inline void apply_gels_batched(const Tensor& A, Tensor& B, Tensor& infos) {
 // AMD ROCm backend is implemented via rewriting all CUDA calls to HIP
@@ -228,7 +211,6 @@
   });
 }
 
->>>>>>> 078fadaa
 #ifdef USE_CUSOLVER
 
 inline static Tensor column_major_identity_matrix_like(const Tensor& self) {
@@ -515,11 +497,7 @@
 //     We will switch to cusolverDnXpotrfBatched after the issue is fixed.
 //     See https://github.com/pytorch/pytorch/issues/53879.
 template<typename scalar_t>
-<<<<<<< HEAD
-inline static void apply_cholesky_cusolver_potrf(Tensor& self_working_copy, bool upper, Tensor& infos) {
-=======
 inline static void apply_cholesky_cusolver(const Tensor& self_working_copy, bool upper, const Tensor& infos) {
->>>>>>> 078fadaa
   auto handle = at::cuda::getCurrentCUDASolverDnHandle();
   const auto uplo = upper ? CUBLAS_FILL_MODE_UPPER : CUBLAS_FILL_MODE_LOWER;
   const int64_t n = self_working_copy.size(-1);
@@ -584,25 +562,10 @@
 #endif // USE_CUSOLVER_64_BIT
 }
 
-<<<<<<< HEAD
-Tensor _cholesky_helper_cuda_cusolver(const Tensor& self, bool upper) {
-  const int64_t batch_size = batchCount(self);
-  at::Tensor infos = at::zeros({batch_size}, self.options().dtype(at::kInt));
-  at::Tensor self_working_copy = cloneBatchedColumnMajor(self);
-
-  AT_DISPATCH_FLOATING_AND_COMPLEX_TYPES(self.scalar_type(), "cholesky_cuda_potrf", [&] {
-    apply_cholesky_cusolver_potrf<scalar_t>(self_working_copy, upper, infos);
-  });
-
-  batchCheckErrors(infos, "cholesky_cuda");
-
-  return self_working_copy;
-=======
 void cholesky_helper_cusolver(const Tensor& input, bool upper, const Tensor& info) {
   AT_DISPATCH_FLOATING_AND_COMPLEX_TYPES(input.scalar_type(), "cholesky_cusolver", [&] {
     apply_cholesky_cusolver<scalar_t>(input, upper, info);
   });
->>>>>>> 078fadaa
 }
 
 
@@ -743,8 +706,6 @@
 
 
 /*
-<<<<<<< HEAD
-=======
   The geqrf function computes the QR decomposition of a m x n matrix A.
 
   Args:
@@ -931,7 +892,6 @@
 }
 
 /*
->>>>>>> 078fadaa
   The orgqr function allows reconstruction of an orthogonal (or unitary) matrix Q,
   from a sequence of elementary reflectors, such as produced by the geqrf function.
 
@@ -939,30 +899,18 @@
   * `self` - Tensor with the directions of the elementary reflectors below the diagonal,
               it will be overwritten with the result
   * `tau` - Tensor containing the magnitudes of the elementary reflectors
-<<<<<<< HEAD
-  * `n_columns` - The number of columns of Q to be computed
-=======
->>>>>>> 078fadaa
 
   For further details, please see the cuSOLVER documentation for ORGQR and UNGQR.
 */
 template <typename scalar_t>
-<<<<<<< HEAD
-inline static void apply_orgqr(Tensor& self, const Tensor& tau, int64_t n_columns) {
-=======
 inline static void apply_orgqr(Tensor& self, const Tensor& tau) {
->>>>>>> 078fadaa
   using value_t = typename c10::scalar_value_type<scalar_t>::type;
   auto self_data = self.data_ptr<scalar_t>();
   auto tau_data = tau.data_ptr<scalar_t>();
   auto self_matrix_stride = matrixStride(self);
   auto batchsize = cuda_int_cast(batchCount(self), "batch size");
   auto m = cuda_int_cast(self.size(-2), "m");
-<<<<<<< HEAD
-  auto n = cuda_int_cast(n_columns, "n");
-=======
   auto n = cuda_int_cast(self.size(-1), "n");
->>>>>>> 078fadaa
   auto k = cuda_int_cast(tau.size(-1), "k");
   auto tau_stride = std::max<int>(1, k);
   auto lda = std::max<int>(1, m);
@@ -1013,15 +961,9 @@
 }
 
 // This is a type dispatching helper function for 'apply_orgqr'
-<<<<<<< HEAD
-Tensor& orgqr_helper_cusolver(Tensor& result, const Tensor& tau, int64_t n_columns) {
-  AT_DISPATCH_FLOATING_AND_COMPLEX_TYPES(result.scalar_type(), "orgqr_cuda", [&]{
-    apply_orgqr<scalar_t>(result, tau, n_columns);
-=======
 Tensor& orgqr_helper_cusolver(Tensor& result, const Tensor& tau) {
   AT_DISPATCH_FLOATING_AND_COMPLEX_TYPES(result.scalar_type(), "orgqr_cuda", [&]{
     apply_orgqr<scalar_t>(result, tau);
->>>>>>> 078fadaa
   });
   return result;
 }
