#include <ATen/native/ReduceOps.h>

#include <ATen/ATen.h>
#include <ATen/AccumulateType.h>
#include <ATen/ExpandUtils.h>
#include <ATen/NativeFunctions.h>
#include <ATen/WrapDimUtils.h>
#include <ATen/WrapDimUtilsMulti.h>
#include <ATen/native/ReduceOpsUtils.h>
#include <ATen/native/TensorIterator.h>
#include <ATen/NamedTensorUtils.h>
#include <ATen/native/TensorDimApply.h>
#include <ATen/native/SharedReduceOps.h>

#include <algorithm>
#include <functional>
#include <limits>
#include <numeric>
#include <vector>
#include <map>
#include <cmath>
#include <cfloat>
#include <type_traits>

namespace at {
namespace native {

DEFINE_DISPATCH(sum_stub);
DEFINE_DISPATCH(nansum_stub);
DEFINE_DISPATCH(std_var_stub);
DEFINE_DISPATCH(prod_stub);
DEFINE_DISPATCH(norm_stub);
DEFINE_DISPATCH(mean_stub);
DEFINE_DISPATCH(and_stub);
DEFINE_DISPATCH(or_stub);
DEFINE_DISPATCH(min_values_stub);
DEFINE_DISPATCH(max_values_stub);
DEFINE_DISPATCH(argmax_stub);
DEFINE_DISPATCH(argmin_stub);
DEFINE_DISPATCH(cumsum_stub);
DEFINE_DISPATCH(cumprod_stub);
DEFINE_DISPATCH(logcumsumexp_stub);

Tensor _logcumsumexp_cpu(const Tensor& self, int64_t dim) {
  Tensor result = at::empty_like(self, MemoryFormat::Contiguous);
  return _logcumsumexp_out_cpu(result, self, dim);
}

Tensor& _logcumsumexp_out_cpu(Tensor& result, const Tensor& self, int64_t dim) {
  logcumsumexp_stub(self.device().type(), result, self, dim);
  return result;
}

Tensor logcumsumexp(const Tensor& self, int64_t dim) {
  auto result = [&]() {
    NoNamesGuard guard;
    return at::_logcumsumexp(self, dim);
  }();
  namedinference::propagate_names(result, self);
  return result;
}

Tensor& logcumsumexp_out(Tensor& result, const Tensor& self, int64_t dim) {
  check_scalar_type_device_layout_equal(result, self);
  {
    NoNamesGuard guard;
    at::_logcumsumexp_out(result, self.toType(result.scalar_type()), dim);
  }
  namedinference::propagate_names(result, self);
  return result;
}

Tensor _cumsum_cpu(const Tensor& self, int64_t dim) {
  Tensor result = at::empty_like(self, MemoryFormat::Contiguous);
  cumsum_stub(self.device().type(), result, self, dim);
  return result;
}

Tensor& _cumsum_out_cpu(Tensor& result, const Tensor& self, int64_t dim) {
  cumsum_stub(self.device().type(), result, self, dim);
  return result;
}

Tensor cumsum(const Tensor& self, int64_t dim, const c10::optional<ScalarType>& dtype) {
  auto result = [&]() {
    NoNamesGuard guard;
    return at::_cumsum(integer_upcast(self, dtype), dim);
  }();
  namedinference::propagate_names(result, self);
  return result;
}

Tensor& cumsum_out(Tensor& result, const Tensor& self, int64_t dim, const c10::optional<ScalarType>& dtype) {
  // result type is favored over dtype; check that they match if provided (NumPy doesn't check)
  TORCH_CHECK(
      !dtype.has_value() || (result.scalar_type() == dtype.value()),
      "provided dtype must match dtype of result in cumsum. Got ",
      toString(result.scalar_type()),
      " and ",
      toString(dtype.value()),
      ".");
  {
    NoNamesGuard guard;
    at::_cumsum_out(result, self.toType(result.scalar_type()), dim);
  }
  namedinference::propagate_names(result, self);
  return result;
}

Tensor _cumprod_cpu(const Tensor& self, int64_t dim) {
  Tensor result = at::empty_like(self, MemoryFormat::Contiguous);
  cumprod_stub(self.device().type(), result, self, dim);
  return result;
}

Tensor& _cumprod_out_cpu(Tensor& result, const Tensor& self, int64_t dim) {
  cumprod_stub(self.device().type(), result, self, dim);
  return result;
}

Tensor cumprod(const Tensor& self, int64_t dim, const c10::optional<ScalarType>& dtype) {
  auto result = [&]() {
    NoNamesGuard guard;
    return at::_cumprod(integer_upcast(self, dtype), dim);
  }();
  namedinference::propagate_names(result, self);
  return result;
}

Tensor& cumprod_out(Tensor& result, const Tensor& self, int64_t dim, const c10::optional<ScalarType>& dtype) {
  // result type is favored over dtype; check that they match if provided (NumPy doesn't check)
  TORCH_CHECK(
      !dtype.has_value() || (result.scalar_type() == dtype.value()),
      "provided dtype must match dtype of result in cumprod. Got ",
      toString(result.scalar_type()),
      " and ",
      toString(dtype.value()),
      ".");
  {
    NoNamesGuard guard;
    at::_cumprod_out(result, self.toType(result.scalar_type()), dim);
  }
  namedinference::propagate_names(result, self);
  return result;
}

static Tensor sum_scan_exclusive(const Tensor& x, int64_t dim) {
  Tensor ret = at::cumsum(-x, dim);

  int64_t end_idx = ret.size(dim) - 1;
  Tensor ret_sum = ret.narrow(dim, end_idx, 1).clone(at::MemoryFormat::Preserve);
  ret -= ret_sum.expand_as(ret);
  ret += x;
  return ret;
}

Tensor cumprod_backward(const Tensor& grad, const Tensor& input, int64_t dim) {
  /*
    There are two algorithms to do this. The first one
    is very efficient, but works only when there are no
    nonzero elements in the input.

    The second one is much more complex, but it doesn't
    assume anything on the input. The main downside is
    that it takes time O(n^2), where n = input.size(self.dim)
    (i.e. the length of the cumulative product). This is in
    contrast to the forward pass and the efficient algorithm,
    which are both O(n).

    The second algorithm is a simple application of the chain
    rule. If x is an n-dimensional vector, and y = cumprod(x),
    and F is the final cost, then

    dF / dx_k = sum_j (dF / dy_j) * (dy_j / dx_k)   (1)

    The term dF / dy_j is just grad_output[j] (assuming again
    everything is one-dimensional).

    The term (dy_j / dx_k) is easilly seen to be

    if j >= k
      dy_j / dx_k = prod_{1 <= i <= j, i != k} x_i
    else:
      dy_j / dx_k = 0

    Note that the indicator (j>=k) can be taken out
    by replacing the sum in (1) with a sum from
    j = k to n.

    Thus,
    df / dx_k = sum_{k <= j <= n} grad_output[j] * (dy_j / dx_k)

    with
    dy_j / dx_k = prod_{1 <= i <= j, i != k} x_i     (2)

    Note that this last term is just the cumulative product
    with k omitted. Thus, if x_k (the input) is nonzero, we can
    just express this as

    dy_j / dx_k = (prod_{1 <= i <= j} x_i) / x_k
                = y_j / x_k

    So therefore,

    df / dx_k = sum_{k <= j <= n} grad_output[j] * y_j / x_k

    so

    grad_output = sum_scan_exclusiv(grad_output * output) / input

    If the input is nonzero, we need to calculate the dy_j / dx_k
    by using the formula (2), called in the code omitted_products.

    The way the code calculates it is simply by noting that

    prod_{1 <= i <= j, i != k} x_i
        = (prod_{1 <= i <= k} x_i) * (prod_{k + 1 <= i <= j} x_i)

    the first term is calculated as prods_until_k, which since
    doesn't depend in j is easy to vectorize.

    The second term (indexed by j) is the cumulative product of
    x_{k+1}, x_{k+2}, ..., x_n, and it's named in the code
    prods_from_k_pkus_1, and it's calculated as a cumprod.

    In order to vectorize this properly, we need to add to
    omitted_products the dimensions where k > j, and therefore
    dy_j / dx_k = 0, which is done right after the assert.
  */

  if (input.dim() == 0 || input.numel() == 0) {
    return grad;
  }
  dim = at::maybe_wrap_dim(dim, input.sizes().size());
  int64_t dim_size = input.size(dim);
  if (dim_size == 1) {
    return grad;
  }

  // Simple case with nonzero elements in the input
  if ((input != 0).all().item<uint8_t>()) {
    Tensor result = at::cumprod(input, dim);
    return sum_scan_exclusive(result * grad, dim) / input;
  }

  auto ones_size = input.sizes().vec();
  ones_size[dim] = 1;
  Tensor ones = at::ones({1}, grad.options()).expand(ones_size);
  Tensor grad_input = at::zeros(input.sizes(), grad.options());
  Tensor prods_from_k_plus_1;
  Tensor omitted_products;
  for (int k = 0; k < dim_size; ++k) {
    if (k == 0) {
      prods_from_k_plus_1 = at::cumprod(input.slice(dim, k + 1), dim);
      omitted_products = at::cat({ones, prods_from_k_plus_1}, dim);
    } else if (k == dim_size - 1) {
      Tensor prods_until_k = at::prod(input.slice(dim, 0, k), dim, true);
      omitted_products = prods_until_k;
    } else {
      Tensor prods_until_k = at::prod(input.slice(dim, 0, k), dim, true);
      prods_from_k_plus_1 = at::cumprod(input.slice(dim, k+1), dim);
      omitted_products = prods_until_k.expand_as(prods_from_k_plus_1) * prods_from_k_plus_1;
      omitted_products = at::cat({prods_until_k, omitted_products}, dim);
    }

    // At this point omitted_products is the same size
    // as input, except on the dimension dim where it's
    // dim_size - k
    AT_ASSERT(omitted_products.size(dim) == dim_size - k);

    grad_input.select(dim, k).copy_(
        at::sum(grad.slice(dim, k) * omitted_products,dim));
  }

  return grad_input;
}

// Implement std::is_nan<IntegralType> for MSVC.
namespace {
#ifdef _MSC_VER
template<typename T>
inline typename std::enable_if<std::is_integral<T>::value, bool>::type isnan_(T x) {
  return false;
}
template<typename T>
inline typename std::enable_if<!std::is_integral<T>::value, bool>::type isnan_(T x) {
  return std::isnan(x);
}
#else
template<typename T>
inline bool isnan_(T x) {
  return std::isnan(x);
}
#endif
}

template<typename T1, typename T2, typename Operation>
void cummax_cummin_helper(const T1* self_data, T1* values_data, T2* indices_data,
          int self_dim_size, int self_stride, int values_stride, int indices_stride) {
      Operation op;
      T1 out = self_data[0];
      int idx = 0;
      for(int i = 0; i < self_dim_size; i++) {
        T1 curr_elem = self_data[i*self_stride];
        if(isnan_(curr_elem) || (!isnan_(out) && op(curr_elem, out))) {
            out = self_data[i*self_stride];
            idx = i;
        }
        values_data[i*values_stride] = out;
        indices_data[i*indices_stride] = idx;
      }
}

void cummax_helper_cpu(const Tensor& self, Tensor& values, Tensor& indices, int64_t dim) {
  AT_DISPATCH_ALL_TYPES_AND(at::ScalarType::Bool,
    self.scalar_type(), "cummax_cpu",
    [&] {
      at::native::tensor_dim_apply3<scalar_t, int64_t>(self, values, indices, dim, cummax_cummin_helper<scalar_t, int64_t, std::greater_equal<scalar_t>>);
    });
}

std::tuple<Tensor&, Tensor&> cummax_out(Tensor& values, Tensor& indices, const Tensor& self, int64_t dim) {
  check_scalar_type_device_layout_equal(values, self);
  check_scalar_type_device_layout_equal(indices, at::empty({0}, self.options().dtype(at::kLong)));
  {
    NoNamesGuard guard;
    values.resize_(self.sizes());
    indices.resize_(self.sizes());
    if(self.dim() == 0) {
      values.fill_(self);
      indices.fill_(0);
    } else if(self.numel() != 0) {
      dim = maybe_wrap_dim(dim, self.dim());
      at::_cummax_helper(self, values, indices, dim);
    }
  }
  namedinference::propagate_names(values, self);
  namedinference::propagate_names(indices, self);
  return std::forward_as_tuple(values, indices);
}

std::tuple<Tensor, Tensor> cummax(const Tensor& self, int64_t dim) {
  auto values = at::empty(self.sizes(), self.options());
  auto indices = at::empty(self.sizes(), self.options().dtype(at::kLong));
  at::cummax_out(values, indices, self, dim);
  return std::make_tuple(values, indices);
}

void cummin_helper_cpu(const Tensor& self, Tensor& values, Tensor& indices, int64_t dim) {
  AT_DISPATCH_ALL_TYPES_AND(at::ScalarType::Bool,
    self.scalar_type(), "cummin_cpu",
    [&] {
      at::native::tensor_dim_apply3<scalar_t, int64_t>(self, values, indices, dim, cummax_cummin_helper<scalar_t, int64_t, std::less_equal<scalar_t>>);
    });
}

std::tuple<Tensor&, Tensor&> cummin_out(Tensor& values, Tensor& indices, const Tensor& self, int64_t dim) {
  check_scalar_type_device_layout_equal(values, self);
  check_scalar_type_device_layout_equal(indices, at::empty({0}, self.options().dtype(at::kLong)));
  {
    NoNamesGuard guard;
    values.resize_(self.sizes());
    indices.resize_(self.sizes());
    if(self.dim() == 0) {
      values.fill_(self);
      indices.fill_(0);
    } else if(self.numel() != 0) {
      dim = maybe_wrap_dim(dim, self.dim());
      at::_cummin_helper(self, values, indices, dim);
    }
  }
  namedinference::propagate_names(values, self);
  namedinference::propagate_names(indices, self);
  return std::forward_as_tuple(values, indices);
}

std::tuple<Tensor, Tensor> cummin(const Tensor& self, int64_t dim) {
  auto values = at::empty(self.sizes(), self.options());
  auto indices = at::empty(self.sizes(), self.options().dtype(at::kLong));
  at::cummin_out(values, indices, self, dim);
  return std::make_tuple(values, indices);
}

Tensor cummaxmin_backward(const Tensor& grad, const Tensor& input, const Tensor& indices, int64_t dim) {
  if (input.numel() == 0) {
    return input;
  }
  auto result = at::zeros(input.sizes(), input.options());
  return result.scatter_add_(dim, indices, grad);
}


// ALL REDUCE #################################################################

static ScalarType get_dtype(Tensor& result, const Tensor& self, const optional<ScalarType>& dtype,
                            bool promote_integers=false) {
  if (dtype.has_value()) {
    return dtype.value();
  } else if (result.defined()) {
    return result.scalar_type();
  }
  ScalarType src_type = self.scalar_type();
  if (promote_integers && at::isIntegralType(src_type, /*includeBool=*/true)) {
    return kLong;
  }
  return src_type;
}

Tensor& sum_out(Tensor& result, const Tensor& self, IntArrayRef dim,
                       bool keepdim, const optional<ScalarType>& opt_dtype) {
  ScalarType dtype = get_dtype(result, self, opt_dtype, true);
  auto iter = make_reduction("sum", result, self, dim, keepdim, dtype);
  if (iter.numel() == 0) {
    result.zero_();
  } else {
    sum_stub(iter.device_type(), iter);
  }
  return result;
}

Tensor sum(const Tensor &self, const c10::optional<ScalarType>& dtype) {
  return at::native::sum(self, std::vector<int64_t>{}, false, dtype);
}
Tensor sum(const Tensor& self, IntArrayRef dim, bool keepdim, const c10::optional<ScalarType>& dtype) {
  Tensor result;
  return at::native::sum_out(result, self, dim, keepdim, dtype);
}
Tensor sum(const Tensor& self, DimnameList dim, bool keepdim, const c10::optional<ScalarType>& dtype) {
  return at::sum(self, dimnames_to_positions(self, dim), keepdim, dtype);
}

Tensor& sum_out(Tensor& result, const Tensor& self, DimnameList dim,
                bool keepdim, const optional<ScalarType>& opt_dtype) {
  return at::sum_out(result, self, dimnames_to_positions(self, dim), keepdim, opt_dtype);
}

Tensor& nansum_out(Tensor& result, const Tensor& self, IntArrayRef dim,
                       bool keepdim, const optional<ScalarType>& opt_dtype) {
  TORCH_CHECK(!c10::isComplexType(self.scalar_type()), "nansum does not support complex inputs");
  // For integral types, use existing sum as
  // integral types don't have `Nan`.
  if (c10::isIntegralType(self.scalar_type(), true)){
    return at::sum_out(result, self, dim, keepdim, opt_dtype);
  }

  ScalarType dtype = get_dtype(result, self, opt_dtype, true);
  auto iter = make_reduction("nansum", result, self, dim, keepdim, dtype);
  if (iter.numel() == 0) {
    result = result.zero_();
  } else {
    nansum_stub(iter.device_type(), iter);
  }
  return result;
}

Tensor nansum(const Tensor &self, const c10::optional<ScalarType>& dtype) {
  return at::native::nansum(self, std::vector<int64_t>{}, false, dtype);
}

Tensor nansum(const Tensor& self, IntArrayRef dim, bool keepdim, const c10::optional<ScalarType>& dtype) {
  Tensor result;
  return at::native::nansum_out(result, self, dim, keepdim, dtype);
}

static Tensor& prod_out_impl(Tensor& result, const Tensor& self, IntArrayRef dim,
                        bool keepdim, const c10::optional<ScalarType>& opt_dtype) {
  ScalarType dtype = get_dtype(result, self, opt_dtype, true);
  auto iter = make_reduction("prod", result, self, dim, keepdim, dtype);
  if (iter.numel() == 0) {
    result.fill_(1);
  } else {
    prod_stub(iter.device_type(), iter);
  }
  return result;
}

<<<<<<< HEAD
Tensor prod(const Tensor& self, int64_t dim, bool keepdim, const c10::optional<ScalarType>& dtype) {
=======
// NOTE: this could be implemented via diag and sum, but this has perf problems,
// see https://github.com/pytorch/pytorch/pull/47305,
Tensor trace_cpu(const Tensor& self) {
  Tensor result;
  ScalarType dtype = get_dtype(result, self, c10::nullopt, true);
  result = at::empty({}, self.options().dtype(dtype));
  AT_DISPATCH_ALL_TYPES(self.scalar_type(), "trace", [&] {
    using accscalar_t = at::acc_type<scalar_t, false>;
    accscalar_t sum = 0;
    const auto* t_data = self.data_ptr<scalar_t>();

    int64_t t_stride_0, t_stride_1, t_diag_size;

    TORCH_CHECK(self.dim() == 2, "trace: expected a matrix, but got tensor with dim ", self.dim());

    t_stride_0 = self.stride(0);
    t_stride_1 = self.stride(1);

    t_diag_size = std::min(self.size(0), self.size(1));
    for (int64_t i = 0; i < t_diag_size; i++) {
      sum += t_data[i * (t_stride_0 + t_stride_1)];
    }

    // all integer types get promoted to kLong
    if (result.scalar_type() == at::kLong) {
      *result.data_ptr<int64_t>() = sum;
    } else {
      *result.data_ptr<scalar_t>() = sum;
    }
  });

  return result;
}

Tensor prod(const Tensor& self, int64_t dim, bool keepdim, c10::optional<ScalarType> dtype) {
>>>>>>> e6822864
  Tensor result;
  native::prod_out_impl(result, self, dim, keepdim, dtype);
  return result;
}

Tensor prod(const Tensor &self, const c10::optional<ScalarType>& dtype) {
  Tensor result;
  return at::native::prod_out_impl(result, self, {}, false, dtype);
}

Tensor& prod_out(Tensor& result, const Tensor& self, int64_t dim, bool keepdim, const c10::optional<ScalarType>& dtype) {
  return at::native::prod_out_impl(result, self, dim, keepdim, dtype);
}

Tensor prod(const Tensor& self, Dimname dim, bool keepdim, const c10::optional<ScalarType>& dtype) {
  return at::prod(self, dimname_to_position(self, dim), keepdim, dtype);
}

Tensor& prod_out(Tensor& result, const Tensor& self, Dimname dim,
                 bool keepdim, const optional<ScalarType>& opt_dtype) {
  return at::prod_out(result, self, dimname_to_position(self, dim), keepdim, opt_dtype);
}

Tensor &mean_out_cpu_gpu(Tensor &result, const Tensor &self, IntArrayRef dim,
                 bool keepdim, const c10::optional<ScalarType>& opt_dtype) {
  ScalarType scalarType = opt_dtype.has_value() ? opt_dtype.value() : self.scalar_type();
  TORCH_CHECK(
      at::isFloatingType(scalarType) || at::isComplexType(scalarType),
      "Can only calculate the mean of floating types. Got ",
      toString(scalarType),
      " instead.");
  ScalarType dtype = get_dtype(result, self, opt_dtype, true);
  // TODO: the TensorIterator reduction implementation of mean
  // (mean_kernel_impl()) is unvectorized and leads to very poor performance
  // for production workloads. Once that's fixed, the following code can be used
  // in lieu of the sum + divide implementation below.
  if (self.device().is_cpu()) {
    int64_t dim_prod = 1;
    if (dim.size() == 0 || self.ndimension() == 0) {
      dim_prod = self.numel();
    } else {
      for (auto d : dim) {
        dim_prod *= self.size(d);
      }
    }
    at::sum_out(result, self, dim, keepdim, dtype).div_(dim_prod);
    return result;
  }

  auto iter = make_reduction("mean", result, self, dim, keepdim, dtype);
  if (iter.numel() == 0) {
    result.fill_(std::numeric_limits<double>::quiet_NaN());
  } else {
    mean_stub(iter.device_type(), iter);
  }
  return result;
}

Tensor mean_cpu_gpu(const Tensor &self, const optional<ScalarType>& dtype) {
  return at::native::mean_cpu_gpu(self, IntArrayRef{}, false, dtype);
}

Tensor mean_cpu_gpu(const Tensor& self, IntArrayRef dim, bool keepdim, const optional<ScalarType>& dtype) {
  Tensor result;
  return at::native::mean_out_cpu_gpu(result, self, dim, keepdim, dtype);
}

Tensor mean(const Tensor& self, DimnameList dim, bool keepdim, const optional<ScalarType>& dtype) {
  return at::mean(self, dimnames_to_positions(self, dim), keepdim, dtype);
}

Tensor& mean_out(Tensor& result, const Tensor& self, DimnameList dim,
                 bool keepdim, const c10::optional<ScalarType>& opt_dtype) {
  return at::mean_out(result, self, dimnames_to_positions(self, dim), keepdim, opt_dtype);
}

static Tensor squeeze_multiple(const Tensor& self, IntArrayRef dims) {
  int ndims = self.sizes().size();
  auto dims_to_squeeze = at::dim_list_to_bitset(dims, ndims);
  Tensor result = self;
  for (int i = ndims - 1; i >= 0; --i) {
    if (dims_to_squeeze[i]) {
      result = result.squeeze(i);
    }
  }
  return result;
}

static Tensor& logsumexp_out_impl(Tensor& result, const Tensor& self, IntArrayRef dims, bool keepdim) {
  // can't take max of empty tensor
  if (self.numel() != 0) {
    auto maxes = at::amax(self, dims, true);
    auto maxes_squeezed = (keepdim ? maxes : squeeze_multiple(maxes, dims));
    maxes_squeezed.masked_fill_(maxes_squeezed.abs() == INFINITY, 0);
    at::sum_out(result, at::exp(self - maxes), dims, keepdim);
    result.log_().add_(maxes_squeezed);
  } else {
    at::sum_out(result, at::exp(self), dims, keepdim);
    result.log_();
  }
  return result;
}

Tensor& logsumexp_out(Tensor& result, const Tensor& self, IntArrayRef dims, bool keepdim) {
  {
    NoNamesGuard guard;
    logsumexp_out_impl(result, self, dims, keepdim);
  }
  namedinference::propagate_names_for_reduction(result, self, dims, keepdim);
  return result;
}

Tensor logsumexp(const Tensor& self, IntArrayRef dims, bool keepdim) {
  Tensor result = at::empty({0}, self.options());
  return at::native::logsumexp_out(result, self, dims, keepdim);
}

Tensor logsumexp(const Tensor& self, DimnameList dims, bool keepdim) {
  return at::logsumexp(self, dimnames_to_positions(self, dims), keepdim);
}

Tensor& logsumexp_out(Tensor& result, const Tensor& self, DimnameList dims, bool keepdim) {
  return at::logsumexp_out(result, self, dimnames_to_positions(self, dims), keepdim);
}

static Tensor& norm_out(Tensor &result, const Tensor &self, optional<Scalar> opt_p,
                               IntArrayRef dim, bool keepdim, const optional<ScalarType>& opt_dtype) {
  auto p = opt_p.value_or(2.0);
  TORCH_CHECK(!(p.toDouble() == 2 && self.is_complex()), "norm with p=2 not supported for complex tensors");
  TORCH_CHECK(self.device().type() == DeviceType::CPU || self.device().type() == DeviceType::CUDA,
              "norm only supports CPU AND CUDA device type, got: ", self.device().type());
  TORCH_CHECK(self.layout() == Layout::Strided,
              "norm only supports strided layout, got: ", self.layout());

  ScalarType scalarType = opt_dtype.has_value() ? opt_dtype.value() : self.scalar_type();
  TORCH_CHECK(
      at::isFloatingType(scalarType) || at::isComplexType(scalarType),
      "Can only calculate the mean of floating types. Got ",
      toString(scalarType),
      " instead.");

  ScalarType dtype = get_dtype(result, self, opt_dtype, true);
  auto iter = make_reduction("norm", result, self, dim, keepdim, dtype);
  if (iter.numel() == 0) {
    result.zero_();
  } else {
    norm_stub(iter.device_type(), iter, p);
  }
  return result;
}

static inline Tensor _norm(const Tensor &self, Scalar p) {
  if (self.is_sparse()) {
    // Sparse tensors need a different implementation because their values
    // are accessed with a different API than strided tensors
    return at::native_norm(self, p);
  } else {
    TORCH_CHECK(self.device().type() == DeviceType::CPU || self.device().type() == DeviceType::CUDA,
                "norm only supports CPU AND CUDA device type, got: ", self.device().type());
    TORCH_CHECK(self.layout() == Layout::Strided,
                "norm only supports strided layout, got: ", self.layout());
    TORCH_CHECK(at::isFloatingType(self.scalar_type()) || at::isComplexType(self.scalar_type()),
                "norm only supports floating-point dtypes");

    Tensor result;
    return at::native::norm_out(result, self, p, IntArrayRef{}, false, c10::nullopt);
  }
}

Tensor &norm_out(Tensor& result, const Tensor& self, optional<Scalar> p, IntArrayRef dim, bool keepdim, ScalarType dtype) {
  return at::native::norm_out(result, self, p, dim, keepdim, optional<ScalarType>(dtype));
}

Tensor &norm_out(Tensor& result, const Tensor& self, optional<Scalar> p, IntArrayRef dim, bool keepdim) {
  return at::native::norm_out(result, self, p, dim, keepdim, c10::nullopt);
}

static Tensor norm(const Tensor& self, optional<Scalar> p, IntArrayRef dim, bool keepdim,
            optional<ScalarType> opt_dtype) {
  if (self.is_sparse()) {
    // Sparse tensors need a different implementation because their values
    // are accessed with a different API than strided tensors
    return at::native_norm(self, p, dim, keepdim, opt_dtype);
  } else {
    Tensor result;
    return at::native::norm_out(result, self, p, dim, keepdim, opt_dtype);
  }
}

Tensor norm(const Tensor& self, optional<Scalar> p, IntArrayRef dim, bool keepdim, ScalarType dtype) {
  return at::native::norm(self, p, dim, keepdim, optional<ScalarType>(dtype));
}

Tensor norm(const Tensor& self, optional<Scalar> p, ScalarType dtype) {
  return at::native::norm(self, p, IntArrayRef{}, false, optional<ScalarType>(dtype));
}

Tensor norm(const Tensor& self, optional<Scalar> p, IntArrayRef dim, bool keepdim) {
  return at::native::norm(self, p, dim, keepdim, c10::nullopt);
}

// leave it so we support sparse tensors
Tensor norm(const Tensor& self, Scalar p) {
  return at::native::_norm(self, p);
}

inline Tensor & _all(Tensor & result, TensorIterator & iter) {
  if (iter.numel() == 0) {
    result.fill_(1);
  } else {
    and_stub(iter.device_type(), iter);
  }

  return result;
}

Tensor all(const Tensor& self) {
  TORCH_CHECK(self.device().type() == DeviceType::CPU || self.device().type() == DeviceType::CUDA,
              "all only supports CPU AND CUDA device type, got: ", self.device().type());
  TORCH_CHECK(self.layout() == Layout::Strided,
              "all only supports strided layout, got: ", self.layout());
  TORCH_CHECK(self.scalar_type() == at::ScalarType::Byte || self.scalar_type() == at::ScalarType::Bool,
    "all only supports torch.uint8 and torch.bool dtypes");

  Tensor result = at::empty({0}, self.options());
  auto iter = make_reduction(
    "all", result, self, {}, false, self.scalar_type());
  return _all(result, iter);
}

Tensor all(const Tensor& self, int64_t dim, bool keepdim) {
  Tensor result = at::empty({0}, self.options());
  return at::native::all_out(result, self, dim, keepdim);
}

Tensor &all_out(Tensor &result, const Tensor &self, int64_t dim, bool keepdim) {
  TORCH_CHECK(self.device().type() == DeviceType::CPU || self.device().type() == DeviceType::CUDA,
              "all only supports CPU AND CUDA device type, got: ", self.device().type());
  TORCH_CHECK(self.layout() == Layout::Strided,
              "all only supports strided layout, got: ", self.layout());
  TORCH_CHECK(self.scalar_type() == at::ScalarType::Byte || self.scalar_type() == at::ScalarType::Bool,
    "all only supports torch.uint8 and torch.bool dtypes");
  dim = maybe_wrap_dim(dim, self.dim());
  if (_dimreduce_return_trivial(result, self, 1, dim, keepdim)) {
    return result;
  } else {
    auto iter = make_reduction(
      "all", result, self, dim, keepdim, self.scalar_type());
    return _all(result, iter);
  }
}

inline Tensor & _any(Tensor & result, TensorIterator & iter) {
  if (iter.numel() == 0) {
    result.fill_(0);
  } else {
    or_stub(iter.device_type(), iter);
  }

  return result;
}

Tensor any(const Tensor& self) {
  TORCH_CHECK(self.device().type() == DeviceType::CPU || self.device().type() == DeviceType::CUDA,
              "any only supports CPU AND CUDA device type, got: ", self.device().type());
  TORCH_CHECK(self.layout() == Layout::Strided || self.layout() == Layout::Sparse,
              "any only supports strided AND sparse layout, got: ", self.layout());
  TORCH_CHECK(self.scalar_type() == at::ScalarType::Byte || self.scalar_type() == at::ScalarType::Bool,
    "all only supports torch.uint8 and torch.bool dtypes");

  Tensor result = at::empty({0}, self.options());
  auto iter = make_reduction(
    "any", result, self, {}, false, self.scalar_type());
  return _any(result, iter);
}

Tensor any(const Tensor& self, int64_t dim, bool keepdim) {
  Tensor result = at::empty({0}, self.options());
  return at::native::any_out(result, self, dim, keepdim);
}

Tensor &any_out(Tensor &result, const Tensor &self, int64_t dim, bool keepdim) {
  TORCH_CHECK(self.device().type() == DeviceType::CPU || self.device().type() == DeviceType::CUDA,
              "any only supports CPU AND CUDA device type, got: ", self.device().type());
  TORCH_CHECK(self.layout() == Layout::Strided,
              "any only supports strided layout, got: ", self.layout());
  TORCH_CHECK(self.scalar_type() == at::ScalarType::Byte || self.scalar_type() == at::ScalarType::Bool,
    "all only supports torch.uint8 and torch.bool dtypes");
  dim = maybe_wrap_dim(dim, self.dim());
  if (_dimreduce_return_trivial(result, self, 0, dim, keepdim)) {
    return result;
  } else {
    auto iter = make_reduction(
      "any", result, self, dim, keepdim, self.scalar_type());
    return _any(result, iter);
  }
}

Tensor &amin_out(Tensor& result, const Tensor& self, IntArrayRef dim, bool keepdim) {
  TORCH_CHECK(self.scalar_type() == result.scalar_type(), "Illegal dtype for self, and out:", self.scalar_type(), result.scalar_type());
  auto iter = make_reduction("amin", result, self, dim, keepdim, self.scalar_type());
  TORCH_CHECK(iter.numel() > 0, "operation does not have an identity");
  min_values_stub(iter.device_type(), iter);
  return result;
}

Tensor amin(const Tensor& self, IntArrayRef dim, bool keepdim) {
  Tensor result = at::empty({0}, self.options());
  return at::amin_out(result, self, dim, keepdim);
}

Tensor &amax_out(Tensor& result, const Tensor& self, IntArrayRef dim, bool keepdim) {
  TORCH_CHECK(self.scalar_type() == result.scalar_type(), "Illegal dtype for self, and out:", self.scalar_type(), result.scalar_type());
  auto iter = make_reduction("amax", result, self, dim, keepdim, self.scalar_type());
  TORCH_CHECK(iter.numel() > 0, "operation does not have an identity");
  max_values_stub(iter.device_type(), iter);
  return result;
}

Tensor amax(const Tensor& self, IntArrayRef dim, bool keepdim) {
  Tensor result = at::empty({0}, self.options());
  return at::amax_out(result, self, dim, keepdim);
}

Tensor& argmax_out(Tensor& result, const Tensor& self, c10::optional<int64_t> dim, bool keepdim) {
  TORCH_CHECK(self.numel() > 0, "cannot perform reduction function argmax on a "
      "tensor with no elements because the operation does not have an identity");
  Tensor in;
  if (dim) {
    auto sizes = self.sizes();
    auto wrap_dim = maybe_wrap_dim(dim.value(), self.dim());
    if (sizes[wrap_dim] == 1) {
      if (keepdim) {
        result = at::zeros(sizes, self.options().dtype(at::kLong));
      } else {
        auto sizes_vec = sizes.vec();
        sizes_vec.erase(sizes_vec.begin() + wrap_dim);
        result = at::zeros(sizes_vec, self.options().dtype(at::kLong));
      }
      return result;
    }
    in = self;
  } else {
    in = self.reshape({-1});
    keepdim = false;
  }
  auto itr = make_reduction("argmax", result, in, dim.value_or(0), keepdim,
      self.scalar_type(), at::kLong);
  argmax_stub(itr.device_type(), itr);
  return result;
}

Tensor argmax(const Tensor& self, c10::optional<int64_t> dim, bool keepdims) {
  Tensor result = at::empty({0}, self.options().dtype(at::kLong));
  return at::native::argmax_out(result, self, dim, keepdims);
}

Tensor& argmin_out(Tensor& result, const Tensor& self, c10::optional<int64_t> dim, bool keepdim) {
  TORCH_CHECK(self.numel() > 0, "cannot perform reduction function argmin on a "
      "tensor with no elements because the operation does not have an identity");
  Tensor in;
  if (dim) {
    auto sizes = self.sizes();
    auto wrap_dim = maybe_wrap_dim(dim.value(), self.dim());
    if (sizes[wrap_dim] == 1) {
      if (keepdim) {
        result = at::zeros(sizes, self.options().dtype(at::kLong));
      } else {
        auto sizes_vec = sizes.vec();
        sizes_vec.erase(sizes_vec.begin() + wrap_dim);
        result = at::zeros(sizes_vec, self.options().dtype(at::kLong));
      }
      return result;
    }
    in = self;
  } else {
    in = self.reshape({-1});
    keepdim = false;
  }
  auto itr = make_reduction("argmin", result, in, dim.value_or(0), keepdim,
      self.scalar_type(), at::kLong);
  argmin_stub(itr.device_type(), itr);
  return result;
}

Tensor argmin(const Tensor& self, c10::optional<int64_t> dim, bool keepdims) {
  Tensor result = at::empty({0}, self.options().dtype(at::kLong));
  return at::native::argmin_out(result, self, dim, keepdims);
}

static Tensor& std_var_out(Tensor& result, const Tensor& self, IntArrayRef dim, bool unbiased, bool keepdim, bool take_sqrt) {
  TORCH_CHECK(self.device().type() == DeviceType::CPU || self.device().type() == DeviceType::CUDA,
              "std and var only supports CPU AND CUDA device type, got: ", self.device().type());
  TORCH_CHECK(self.layout() == Layout::Strided,
              "std and var only supports strided layout, got: ", self.layout());
  TORCH_CHECK(at::isFloatingType(self.scalar_type()) || at::isComplexType(self.scalar_type()),
              "std and var only support floating-point dtypes");

  if (at::isComplexType(self.scalar_type())){
    ScalarType dtype = c10::toValueType(get_dtype(result, self, {}, true));
    Tensor real_in = at::real(self);
    Tensor real_out = at::empty({0}, self.options().dtype(dtype));
    auto iter = make_reduction("std or var", real_out, real_in, dim, keepdim, dtype);
    if (iter.numel() == 0) {
      real_out.fill_(NAN);
    } else {
      std_var_stub(iter.device_type(), iter, unbiased, false);
    }
    Tensor imag_in = at::imag(self);
    Tensor imag_out = at::empty({0}, self.options().dtype(dtype));
    iter = make_reduction("std or var", imag_out, imag_in, dim, keepdim, dtype);
    if (iter.numel() == 0) {
      imag_out.fill_(NAN);
    } else {
      std_var_stub(iter.device_type(), iter, unbiased, false);
    }
    at::add_out(result, real_out, imag_out);
    take_sqrt ? at::sqrt_out(result, result) : result;
  } else{
    ScalarType dtype = get_dtype(result, self, {}, true);
    auto iter = make_reduction("std or var", result, self, dim, keepdim, dtype);
    if (iter.numel() == 0) {
      result.fill_(NAN);
    } else {
      std_var_stub(iter.device_type(), iter, unbiased, take_sqrt);
    }
  }
  return result;
}

static std::tuple<Tensor&,Tensor&> std_var_mean_out(const char* fname, Tensor &result1, Tensor &result2, const Tensor &self, IntArrayRef dim, bool unbiased, bool keepdim, bool take_sqrt) {
  AT_ASSERT(result1.defined() && result2.defined());
  TORCH_CHECK(self.device().type() == DeviceType::CPU || self.device().type() == DeviceType::CUDA,
              fname, " only supports CPU AND CUDA device type, got: ", self.device().type());
  TORCH_CHECK(self.layout() == Layout::Strided,
              fname, " only supports strided layout, got: ", self.layout());
  TORCH_CHECK(at::isFloatingType(self.scalar_type()) || at::isComplexType(self.scalar_type()),
              fname, " only support floating-point dtypes");
  TORCH_CHECK(result1.scalar_type() == result2.scalar_type(),
           "provided by result1 dtype must match dtype of result2. Got ",
           toString(result1.scalar_type()),
           " and ",
           toString(result2.scalar_type()),
           ".");
  if (at::isComplexType(self.scalar_type())){
    ScalarType dtype = c10::toValueType(get_dtype(result1, self, {}, true));
    Tensor real_in = at::real(self);
    Tensor real_out_var = at::empty({0}, self.options().dtype(dtype));
    Tensor real_out_mean = at::empty({0}, self.options().dtype(dtype));
    auto iter = make_reduction(fname, real_out_var, real_out_mean, real_in, dim, keepdim, dtype);
    if (iter.numel() == 0) {
      real_out_var.fill_(NAN);
      real_out_mean.fill_(NAN);
    } else {
      std_var_stub(iter.device_type(), iter, unbiased, false);
    }
    Tensor imag_in = at::imag(self);
    Tensor imag_out_var = at::empty({0}, self.options().dtype(dtype));
    Tensor imag_out_mean = at::empty({0}, self.options().dtype(dtype));
    iter = make_reduction(fname, imag_out_var, imag_out_mean, imag_in, dim, keepdim, dtype);
    if (iter.numel() == 0) {
      imag_out_var.fill_(NAN);
      imag_out_mean.fill_(NAN);
    } else {
      std_var_stub(iter.device_type(), iter, unbiased, false);
    }
    at::add_out(result1, real_out_var, imag_out_var);
    take_sqrt ? at::sqrt_out(result1, result1) : result1;
    at::add_out(result2, real_out_mean, at::mul(imag_out_mean, c10::complex<double>{0.0, 1.0}));
  } else {
    ScalarType dtype = get_dtype(result1, self, {}, true);
    auto iter = make_reduction(fname, result1, result2, self, dim, keepdim, dtype);
    if (iter.numel() == 0) {
      result1.fill_(NAN);
      result2.fill_(NAN);
    } else {
      std_var_stub(iter.device_type(), iter, unbiased, take_sqrt);
    }
  }
  return std::tuple<Tensor&, Tensor&>(result1, result2);
}

std::tuple<Tensor&,Tensor&> var_mean_out(Tensor &result1, Tensor &result2, const Tensor &self, IntArrayRef dim, bool unbiased, bool keepdim) {
  return std_var_mean_out("var_mean", result1, result2, self, dim, unbiased, keepdim, false);
}

std::tuple<Tensor&,Tensor&> std_mean_out(Tensor &result1, Tensor &result2, const Tensor &self, IntArrayRef dim, bool unbiased, bool keepdim) {
  return std_var_mean_out("std_mean", result1, result2, self, dim, unbiased, keepdim, true);
}

std::tuple<Tensor&,Tensor&> var_mean_out(Tensor &result1, Tensor &result2, const Tensor &self, bool unbiased) {
  return std_var_mean_out("var_mean", result1, result2, self, {}, unbiased, false, false);
}

std::tuple<Tensor&,Tensor&> std_mean_out(Tensor &result1, Tensor &result2, const Tensor &self, bool unbiased) {
  return std_var_mean_out("std_mean", result1, result2, self, {}, unbiased, false, true);
}

std::tuple<Tensor,Tensor> var_mean(const Tensor& self, IntArrayRef dim, bool unbiased, bool keepdim) {
  Tensor result1 = at::empty({0}, self.options());
  Tensor result2 = at::empty({0}, self.options());
  return at::native::var_mean_out(result1, result2, self, dim, unbiased, keepdim);
}

std::tuple<Tensor,Tensor> std_mean(const Tensor& self, IntArrayRef dim, bool unbiased, bool keepdim) {
  Tensor result1 = at::empty({0}, self.options());
  Tensor result2 = at::empty({0}, self.options());
  return at::native::std_mean_out(result1, result2, self, dim, unbiased, keepdim);
}

std::tuple<Tensor,Tensor> std_mean(const Tensor& self, bool unbiased) {
  Tensor result1 = at::empty({0}, self.options());
  Tensor result2 = at::empty({0}, self.options());
  return at::native::std_mean_out(result1, result2, self, unbiased);
}

std::tuple<Tensor,Tensor> var_mean(const Tensor& self, bool unbiased) {
  Tensor result1 = at::empty({0}, self.options());
  Tensor result2 = at::empty({0}, self.options());
  return at::native::var_mean_out(result1, result2, self, unbiased);
}

Tensor var(const Tensor& self, bool unbiased) {
  TORCH_CHECK(self.device().type() == DeviceType::CPU || self.device().type() == DeviceType::CUDA,
              "var only supports CPU AND CUDA device type, got: ", self.device().type());
  TORCH_CHECK(self.layout() == Layout::Strided,
              "var only supports strided layout, got: ", self.layout());
  TORCH_CHECK(at::isFloatingType(self.scalar_type()) || at::isComplexType(self.scalar_type()),
              "var only supports floating-point dtypes");
  auto trivial_return = _allreduce_return_trivial(self, std::numeric_limits<double>::quiet_NaN());
  if (trivial_return.has_value()) {
    return trivial_return.value();
  }

  // NOTE: CPU performance significantly regressed when attempting to port to ATen,
  //   so this dispatches differently based on device type.
  //   See https://github.com/pytorch/pytorch/pull/43858.
  if (self.device().type() == kCPU) {
    return at::_var(self, unbiased);
  }

  Tensor result = at::empty({0}, self.options());
  return std_var_out(result, self, std::vector<int64_t>{}, unbiased, false, false);
}

Tensor var(const Tensor& self, IntArrayRef dim, bool unbiased, bool keepdim) {
  Tensor result = at::empty({0}, self.options());
  return at::native::var_out(result, self, dim, unbiased, keepdim);
}

Tensor& var_out(Tensor& result, const Tensor& self, IntArrayRef dim, bool unbiased, bool keepdim) {
  return std_var_out(result, self, dim, unbiased, keepdim, false);
}

Tensor std(const Tensor& self, bool unbiased) {
  TORCH_CHECK(self.device().type() == DeviceType::CPU || self.device().type() == DeviceType::CUDA,
              "std only supports CPU AND CUDA device type, got: ", self.device().type());
  TORCH_CHECK(self.layout() == Layout::Strided,
              "std only supports strided layout, got: ", self.layout());
  TORCH_CHECK(at::isFloatingType(self.scalar_type()) || at::isComplexType(self.scalar_type()),
              "std only supports floating-point dtypes");
  auto trivial_return = _allreduce_return_trivial(self, std::numeric_limits<double>::quiet_NaN());
  if (trivial_return.has_value()) {
    return trivial_return.value();
  }

  // NOTE: CPU performance significantly regressed when attempting to port to ATen,
  //   so this dispatches differently based on device type.
  //   See https://github.com/pytorch/pytorch/pull/43858.
  if (self.device().type() == kCPU) {
    return at::_std(self, unbiased);
  }

  Tensor result = at::empty({0}, self.options());
  return std_var_out(result, self, std::vector<int64_t>{}, unbiased, false, true);
}

Tensor std(const Tensor& self, IntArrayRef dim, bool unbiased, bool keepdim) {
  Tensor result = at::empty({0}, self.options());
  return at::native::std_out(result, self, dim, unbiased, keepdim);
}

Tensor& std_out(Tensor& result, const Tensor& self, IntArrayRef dim, bool unbiased, bool keepdim) {
  return std_var_out(result, self, dim, unbiased, keepdim, true);
}

Tensor std(const Tensor& self, DimnameList dim, bool unbiased, bool keepdim) {
  return  at::std(self, dimnames_to_positions(self, dim), unbiased, keepdim);
}

Tensor& std_out(Tensor& result, const Tensor& self, DimnameList dim, bool unbiased, bool keepdim) {
  return at::std_out(result, self, dimnames_to_positions(self, dim), unbiased, keepdim);
}

Tensor var(const Tensor& self, DimnameList dim, bool unbiased, bool keepdim) {
  return  at::var(self, dimnames_to_positions(self, dim), unbiased, keepdim);
}

Tensor& var_out(Tensor& result, const Tensor& self, DimnameList dim, bool unbiased, bool keepdim) {
  return at::std_out(result, self, dimnames_to_positions(self, dim), unbiased, keepdim);
}

std::tuple<Tensor,Tensor> var_mean(const Tensor& self, DimnameList dim, bool unbiased, bool keepdim) {
  return at::var_mean(self, dimnames_to_positions(self, dim), unbiased, keepdim);
}

std::tuple<Tensor,Tensor> std_mean(const Tensor& self, DimnameList dim, bool unbiased, bool keepdim) {
  return at::std_mean(self, dimnames_to_positions(self, dim), unbiased, keepdim);
}

Tensor& norm_out(Tensor& result, const Tensor& self, optional<Scalar> p, DimnameList dim, bool keepdim, ScalarType dtype) {
  return at::norm_out(result, self, p, dimnames_to_positions(self, dim), keepdim, dtype);
}

Tensor& norm_out(Tensor& result, const Tensor& self, optional<Scalar> p, DimnameList dim, bool keepdim) {
  return at::norm_out(result, self, p, dimnames_to_positions(self, dim), keepdim);
}

Tensor norm(const Tensor& self, optional<Scalar> p, DimnameList dim, bool keepdim, ScalarType dtype) {
  return at::norm(self, p, dimnames_to_positions(self, dim), keepdim, dtype);
}

Tensor norm(const Tensor& self, optional<Scalar> p, DimnameList dim, bool keepdim) {
  return at::norm(self, p, dimnames_to_positions(self, dim), keepdim);
}

Tensor any(const Tensor& self, Dimname dim, bool keepdim) {
  reportNYIDimnameOverload("any");
}
Tensor& any_out(Tensor& result, const Tensor &self, Dimname dim, bool keepdim) {
  reportNYIDimnameOverload("any");
}
Tensor all(const Tensor& self, Dimname dim, bool keepdim) {
  reportNYIDimnameOverload("all");
}
Tensor& all_out(Tensor& result, const Tensor &self, Dimname dim, bool keepdim) {
  reportNYIDimnameOverload("all");
}
Tensor logcumsumexp(const Tensor& self, Dimname dim) {
  return at::logcumsumexp(self, dimname_to_position(self, dim));
}
Tensor& logcumsumexp_out(Tensor& result, const Tensor& self, Dimname dim) {
  return at::logcumsumexp_out(result, self, dimname_to_position(self, dim));
}
Tensor cumsum(const Tensor& self, Dimname dim, const c10::optional<ScalarType>& dtype) {
  return at::cumsum(self, dimname_to_position(self, dim), dtype);
}
Tensor& cumsum_out(Tensor& result, const Tensor& self, Dimname dim, const c10::optional<ScalarType>& dtype) {
  return at::cumsum_out(result, self, dimname_to_position(self, dim), dtype);
}
Tensor cumprod(const Tensor& self, Dimname dim, const c10::optional<ScalarType>& dtype) {
  return at::cumprod(self, dimname_to_position(self, dim), dtype);
}
Tensor& cumprod_out(Tensor& result, const Tensor& self, Dimname dim, const c10::optional<ScalarType>& dtype) {
  return at::cumprod_out(result, self, dimname_to_position(self, dim), dtype);
}
std::tuple<Tensor, Tensor> cummax(const Tensor& self, Dimname dim) {
  return at::cummax(self, dimname_to_position(self, dim));
}
std::tuple<Tensor&, Tensor&> cummax_out(Tensor& values, Tensor& indices, const Tensor& self, Dimname dim) {
  return at::cummax_out(values, indices, self, dimname_to_position(self, dim));
}
std::tuple<Tensor, Tensor> cummin(const Tensor& self, Dimname dim) {
  return at::cummin(self, dimname_to_position(self, dim));
}
std::tuple<Tensor&, Tensor&> cummin_out(Tensor& values, Tensor& indices, const Tensor& self, Dimname dim) {
  return at::cummin_out(values, indices, self, dimname_to_position(self, dim));
}

Tensor dist(const Tensor &self, const Tensor& other, Scalar p){
  return at::norm(self - other, p);
}

Tensor count_nonzero(const Tensor& self, IntArrayRef dims){
  auto mask = (self != 0);
  return mask.sum(dims);
}

Tensor count_nonzero(const Tensor& self, c10::optional<int64_t> dim){
  if (dim){
    auto wrap_dim = maybe_wrap_dim(dim.value(), self.dim());
    return at::count_nonzero(self, IntArrayRef{wrap_dim});
  }
  return at::count_nonzero(self, IntArrayRef{});
}

bool cpu_equal(const Tensor& self, const Tensor& other) {
  if (!at::namedinference::are_names_equal(
        self.unsafeGetTensorImpl(), other.unsafeGetTensorImpl())) {
    return false;
  }
  at::NoNamesGuard guard;
  TORCH_CHECK(self.device() == other.device(), "Cannot compare two tensors on "
              "different devices. Got: ", self.device(), " and ", other.device());
  TORCH_CHECK(self.dtype() == other.dtype(),
              "Expected object of scalar type ", self.dtype(), " but got scalar type ",
              other.dtype(), " for argument 'other'");
  if (!self.is_same_size(other)) {
    return false;
  }
  std::atomic<bool> result{true};
  auto iter = TensorIteratorConfig()
    .add_input(self)
    .add_input(other)
    .allow_cpu_scalars(true)
    .promote_inputs_to_common_dtype(true)
    .build();

  AT_DISPATCH_ALL_TYPES_AND_COMPLEX_AND3(kBool, kBFloat16, kHalf, iter.input_dtype(), "equal_cpu", [&] {
    iter.for_each([&](char** data, const int64_t *strides, int64_t dim_size) {
      if (!result) {
          return;
      }
      char* self_data = data[0];
      char* other_data = data[1];
      for (int64_t i = 0; i < dim_size; ++i) {
        if (*((scalar_t*)self_data) != *((scalar_t*)other_data)) {
          result = false;
          return;
        }
        self_data += strides[0];
        other_data += strides[1];
      }
    });
  });
  return result.load();
}

// max(dim), min(dim), topk(dim), mode(dim), are examples of reduction
// functions that select values. value_selecting_reduction_backward is the
// backward function for those operators; it propagates the grad to the
// specific value locations referred to at `indices`.
Tensor value_selecting_reduction_backward(const Tensor& grad, int64_t dim, const Tensor& indices, IntArrayRef sizes, bool keepdim) {
  if (!keepdim && sizes.size() > 0) {
    auto grad_ = grad.unsqueeze(dim);
    auto indices_ = indices.unsqueeze(dim);
    return at::zeros(sizes, grad_.options()).scatter_(dim, indices_, grad_);
  }
  return at::zeros(sizes, grad.options()).scatter_(dim, indices, grad);
}

}} // namespace at::native<|MERGE_RESOLUTION|>--- conflicted
+++ resolved
@@ -474,9 +474,6 @@
   return result;
 }
 
-<<<<<<< HEAD
-Tensor prod(const Tensor& self, int64_t dim, bool keepdim, const c10::optional<ScalarType>& dtype) {
-=======
 // NOTE: this could be implemented via diag and sum, but this has perf problems,
 // see https://github.com/pytorch/pytorch/pull/47305,
 Tensor trace_cpu(const Tensor& self) {
@@ -511,8 +508,7 @@
   return result;
 }
 
-Tensor prod(const Tensor& self, int64_t dim, bool keepdim, c10::optional<ScalarType> dtype) {
->>>>>>> e6822864
+Tensor prod(const Tensor& self, int64_t dim, bool keepdim, const c10::optional<ScalarType>& dtype) {
   Tensor result;
   native::prod_out_impl(result, self, dim, keepdim, dtype);
   return result;
